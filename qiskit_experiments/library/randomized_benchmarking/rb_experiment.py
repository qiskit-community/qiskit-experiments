--- conflicted
+++ resolved
@@ -252,7 +252,6 @@
     def _transpiled_circuits(self) -> List[QuantumCircuit]:
         """Return a list of experiment circuits, transpiled."""
         transpiled = super()._transpiled_circuits()
-<<<<<<< HEAD
 
         if self.analysis.options.gate_per_clifford is not None or self.analysis.options.gate_error_ratio is None:
             # This number is pre-computed by user in some other way or gate errors are not computed.
@@ -277,15 +276,6 @@
         self.analysis.set_options(gate_per_clifford=gate_per_clifford)
 
         return transpiled
-=======
-        for c in transpiled:
-            meta = self._get_circuit_metadata(c)
-            if meta is not None:
-                c_count_ops = RBUtils.count_ops(c, self.physical_qubits)
-                circuit_length = meta["xval"]
-                count_ops = [(key, (value, circuit_length)) for key, value in c_count_ops.items()]
-                meta.update({"count_ops": count_ops})
-        return transpiled
 
     def _metadata(self):
         metadata = super()._metadata()
@@ -294,5 +284,4 @@
         for run_opt in ["meas_level", "meas_return"]:
             if hasattr(self.run_options, run_opt):
                 metadata[run_opt] = getattr(self.run_options, run_opt)
-        return metadata
->>>>>>> f407fe81
+        return metadata