--- conflicted
+++ resolved
@@ -21,21 +21,13 @@
 from numpy.random import Generator, default_rng
 from numpy.random.bit_generator import BitGenerator, SeedSequence
 
-<<<<<<< HEAD
 from qiskit import QuantumCircuit, ClassicalRegister, QiskitError
 from qiskit.circuit import Clbit
 from qiskit.circuit import Instruction
 from qiskit.providers.backend import Backend
 from qiskit.compiler import transpile
-from qiskit.quantum_info import Clifford
-
-=======
-from qiskit.circuit import QuantumCircuit, Instruction
-from qiskit.exceptions import QiskitError
-from qiskit.providers.backend import Backend
-from qiskit.quantum_info import Clifford
-from qiskit.quantum_info.random import random_clifford
->>>>>>> 0359f4c5
+from qiskit.quantum_info import Clifford, random_clifford
+
 from qiskit_experiments.framework import BaseExperiment, Options
 from qiskit_experiments.framework.restless_mixin import RestlessMixin
 from .clifford_utils import (
@@ -44,10 +36,6 @@
     _clifford_2q_int_to_instruction,
 )
 from .rb_analysis import RBAnalysis
-<<<<<<< HEAD
-from .clifford_utils import CliffordUtils
-=======
->>>>>>> 0359f4c5
 
 LOG = logging.getLogger(__name__)
 
@@ -112,17 +100,6 @@
         """
         # Initialize base experiment
         super().__init__(qubits, analysis=RBAnalysis(), backend=backend)
-<<<<<<< HEAD
-        self._verify_parameters(lengths, num_samples)
-
-        # Set configurable options
-        self.set_experiment_options(lengths=list(lengths), num_samples=num_samples, seed=seed)
-        self.analysis.set_options(outcome="0" * self.num_qubits)
-
-        # Set fixed options
-        self._full_sampling = full_sampling
-=======
->>>>>>> 0359f4c5
 
         # Verify parameters
         if any(length <= 0 for length in lengths):
@@ -142,6 +119,9 @@
         )
         self.analysis.set_options(outcome="0" * self.num_qubits)
 
+        # Set fixed options
+        self._full_sampling = full_sampling
+
     @classmethod
     def _default_experiment_options(cls) -> Options:
         """Default experiment options.
@@ -171,7 +151,6 @@
             A list of :class:`QuantumCircuit`.
 
         """
-<<<<<<< HEAD
         self._set_basis_gates()
         self._initialize_clifford_utils()
         rng = default_rng(seed=self.experiment_options.seed)
@@ -183,10 +162,132 @@
                 circuits += rb_circuits
         else:
             for _ in range(self.experiment_options.num_samples):
-                circuits += self._sample_circuits(self.experiment_options.lengths, rng)
+                circuits += self._sample_circuits()
 
         return circuits
 
+    # The following methods are used for RB with more than 2 qubits
+    # Itoko-san: I changed the name to _sample_circuits, and added a
+    # call to _sequences_to_circuits here, instead of in circuits.
+    # I prefer to keep circuits() shorter.
+    def _sample_circuits(self):
+        sequences = self._sample_sequences()
+        return self._sequences_to_circuits(sequences)
+
+    def _sample_sequences(self) -> List[Sequence[SequenceElementType]]:
+        """Sample RB sequences
+        Returns:
+            A list of RB sequences.
+        """
+        rng = default_rng(seed=self.experiment_options.seed)
+        sequences = []
+        if self.experiment_options.full_sampling:
+            for _ in range(self.experiment_options.num_samples):
+                for length in self.experiment_options.lengths:
+                    sequences.append(self.__sample_sequence(length, rng))
+        else:
+            for _ in range(self.experiment_options.num_samples):
+                longest_seq = self.__sample_sequence(max(self.experiment_options.lengths), rng)
+                for length in self.experiment_options.lengths:
+                    sequences.append(longest_seq[:length])
+        return sequences
+
+    def _sequences_to_circuits(
+        self, sequences: List[Sequence[SequenceElementType]]
+    ) -> List[QuantumCircuit]:
+        """Convert a RB sequence into circuit and append the inverse to the end.
+        Returns:
+            A list of RB circuits.
+        """
+        circuits = []
+        for i, seq in enumerate(sequences):
+            if (
+                self.experiment_options.full_sampling
+                or i % len(self.experiment_options.lengths) == 0
+            ):
+                prev_elem, prev_seq = self.__identity_clifford(), []
+
+            qubits = list(range(self.num_qubits))
+            circ = QuantumCircuit(self.num_qubits)
+            circ.barrier(qubits)
+            for elem in seq:
+                circ.append(self._to_instruction(elem), qubits)
+                circ.barrier(qubits)
+
+            # Compute inverse, compute only the difference from the previous shorter sequence
+            for elem in seq[len(prev_seq) :]:
+                prev_elem = self.__compose_clifford(prev_elem, elem)
+            prev_seq = seq
+            inv = self.__adjoint_clifford(prev_elem)
+
+            circ.append(self._to_instruction(inv), qubits)
+            circ.measure_all()  # includes insertion of the barrier before measurement
+            # Add metadata
+            circ.metadata = {
+                "experiment_type": self._type,
+                "xval": len(seq),
+                "group": "Clifford",
+                "physical_qubits": self.physical_qubits,
+            }
+            circuits.append(circ)
+        return circuits
+
+    # Itoko-san - In the next few methods, you separate between cases for <3 qubits
+    # and 3 or more qubits. I think this is unnecessary, because these methods will
+    # not be called for 1 or 2 qubits
+    def __sample_sequence(self, length: int, rng: Generator) -> Sequence[SequenceElementType]:
+        # Sample a RB sequence with the given length.
+        # Return integer instead of Clifford object for 1 or 2 qubit case for speed
+        if self.num_qubits == 1:
+            return rng.integers(24, size=length)
+        if self.num_qubits == 2:
+            return rng.integers(11520, size=length)
+
+        return [random_clifford(self.num_qubits, rng) for _ in range(length)]
+
+    def _to_instruction(self, elem: SequenceElementType) -> Instruction:
+        # TODO: basis transformation in 1Q (and 2Q) cases for speed
+        # Switching for speed up
+        if isinstance(elem, Integral):
+            if self.num_qubits == 1:
+                return _clifford_1q_int_to_instruction(elem)
+            if self.num_qubits == 2:
+                return _clifford_2q_int_to_instruction(elem)
+        return elem.to_instruction()
+
+    def __identity_clifford(self) -> SequenceElementType:
+        if self.num_qubits <= 2:
+            return 0
+        return Clifford(np.eye(2 * self.num_qubits))
+
+    def __compose_clifford(
+        self, lop: SequenceElementType, rop: SequenceElementType
+    ) -> SequenceElementType:
+        # TODO: Speed up 1Q (and 2Q) cases using integer clifford composition
+        # Integer clifford composition has not yet supported
+        if self.num_qubits == 1:
+            if isinstance(lop, Integral):
+                lop = CliffordUtils.clifford_1_qubit(lop)
+            if isinstance(rop, Integral):
+                rop = CliffordUtils.clifford_1_qubit(rop)
+        if self.num_qubits == 2:
+            if isinstance(lop, Integral):
+                lop = CliffordUtils.clifford_2_qubit(lop)
+            if isinstance(rop, Integral):
+                rop = CliffordUtils.clifford_2_qubit(rop)
+        return lop.compose(rop)
+
+    def __adjoint_clifford(self, op: SequenceElementType) -> SequenceElementType:
+        # TODO: Speed up 1Q and 2Q cases using integer clifford inversion
+        # Integer clifford inversion has not yet supported
+        if isinstance(op, Integral):
+            if self.num_qubits == 1:
+                return CliffordUtils.clifford_1_qubit(op).adjoint()
+            if self.num_qubits == 2:
+                return CliffordUtils.clifford_2_qubit(op).adjoint()
+        return op.adjoint()
+
+    # The followng methods are used for RB with 1 or 2 qubits
     def _build_rb_circuits(self, lengths: List[int], rng: Generator) -> List[QuantumCircuit]:
         """
         build_rb_circuits
@@ -246,7 +347,6 @@
                         "xval": length,
                         "group": "Clifford",
                         "physical_qubits": self.physical_qubits,
-                        "interleaved": False,
                     }
                     all_rb_circuits.append(rb_circ)
                 prev_length = i + 1
@@ -409,188 +509,6 @@
             circ.metadata["count_ops"] = tuple(count_ops_result.items())
         return transpiled
 
-    def _sample_circuits(self, lengths: Iterable[int], rng: Generator) -> List[QuantumCircuit]:
-        """Return a list RB circuits for the given lengths. This method is used for 3 or more
-        qubits."
-        Args:
-            lengths: A list of RB sequences lengths.
-            seed: Seed or generator object for random number
-                  generation. If None default_rng will be used.
-=======
-        # Sample random Clifford sequences
-        sequences = self._sample_sequences()
-        # Convert each sequence into circuit and append the inverse to the end.
-        circuits = self._sequences_to_circuits(sequences)
-        # Add metadata for each circuit
-        for circ, seq in zip(circuits, sequences):
-            circ.metadata = {
-                "experiment_type": self._type,
-                "xval": len(seq),
-                "group": "Clifford",
-                "physical_qubits": self.physical_qubits,
-            }
-        return circuits
-
-    def _sample_sequences(self) -> List[Sequence[SequenceElementType]]:
-        """Sample RB sequences
-
->>>>>>> 0359f4c5
-        Returns:
-            A list of RB sequences.
-        """
-<<<<<<< HEAD
-        circuits = []
-        for length in lengths if self._full_sampling else [lengths[-1]]:
-            elements = self._clifford_utils.random_clifford_circuits(length, rng)
-            element_lengths = [len(elements)] if self._full_sampling else lengths
-            circuits += self._generate_circuit(elements, element_lengths)
-        return circuits
-
-    def _generate_circuit(
-        self, elements: Iterable[Clifford], lengths: Iterable[int]
-    ) -> List[QuantumCircuit]:
-        """Return the RB circuits constructed from the given element list.
-        Args:
-            elements: A list of Clifford elements
-            lengths: A list of RB sequences lengths.
-        Returns:
-            A list of :class:`QuantumCircuit`s.
-        Additional information:
-            The circuits are constructed iteratively; each circuit is obtained
-            by extending the previous circuit (without the inversion and measurement gates)
-=======
-        rng = default_rng(seed=self.experiment_options.seed)
-        sequences = []
-        if self.experiment_options.full_sampling:
-            for _ in range(self.experiment_options.num_samples):
-                for length in self.experiment_options.lengths:
-                    sequences.append(self.__sample_sequence(length, rng))
-        else:
-            for _ in range(self.experiment_options.num_samples):
-                longest_seq = self.__sample_sequence(max(self.experiment_options.lengths), rng)
-                for length in self.experiment_options.lengths:
-                    sequences.append(longest_seq[:length])
-
-        return sequences
-
-    def _sequences_to_circuits(
-        self, sequences: List[Sequence[SequenceElementType]]
-    ) -> List[QuantumCircuit]:
-        """Convert a RB sequence into circuit and append the inverse to the end.
-
-        Returns:
-            A list of RB circuits.
->>>>>>> 0359f4c5
-        """
-        circuits = []
-        for i, seq in enumerate(sequences):
-            if (
-                self.experiment_options.full_sampling
-                or i % len(self.experiment_options.lengths) == 0
-            ):
-                prev_elem, prev_seq = self.__identity_clifford(), []
-
-            qubits = list(range(self.num_qubits))
-            circ = QuantumCircuit(self.num_qubits)
-            circ.barrier(qubits)
-            for elem in seq:
-                circ.append(self._to_instruction(elem), qubits)
-                circ.barrier(qubits)
-
-            # Compute inverse, compute only the difference from the previous shorter sequence
-            for elem in seq[len(prev_seq) :]:
-                prev_elem = self.__compose_clifford(prev_elem, elem)
-            prev_seq = seq
-            inv = self.__adjoint_clifford(prev_elem)
-
-            circ.append(self._to_instruction(inv), qubits)
-            circ.measure_all()  # includes insertion of the barrier before measurement
-            circuits.append(circ)
-        return circuits
-
-<<<<<<< HEAD
-=======
-    def __sample_sequence(self, length: int, rng: Generator) -> Sequence[SequenceElementType]:
-        # Sample a RB sequence with the given length.
-        # Return integer instead of Clifford object for 1 or 2 qubit case for speed
-        if self.num_qubits == 1:
-            return rng.integers(24, size=length)
-        if self.num_qubits == 2:
-            return rng.integers(11520, size=length)
-
-        return [random_clifford(self.num_qubits, rng) for _ in range(length)]
-
-    def _to_instruction(self, elem: SequenceElementType) -> Instruction:
-        # TODO: basis transformation in 1Q (and 2Q) cases for speed
-        # Switching for speed up
-        if isinstance(elem, Integral):
-            if self.num_qubits == 1:
-                return _clifford_1q_int_to_instruction(elem)
-            if self.num_qubits == 2:
-                return _clifford_2q_int_to_instruction(elem)
-        return elem.to_instruction()
-
-    def __identity_clifford(self) -> SequenceElementType:
-        if self.num_qubits <= 2:
-            return 0
-        return Clifford(np.eye(2 * self.num_qubits))
-
-    def __compose_clifford(
-        self, lop: SequenceElementType, rop: SequenceElementType
-    ) -> SequenceElementType:
-        # TODO: Speed up 1Q (and 2Q) cases using integer clifford composition
-        # Integer clifford composition has not yet supported
-        if self.num_qubits == 1:
-            if isinstance(lop, Integral):
-                lop = CliffordUtils.clifford_1_qubit(lop)
-            if isinstance(rop, Integral):
-                rop = CliffordUtils.clifford_1_qubit(rop)
-        if self.num_qubits == 2:
-            if isinstance(lop, Integral):
-                lop = CliffordUtils.clifford_2_qubit(lop)
-            if isinstance(rop, Integral):
-                rop = CliffordUtils.clifford_2_qubit(rop)
-        return lop.compose(rop)
-
-    def __adjoint_clifford(self, op: SequenceElementType) -> SequenceElementType:
-        # TODO: Speed up 1Q and 2Q cases using integer clifford inversion
-        # Integer clifford inversion has not yet supported
-        if isinstance(op, Integral):
-            if self.num_qubits == 1:
-                return CliffordUtils.clifford_1_qubit(op).adjoint()
-            if self.num_qubits == 2:
-                return CliffordUtils.clifford_2_qubit(op).adjoint()
-        return op.adjoint()
-
-    def _transpiled_circuits(self) -> List[QuantumCircuit]:
-        """Return a list of experiment circuits, transpiled."""
-        # TODO: Custom transpilation (without calling transpile()) for 1Q and 2Q cases
-        transpiled = super()._transpiled_circuits()
-
-        if self.analysis.options.get("gate_error_ratio", None) is None:
-            # Gate errors are not computed, then counting ops is not necessary.
-            return transpiled
-
-        # Compute average basis gate numbers per Clifford operation
-        # This is probably main source of performance regression.
-        # This should be integrated into transpile pass in future.
-        for circ in transpiled:
-            count_ops_result = defaultdict(int)
-            # This is physical circuits, i.e. qargs is physical index
-            for inst, qargs, _ in circ.data:
-                if inst.name in ("measure", "reset", "delay", "barrier", "snapshot"):
-                    continue
-                qinds = [circ.find_bit(q).index for q in qargs]
-                if not set(self.physical_qubits).issuperset(qinds):
-                    continue
-                # Not aware of multi-qubit gate direction
-                formatted_key = tuple(sorted(qinds)), inst.name
-                count_ops_result[formatted_key] += 1
-            circ.metadata["count_ops"] = tuple(count_ops_result.items())
-
-        return transpiled
-
->>>>>>> 0359f4c5
     def _metadata(self):
         metadata = super()._metadata()
         # Store measurement level and meas return if they have been
