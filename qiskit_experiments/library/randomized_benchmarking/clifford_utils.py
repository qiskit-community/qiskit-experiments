--- conflicted
+++ resolved
@@ -245,22 +245,7 @@
         return transpile(cliff_circ, backend, optimization_level=1, basis_gates=basis_gates)
 
     @classmethod
-<<<<<<< HEAD
     def num_from_1_qubit_clifford_single_gate(cls, inst, basis_gates):
-=======
-    def generate_1q_transpiled_clifford_circuits(cls, basis_gates: List[str]):
-        """Generate all transpiled clifford circuits"""
-        transpiled_circs = []
-        for num in range(0, cls.NUM_CLIFFORD_1_QUBIT):
-            circ = cls.clifford_1_qubit_circuit(num=num)
-            transpiled_circ = cls.transpile_single_clifford(circ, basis_gates)
-            transpiled_circs.append(transpiled_circ)
-        return transpiled_circs
-
-    @classmethod
-    def num_from_1_qubit_clifford_single_gate(cls, inst: Instruction,
-                                              basis_gates: List[str]) -> int:
->>>>>>> e2fe6415
         """
         This method does the reverse of clifford_1_qubit_circuit -
         given a clifford, it returns the corresponding integer, with the mapping
