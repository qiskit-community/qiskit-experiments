# This code is part of Qiskit.
#
# (C) Copyright IBM 2021.
#
# This code is licensed under the Apache License, Version 2.0. You may
# obtain a copy of this license in the LICENSE.txt file in the root directory
# of this source tree or at http://www.apache.org/licenses/LICENSE-2.0.
#
# Any modifications or derivative works of this code must retain this
# copyright notice, and modified files need to carry a notice indicating
# that they have been altered from the originals.
"""
Utilities for using the Clifford group in randomized benchmarking
"""

<<<<<<< HEAD
import warnings
from typing import Optional, Union, Sequence, List
from functools import lru_cache
import numpy as np
=======
from functools import lru_cache
from numbers import Integral
from typing import Optional, Union

>>>>>>> 95664a18
from numpy.random import Generator, default_rng

from qiskit.circuit import Gate, Instruction
from qiskit.circuit import QuantumCircuit, QuantumRegister
from qiskit.circuit.library import SdgGate, HGate, SGate
from qiskit.quantum_info import Clifford, random_clifford


@lru_cache(maxsize=None)
def _clifford_1q_int_to_instruction(num: Integral) -> Instruction:
    return CliffordUtils.clifford_1_qubit_circuit(num).to_instruction()


@lru_cache(maxsize=11520)
def _clifford_2q_int_to_instruction(num: Integral) -> Instruction:
    return CliffordUtils.clifford_2_qubit_circuit(num).to_instruction()


class VGate(Gate):
    """V Gate used in Clifford synthesis."""

    def __init__(self):
        """Create new V Gate."""
        super().__init__("v", 1, [])

    def _define(self):
        """V Gate definition."""
        q = QuantumRegister(1, "q")
        qc = QuantumCircuit(q)
        qc.data = [(SdgGate(), [q[0]], []), (HGate(), [q[0]], [])]
        self.definition = qc


class WGate(Gate):
    """W Gate used in Clifford synthesis."""

    def __init__(self):
        """Create new W Gate."""
        super().__init__("w", 1, [])

    def _define(self):
        """W Gate definition."""
        q = QuantumRegister(1, "q")
        qc = QuantumCircuit(q)
        qc.data = [(HGate(), [q[0]], []), (SGate(), [q[0]], [])]
        self.definition = qc


class CliffordUtils:
    """Utilities for generating 1 and 2 qubit clifford circuits and elements"""

    NUM_CLIFFORD_1_QUBIT = 24
    NUM_CLIFFORD_2_QUBIT = 11520
    CLIFFORD_1_QUBIT_SIG = (2, 3, 4)
    CLIFFORD_2_QUBIT_SIGS = [
        (2, 2, 3, 3, 4, 4),
        (2, 2, 3, 3, 3, 3, 4, 4),
        (2, 2, 3, 3, 3, 3, 4, 4),
        (2, 2, 3, 3, 4, 4),
    ]

    @classmethod
    @lru_cache(maxsize=24)
    def clifford_1_qubit(cls, num):
        """Return the 1-qubit clifford element corresponding to `num`
        where `num` is between 0 and 23.
        """
        return Clifford(cls.clifford_1_qubit_circuit(num), validate=False)

    @classmethod
    @lru_cache(maxsize=11520)
    def clifford_2_qubit(cls, num):
        """Return the 2-qubit clifford element corresponding to `num`
        where `num` is between 0 and 11519.
        """
        return Clifford(cls.clifford_2_qubit_circuit(num), validate=False)

    def random_cliffords(
        self, num_qubits: int, size: int = 1, rng: Optional[Union[int, Generator]] = None
    ):
        """Generate a list of random clifford elements"""
        if num_qubits > 2:
            return random_clifford(num_qubits, seed=rng)

        if rng is None:
            rng = default_rng()

        if isinstance(rng, int):
            rng = default_rng(rng)

        if num_qubits == 1:
            samples = rng.integers(24, size=size)
            return [Clifford(self.clifford_1_qubit_circuit(i), validate=False) for i in samples]
        else:
            samples = rng.integers(11520, size=size)
            return [Clifford(self.clifford_2_qubit_circuit(i), validate=False) for i in samples]

    def random_clifford_circuits(
        self, num_qubits: int, size: int = 1, rng: Optional[Union[int, Generator]] = None
    ):
        """Generate a list of random clifford circuits"""
        if num_qubits > 2:
            return [random_clifford(num_qubits, seed=rng).to_circuit() for _ in range(size)]

        if rng is None:
            rng = default_rng()

        if isinstance(rng, int):
            rng = default_rng(rng)

        if num_qubits == 1:
            samples = rng.integers(24, size=size)
            return [self.clifford_1_qubit_circuit(i) for i in samples]
        else:
            samples = rng.integers(11520, size=size)
            return [self.clifford_2_qubit_circuit(i) for i in samples]

<<<<<<< HEAD
    def random_edgegrab_clifford_circuits(
        self,
        qubits: Sequence[int],
        coupling_map: list,
        two_qubit_gate_density: float = 0.2,
        size: int = 1,
        rng: Optional[Union[int, Generator]] = None,
    ) -> List[QuantumCircuit]:
        """Generate a list of random Clifford circuits sampled using the edgegrab algorithm

        Args:
            qubits: Sequence of integers representing the physical qubits
            coupling_map: List of edges, where an edge is a list of 2 integers
            two_qubit_gate_density: :math:`1/2` times the expected fraction of qubits with CX gates
            size: length of RB sequence
            rng: Random seed

        Raises:
            Warning: If device has no connectivity or two_qubit_gate_density is too high

        Returns:
            List of QuantumCircuits

        Ref: arXiv:2008.11294v2
        """
        num_qubits = len(qubits)
        # if circuit has one qubit, call random_clifford_circuits()
        if num_qubits == 1:
            return self.random_clifford_circuits(num_qubits, size, rng)

        if rng is None:
            rng = default_rng()

        if isinstance(rng, int):
            rng = default_rng(rng)

        qc_list = []
        for _ in list(range(size)):
            all_edges = coupling_map[:]  # make copy of coupling map from which we pop edges
            selected_edges = []
            while all_edges:
                rand_edge = all_edges.pop(rng.integers(len(all_edges)))
                selected_edges.append(
                    rand_edge
                )  # move random edge from all_edges to selected_edges
                old_all_edges = all_edges[:]
                all_edges = []
                # only keep edges in all_edges that do not share a vertex with rand_edge
                for edge in old_all_edges:
                    if rand_edge[0] not in edge and rand_edge[1] not in edge:
                        all_edges.append(edge)

            qr = QuantumRegister(num_qubits)
            qc = QuantumCircuit(qr)
            two_qubit_prob = 0
            try:
                two_qubit_prob = num_qubits * two_qubit_gate_density / len(selected_edges)
            except ZeroDivisionError:
                warnings.warn(
                    "Device has no connectivity. All cliffords will be single-qubit Cliffords"
                )
            if two_qubit_prob > 1:
                warnings.warn(
                    "Mean number of two-qubit gates is higher than number of selected edges for CNOTs. "
                    + "Actual density of two-qubit gates will likely be lower than input density"
                )
            selected_edges_logical = [
                [np.where(q == np.asarray(qubits))[0][0] for q in edge] for edge in selected_edges
            ]
            # selected_edges_logical is selected_edges with logical qubit labels rather than physical
            # ones. Example: qubits = (8,4,5,3,7), selected_edges = [[4,8],[7,5]]
            # ==> selected_edges_logical = [[1,0],[4,2]]
            put_1_qubit_clifford = np.arange(num_qubits)
            # put_1_qubit_clifford is a list of qubits that aren't assigned to a 2-qubit Clifford
            # 1-qubit Clifford will be assigned to these edges
            for edge in selected_edges_logical:
                if rng.random() < two_qubit_prob:
                    # with probability two_qubit_prob, place CNOT on edge in selected_edges
                    qc.cx(edge[0], edge[1])
                    # remove these qubits from put_1_qubit_clifford
                    put_1_qubit_clifford = np.setdiff1d(put_1_qubit_clifford, edge)
            for q in put_1_qubit_clifford:
                clifford1q = self.clifford_1_qubit_circuit(rng.integers(24))
                insts = [datum[0] for datum in clifford1q.data]
                for inst in insts:
                    qc.compose(inst, [q], inplace=True)
            qc_list.append(qc)
        return qc_list

=======
    @classmethod
>>>>>>> 95664a18
    @lru_cache(maxsize=24)
    def clifford_1_qubit_circuit(cls, num):
        """Return the 1-qubit clifford circuit corresponding to `num`
        where `num` is between 0 and 23.
        """
        unpacked = cls._unpack_num(num, (2, 3, 4))
        i, j, p = unpacked[0], unpacked[1], unpacked[2]
        qc = QuantumCircuit(1, name=f"Clifford-1Q({num})")
        if i == 1:
            qc.h(0)
        if j == 1:
            qc.sxdg(0)
        if j == 2:
            qc.s(0)
        if p == 1:
            qc.x(0)
        if p == 2:
            qc.y(0)
        if p == 3:
            qc.z(0)

        return qc

    @classmethod
    @lru_cache(maxsize=11520)
    def clifford_2_qubit_circuit(cls, num):
        """Return the 2-qubit clifford circuit corresponding to `num`
        where `num` is between 0 and 11519.
        """
        vals = cls._unpack_num_multi_sigs(num, cls.CLIFFORD_2_QUBIT_SIGS)
        qc = QuantumCircuit(2, name=f"Clifford-2Q({num})")
        if vals[0] == 0 or vals[0] == 3:
            (form, i0, i1, j0, j1, p0, p1) = vals
        else:
            (form, i0, i1, j0, j1, k0, k1, p0, p1) = vals
        if i0 == 1:
            qc.h(0)
        if i1 == 1:
            qc.h(1)
        if j0 == 1:
            qc.sxdg(0)
        if j0 == 2:
            qc.s(0)
        if j1 == 1:
            qc.sxdg(1)
        if j1 == 2:
            qc.s(1)
        if form in (1, 2, 3):
            qc.cx(0, 1)
        if form in (2, 3):
            qc.cx(1, 0)
        if form == 3:
            qc.cx(0, 1)
        if form in (1, 2):
            if k0 == 1:  # V gate
                qc.sdg(0)
                qc.h(0)
            if k0 == 2:  # W gate
                qc.h(0)
                qc.s(0)
            if k1 == 1:  # V gate
                qc.sdg(1)
                qc.h(1)
            if k1 == 2:  # W gate
                qc.h(1)
                qc.s(1)
        if p0 == 1:
            qc.x(0)
        if p0 == 2:
            qc.y(0)
        if p0 == 3:
            qc.z(0)
        if p1 == 1:
            qc.x(1)
        if p1 == 2:
            qc.y(1)
        if p1 == 3:
            qc.z(1)

        return qc

    @staticmethod
    def _unpack_num(num, sig):
        r"""Returns a tuple :math:`(a_1, \ldots, a_n)` where
        :math:`0 \le a_i \le \sigma_i` where
        sig=:math:`(\sigma_1, \ldots, \sigma_n)` and num is the sequential
        number of the tuple
        """
        res = []
        for k in sig:
            res.append(num % k)
            num //= k
        return res

    @staticmethod
    def _unpack_num_multi_sigs(num, sigs):
        """Returns the result of `_unpack_num` on one of the
        signatures in `sigs`
        """
        for i, sig in enumerate(sigs):
            sig_size = 1
            for k in sig:
                sig_size *= k
            if num < sig_size:
                return [i] + CliffordUtils._unpack_num(num, sig)
            num -= sig_size
        return None

    def compute_target_bitstring(self, circuit: QuantumCircuit) -> str:
        """For a Clifford circuit C, compute C|0>.

        Args:
            circuit: A Clifford QuantumCircuit

        Returns:
            Target bit string
        """

        # convert circuit to Boolean phase vector of stabilizer table
        phase_vector = Clifford(circuit).table.phase
        n = circuit.num_qubits

        # target string has a 1 for each True in the stabilizer half of the phase vector
        target = "".join(["1" if phase else "0" for phase in phase_vector[n:][::-1]])
        return target<|MERGE_RESOLUTION|>--- conflicted
+++ resolved
@@ -13,17 +13,12 @@
 Utilities for using the Clifford group in randomized benchmarking
 """
 
-<<<<<<< HEAD
 import warnings
+import numpy as np
 from typing import Optional, Union, Sequence, List
 from functools import lru_cache
-import numpy as np
-=======
-from functools import lru_cache
 from numbers import Integral
-from typing import Optional, Union
-
->>>>>>> 95664a18
+
 from numpy.random import Generator, default_rng
 
 from qiskit.circuit import Gate, Instruction
@@ -141,7 +136,6 @@
             samples = rng.integers(11520, size=size)
             return [self.clifford_2_qubit_circuit(i) for i in samples]
 
-<<<<<<< HEAD
     def random_edgegrab_clifford_circuits(
         self,
         qubits: Sequence[int],
@@ -231,9 +225,7 @@
             qc_list.append(qc)
         return qc_list
 
-=======
     @classmethod
->>>>>>> 95664a18
     @lru_cache(maxsize=24)
     def clifford_1_qubit_circuit(cls, num):
         """Return the 1-qubit clifford circuit corresponding to `num`
