# This code is part of Qiskit.
#
# (C) Copyright IBM 2021.
#
# This code is licensed under the Apache License, Version 2.0. You may
# obtain a copy of this license in the LICENSE.txt file in the root directory
# of this source tree or at http://www.apache.org/licenses/LICENSE-2.0.
#
# Any modifications or derivative works of this code must retain this
# copyright notice, and modified files need to carry a notice indicating
# that they have been altered from the originals.
"""
Cross resonance Hamiltonian tomography.
"""

from typing import List, Tuple, Optional, Iterable, Dict

import numpy as np
from qiskit import pulse, circuit, QuantumCircuit
from qiskit.exceptions import QiskitError
from qiskit.providers import Backend
from qiskit.utils import apply_prefix

from qiskit_experiments.framework import BaseExperiment, Options
from .cr_hamiltonian_analysis import CrossResonanceHamiltonianAnalysis


class CrossResonanceHamiltonian(BaseExperiment):
    r"""Cross resonance Hamiltonian tomography experiment.

    # section: overview

        This experiment assumes the two qubit Hamiltonian in the form

        .. math::

            H = \frac{I \otimes A}{2} + \frac{Z \otimes B}{2}

        where :math:`A` and :math:`B` are linear combinations of the Pauli operators :math:`\in {X, Y, Z}`.
        The coefficient of each Pauli term in the Hamiltonian
        can be estimated with this experiment.

        This experiment is performed by stretching the pulse duration of a cross resonance pulse
        and measuring the target qubit by projecting onto the x, y, and z bases.
        The control qubit state dependent (controlled-) Rabi oscillation on the
        target qubit is observed by repeating the experiment with the control qubit
        both in the ground and excited states. The fit for the oscillations in the
        three bases with the two control qubit preparations tomographically
        reconstructs the Hamiltonian in the form shown above.
        See Ref. [1] for more details.

        More specifically, the following circuits are executed in this experiment.

        .. parsed-literal::

            (X measurement)

                 ┌───┐┌────────────────────┐
            q_0: ┤ P ├┤0                   ├────────
                 └───┘│  cr_tone(duration) │┌───┐┌─┐
            q_1: ─────┤1                   ├┤ H ├┤M├
                      └────────────────────┘└───┘└╥┘
            c: 1/═════════════════════════════════╩═
                                                  0

            (Y measurement)

                 ┌───┐┌────────────────────┐
            q_0: ┤ P ├┤0                   ├───────────────
                 └───┘│  cr_tone(duration) │┌─────┐┌───┐┌─┐
            q_1: ─────┤1                   ├┤ Sdg ├┤ H ├┤M├
                      └────────────────────┘└─────┘└───┘└╥┘
            c: 1/════════════════════════════════════════╩═
                                                         0

            (Z measurement)

                 ┌───┐┌────────────────────┐
            q_0: ┤ P ├┤0                   ├───
                 └───┘│  cr_tone(duration) │┌─┐
            q_1: ─────┤1                   ├┤M├
                      └────────────────────┘└╥┘
            c: 1/════════════════════════════╩═
                                             0

        The ``P`` gate on the control qubit (``q_0``) indicates the state preparation.
<<<<<<< HEAD
        Since this experiment requires two sets of sub experiments with the control qubit in the
=======
        Since this experiment requires two set of sub experiments with the control qubit in the
>>>>>>> e0862a68
        excited and ground state, ``P`` will become ``X`` gate or just be omitted, respectively.
        Here ``cr_tone`` is implemented by a single cross resonance tone
        driving the control qubit at the frequency of the target qubit.
        The pulse envelope is the flat-topped Gaussian implemented by the parametric pulse
        :py:class:`~qiskit.pulse.library.parametric_pulses.GaussianSquare`.

        This experiment scans the flat-top width of the :py:class:`~qiskit.pulse.library.\
        parametric_pulses.GaussianSquare` envelope with the fixed rising and falling edges.
        The total pulse duration is implicitly computed to meet the timing constraints of
        the target backend. The edge duration is usually computed as

        .. math::

            \tau_{\rm edges} = 2 r \sigma,

        where the :math:`r` is the ratio of the actual edge duration to :math:`\sigma` of
        the Gaussian rising and falling edges. Note that actual edge duration is not
        identical to the net duration because of the smaller pulse amplitude of the edges.

        The net edge duration is an extra fitting parameter with initial guess

        .. math::

            \tau_{\rm edges}' = \sqrt{2 \pi} \sigma,

        which is derived by assuming a square edges with the full pulse amplitude.

    # section: reference
        .. ref_arxiv:: 1 1603.04821

    # section: tutorial
        .. ref_website:: Qiskit Textbook 6.7,
            https://qiskit.org/textbook/ch-quantum-hardware/hamiltonian-tomography.html
    """

    __analysis_class__ = CrossResonanceHamiltonianAnalysis

    def __init__(
        self,
        qubits: Tuple[int, int],
        flat_top_widths: Iterable[float],
        unit: str = "dt",
        **kwargs,
    ):
        """Create a new experiment.

        Args:
            qubits: Two-value tuple of qubit indices on which to run tomography.
                The first index stands for the control qubit.
            flat_top_widths: The total duration of the square part of cross resonance pulse(s)
                to scan. The total pulse duration including Gaussian rising and falling edges
                is implicitly computed with experiment parameters ``sigma`` and ``risefall``.
            unit: The time unit of durations.
            kwargs: Pulse parameters. See :meth:`experiment_options` for details.

        Raises:
            QiskitError: When ``qubits`` length is not 2.
        """
        super().__init__(qubits=qubits)

        if len(qubits) != 2:
            raise QiskitError(
                "Length of qubits is not 2. Please provide index for control and target qubit."
            )

        self.set_experiment_options(flat_top_widths=flat_top_widths, unit=unit, **kwargs)

    @classmethod
    def _default_experiment_options(cls) -> Options:
        """Default experiment options.

        Experiment Options:
            flat_top_widths (np.ndarray): The total duration of the square part of
                cross resonance pulse(s) to scan. This can start from zero and
                take positive real values representing the durations.
                Pulse edge effect is considered as an offset to the durations.
            unit (str): Time unit of durations.
            amp (complex): Amplitude of the cross resonance tone.
            amp_t (complex): Amplitude of the cancellation or rotary drive on target qubit.
            sigma (float): Sigma of Gaussian rise and fall edges.
            risefall (float): Ratio of edge durations to sigma.
        """
        options = super()._default_experiment_options()
        options.flat_top_widths = None
        options.unit = "dt"
        options.amp = 0.2
        options.amp_t = 0.0
        options.sigma = 64
        options.risefall = 2

        return options

    def _build_cr_circuit(
        self,
        backend: Backend,
        flat_top_width: float,
        sigma: float,
    ) -> QuantumCircuit:
        """Single tone cross resonance.

        Args:
            backend: The target backend.
            flat_top_width: Total length of flat top part of the pulse in units of dt.
            sigma: Sigma of Gaussian edges in units of dt.

        Returns:
            A circuit definition for the cross resonance pulse to measure.
        """
        cr_gate = circuit.Gate("cr_tone", num_qubits=2, params=[flat_top_width])

        cr_circuit = QuantumCircuit(2)
        cr_circuit.append(cr_gate, [0, 1])

        opt = self.experiment_options

        # Compute valid integer duration
        cr_duration = stretch_pulse_duration(
            backend=backend, duration=flat_top_width + 2 * sigma * opt.risefall
        )

        with pulse.build(backend, default_alignment="left", name="cr") as cross_resonance:

            # add cross resonance tone
            pulse.play(
                pulse.GaussianSquare(
                    duration=cr_duration,
                    amp=opt.amp,
                    sigma=sigma,
                    width=flat_top_width,
                ),
                pulse.control_channels(*self.physical_qubits)[0],
            )
            # add cancellation tone
            if not np.isclose(opt.amp_t, 0.0):
                pulse.play(
                    pulse.GaussianSquare(
                        duration=cr_duration,
                        amp=opt.amp_t,
                        sigma=sigma,
                        width=flat_top_width,
                    ),
                    pulse.drive_channel(self.physical_qubits[1]),
                )
            else:
                pulse.delay(cr_duration, pulse.drive_channel(self.physical_qubits[1]))

            # place holder for empty drive channels. this is necessary due to known pulse gate bug.
            pulse.delay(cr_duration, pulse.drive_channel(self.physical_qubits[0]))

        cr_circuit.add_calibration(
            gate=cr_gate,
            qubits=self.physical_qubits,
            schedule=cross_resonance,
        )

        return cr_circuit

    def circuits(self, backend: Optional[Backend] = None) -> List[QuantumCircuit]:
        """Return a list of experiment circuits.

        Args:
            backend: The target backend.

        Returns:
            A list of :class:`QuantumCircuit`.

        Raises:
            AttributeError: When the backend doesn't report the time resolution of waveforms.
        """
        opt = self.experiment_options
        prefactor = 1.0

        try:
            dt_factor = backend.configuration().dt
        except AttributeError as ex:
            raise AttributeError("Backend configuration does not provide time resolution.") from ex

        if opt.unit != "dt":
            if opt.unit != "s":
                prefactor *= apply_prefix(1.0, opt.unit)
            prefactor /= dt_factor

        # Define pulse gate of cross resonance tone
        sigma_dt = prefactor * opt.sigma

        # Parametrized duration cannot be used because total duration is computed
        # on the fly with granularity validation. This validation requires
        # duration value that is not a parameter expression.

        # Note that this experiment scans flat top width rather than total duration.
        expr_circs = list()
        for flat_top_width_dt in prefactor * np.asarray(opt.flat_top_widths, dtype=float):
            for control_state in (0, 1):
                for meas_basis in ("x", "y", "z"):
                    tomo_circ = QuantumCircuit(2, 1)

                    # state prep
                    if control_state:
                        tomo_circ.x(0)

                    # add cross resonance
                    tomo_circ.compose(
                        other=self._build_cr_circuit(backend, flat_top_width_dt, sigma_dt),
                        qubits=[0, 1],
                        inplace=True,
                    )

                    # measure
                    if meas_basis == "x":
                        tomo_circ.h(1)
                    elif meas_basis == "y":
                        tomo_circ.sdg(1)
                        tomo_circ.h(1)
                    tomo_circ.measure(1, 0)

                    # add metadata
                    tomo_circ.metadata = {
                        "experiment_type": self.experiment_type,
                        "qubits": self.physical_qubits,
                        "xval": flat_top_width_dt * dt_factor,
                        "control_state": control_state,
                        "meas_basis": meas_basis,
                    }

                    expr_circs.append(tomo_circ)

        return expr_circs

    def _additional_metadata(self) -> Dict[str, any]:
        """Attach number of pulses to construct time offset initial guess in the fitter."""

        return {"n_cr_pulses": 1}


class EchoedCrossResonanceHamiltonian(CrossResonanceHamiltonian):
    r"""Echoed cross resonance Hamiltonian tomography experiment.

    # section: overview

        This is a variant of :py:class:`CrossResonanceHamiltonian`
        for which the experiment framework is identical but the
        cross resonance operation is realized as an echoed sequence
        to remove unwanted single qubit rotations. The cross resonance
        circuit looks like:

        .. parsed-literal::

                 ┌────────────────────┐  ┌───┐  ┌────────────────────┐
            q_0: ┤0                   ├──┤ X ├──┤0                   ├──────────
                 │  cr_tone(duration) │┌─┴───┴─┐│  cr_tone(duration) │┌────────┐
            q_1: ┤1                   ├┤ Rz(π) ├┤1                   ├┤ Rz(-π) ├
                 └────────────────────┘└───────┘└────────────────────┘└────────┘

        Here two ``cr_tone``s are applied where the latter one is with the
        control qubit state flipped and with a phase flip of the target qubit frame.
        This operation is equivalent to applying the ``cr_tone`` with a negative amplitude.
        The Hamiltonian for this decomposition has no IX and ZI interactions,
        and also a reduced IY interaction to some extent (not completely eliminated) [1].
        Note that the CR Hamiltonian tomography experiment cannot detect the ZI term.
        However, it is sensitive to the IX and IY terms.

    # section: reference
        .. ref_arxiv:: 1 2007.02925

    """

    def _build_cr_circuit(
        self,
        backend: Backend,
        flat_top_width: circuit.Parameter,
        sigma: float,
    ) -> QuantumCircuit:
        """Echoed cross resonance.

        Args:
            backend: The target backend.
            flat_top_width: Total length of flat top part of the pulse in units of dt.
            sigma: Sigma of Gaussian edges in units of dt.

        Returns:
            A circuit definition for the cross resonance pulse to measure.
        """
        flat_top_width /= 2

        cr_gate = circuit.Gate("cr_tone", num_qubits=2, params=[flat_top_width])

        cr_circuit = QuantumCircuit(2)
        cr_circuit.append(cr_gate, [0, 1])
        cr_circuit.x(0)
        cr_circuit.rz(np.pi, 1)
        cr_circuit.append(cr_gate, [0, 1])
        cr_circuit.rz(-np.pi, 1)

        opt = self.experiment_options

        # Compute valid integer duration
        cr_duration = stretch_pulse_duration(
            backend=backend, duration=flat_top_width + 2 * sigma * opt.risefall
        )

        with pulse.build(backend, default_alignment="left", name="cr") as cross_resonance:
            # add cross resonance tone
            pulse.play(
                pulse.GaussianSquare(
                    duration=cr_duration,
                    amp=opt.amp,
                    sigma=sigma,
                    width=flat_top_width,
                ),
                pulse.control_channels(*self.physical_qubits)[0],
            )
            # add cancellation tone
            if not np.isclose(opt.amp_t, 0.0):
                pulse.play(
                    pulse.GaussianSquare(
                        duration=cr_duration,
                        amp=opt.amp_t,
                        sigma=sigma,
                        width=flat_top_width,
                    ),
                    pulse.drive_channel(self.physical_qubits[1]),
                )
            else:
                pulse.delay(cr_duration, pulse.drive_channel(self.physical_qubits[1]))

            # place holder for empty drive channels. this is necessary due to known pulse gate bug.
            pulse.delay(cr_duration, pulse.drive_channel(self.physical_qubits[0]))

        cr_circuit.add_calibration(
            gate=cr_gate,
            qubits=self.physical_qubits,
            schedule=cross_resonance,
        )

        return cr_circuit

    def _additional_metadata(self) -> Dict[str, any]:
        """Attach number of pulses to construct time offset initial guess in the fitter."""

        return {"n_cr_pulses": 2}


def stretch_pulse_duration(backend: Backend, duration: float) -> int:
    """Stretch pulse duration to meet timing constraints.

    Args:
        backend: Target backend to play pulses.
        duration: Duration of pulse to be formatted.

    Returns:
        Valid integer pulse duration that meets timing constraints of the backend.
    """
    # TODO this can be moved to some common utils

    timing_constraints = getattr(backend.configuration(), "timing_constraints", dict())
    granularity = int(timing_constraints.get("granularity", 1))

    return granularity * int(duration / granularity)<|MERGE_RESOLUTION|>--- conflicted
+++ resolved
@@ -36,7 +36,8 @@
 
             H = \frac{I \otimes A}{2} + \frac{Z \otimes B}{2}
 
-        where :math:`A` and :math:`B` are linear combinations of the Pauli operators :math:`\in {X, Y, Z}`.
+        where :math:`A` and :math:`B` are linear combinations of
+        the Pauli operators :math:`\in {X, Y, Z}`.
         The coefficient of each Pauli term in the Hamiltonian
         can be estimated with this experiment.
 
@@ -84,11 +85,7 @@
                                              0
 
         The ``P`` gate on the control qubit (``q_0``) indicates the state preparation.
-<<<<<<< HEAD
         Since this experiment requires two sets of sub experiments with the control qubit in the
-=======
-        Since this experiment requires two set of sub experiments with the control qubit in the
->>>>>>> e0862a68
         excited and ground state, ``P`` will become ``X`` gate or just be omitted, respectively.
         Here ``cr_tone`` is implemented by a single cross resonance tone
         driving the control qubit at the frequency of the target qubit.
