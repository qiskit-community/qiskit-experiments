--- conflicted
+++ resolved
@@ -61,15 +61,9 @@
 
         criteria = [
             fit_data.reduced_chisq < 3,
-<<<<<<< HEAD
-            curve.check_if_nominal_significant(amp, fraction=0.1),
-            curve.check_if_nominal_significant(tau, fraction=0.1),
-            curve.check_if_nominal_significant(freq, fraction=0.1),
-=======
             curve.is_error_not_significant(amp, fraction=0.1),
             curve.is_error_not_significant(tau, fraction=0.1),
             curve.is_error_not_significant(freq, fraction=0.1),
->>>>>>> 7b4e8e8a
         ]
 
         if all(criteria):
