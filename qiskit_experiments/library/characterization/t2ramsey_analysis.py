# This code is part of Qiskit.
#
# (C) Copyright IBM 2021.
#
# This code is licensed under the Apache License, Version 2.0. You may
# obtain a copy of this license in the LICENSE.txt file in the root directory
# of this source tree or at http://www.apache.org/licenses/LICENSE-2.0.
#
# Any modifications or derivative works of this code must retain this
# copyright notice, and modified files need to carry a notice indicating
# that they have been altered from the originals.
"""
T2Ramsey Experiment class.
"""

from typing import List, Optional, Tuple, Dict
import dataclasses
import numpy as np

from qiskit.utils import apply_prefix
from qiskit_experiments.framework import (
    BaseAnalysis,
    Options,
    ExperimentData,
    AnalysisResultData,
    FitVal,
)
<<<<<<< HEAD
from qiskit_experiments.matplotlib import HAS_MATPLOTLIB
=======
>>>>>>> 5530e5a4
from qiskit_experiments.curve_analysis import curve_fit, plot_curve_fit, plot_errorbar, plot_scatter
from qiskit_experiments.curve_analysis.curve_fit import process_curve_data
from qiskit_experiments.curve_analysis.data_processing import level2_probability


# pylint: disable = invalid-name
class T2RamseyAnalysis(BaseAnalysis):

    r"""
    T2Ramsey result analysis class.

    Fit Model
        This class is used to analyze the results of a T2Ramsey experiment.
        The probability of measuring `+` is assumed to be of the form

        :math:`f(t) = a\mathrm{e}^{-t / T_2^*}\cos(2\pi f t + \phi) + b`

    Fit Parameters
        - :math:`A (amplitude)`: Height of the decay curve.
        - :math:`B (offset)`: Base line of the decay curve.
        - :math:`\phi (shift)`: Relative shift of the graph from the origin.
        - :math:`T2star`: Represents the rate of decay.
        - :math:`f (frequency)`: Represents the difference in frequency between
          the user guess and the actual frequency of the qubit.
    """

    @classmethod
    def _default_options(cls):
        return Options(user_p0=None, user_bounds=None)

    # pylint: disable=arguments-differ, unused-argument
    def _run_analysis(
        self,
        experiment_data: ExperimentData,
        user_p0: Optional[Dict[str, float]] = None,
        user_bounds: Optional[Tuple[List[float], List[float]]] = None,
        plot: bool = False,
        ax: Optional["AxesSubplot"] = None,
        **kwargs,
    ) -> Tuple[List[AnalysisResultData], List["matplotlib.figure.Figure"]]:
        r"""Calculate T2Ramsey experiment.

        Args:
            experiment_data (ExperimentData): the experiment data to analyze
            user_p0: contains initial values given by the user, for the
            fit parameters :math:`(a, t2ramsey, f, \phi, b)`
            user_bounds: lower and upper bounds on the parameters in p0,
                         given by the user.
                         The first tuple is the lower bounds,
                         The second tuple is the upper bounds.
                         For both params, the order is :math:`a, t2ramsey, f, \phi, b`.
            plot: if True, create the plot, otherwise, do not create the plot.
            ax: the plot object
            **kwargs: additional parameters for curve fit.

        Returns:
            The analysis result with the estimated :math:`t2ramsey` and 'f' (frequency)
            The graph of the function.
        """

        def osc_fit_fun(x, a, t2ramsey, f, phi, c):
            """Decay cosine fit function"""
            return a * np.exp(-x / t2ramsey) * np.cos(2 * np.pi * f * x + phi) + c

        def _format_plot(ax, unit, fit_result, conversion_factor):
            """Format curve fit plot"""
            # Formatting
            ax.tick_params(labelsize=14)
            ax.set_xlabel("Delay (s)", fontsize=12)
            ax.ticklabel_format(axis="x", style="sci", scilimits=(0, 0))
            ax.set_ylabel("Probability of measuring 0", fontsize=12)
            t2ramsey = fit_result["popt"][1] / conversion_factor
            t2_err = fit_result["popt_err"][1] / conversion_factor
            box_text = "$T_2Ramsey$ = {:.2f} \u00B1 {:.2f} {}".format(t2ramsey, t2_err, unit)
            bbox_props = dict(boxstyle="square,pad=0.3", fc="white", ec="black", lw=1)
            ax.text(
                0.6,
                0.9,
                box_text,
                ha="center",
                va="center",
                size=12,
                bbox=bbox_props,
                transform=ax.transAxes,
            )
            return ax

        # implementation of  _run_analysis

        data = experiment_data.data()
        circ_metadata = data[0]["metadata"]
        unit = circ_metadata["unit"]
        conversion_factor = circ_metadata.get("dt_factor", None)
        osc_freq = circ_metadata.get("osc_freq", None)
        if conversion_factor is None:
            conversion_factor = 1 if unit in ("s", "dt") else apply_prefix(1, unit)

        xdata, ydata, sigma = process_curve_data(data, lambda datum: level2_probability(datum, "0"))

        t2ramsey_estimate = np.mean(xdata)
        p0, bounds = self._t2ramsey_default_params(
            conversion_factor, user_p0, user_bounds, t2ramsey_estimate
        )
        xdata *= conversion_factor
        fit_result = curve_fit(
            osc_fit_fun, xdata, ydata, p0=list(p0.values()), sigma=sigma, bounds=bounds
        )
<<<<<<< HEAD
        fit_result["circuit_unit"] = unit
=======
        fit_result = dataclasses.asdict(fit_result)
        fit_result["circuit_unit"] = unit
        if osc_freq is not None:
            fit_result["osc_freq"] = osc_freq
>>>>>>> 5530e5a4
        if unit == "dt":
            fit_result["dt"] = conversion_factor
        quality = self._fit_quality(
            fit_result["popt"], fit_result["popt_err"], fit_result["reduced_chisq"]
        )
        chisq = fit_result["reduced_chisq"]

        if plot:
            ax = plot_curve_fit(osc_fit_fun, fit_result, ax=ax)
            ax = plot_scatter(xdata, ydata, ax=ax)
            ax = plot_errorbar(xdata, ydata, sigma, ax=ax)
            _format_plot(ax, unit, fit_result, conversion_factor)
            figures = [ax.get_figure()]
        else:
            figures = None

        # Output unit is 'sec', regardless of the unit used in the input
<<<<<<< HEAD
        result_t2 = AnalysisResultData(
            "T2",
=======
        result_t2star = AnalysisResultData(
            "T2star",
>>>>>>> 5530e5a4
            value=FitVal(fit_result["popt"][1], fit_result["popt_err"][1], "s"),
            quality=quality,
            chisq=chisq,
            extra=fit_result,
<<<<<<< HEAD
        )
        result_freq = AnalysisResultData(
            "Frequency",
            value=FitVal(fit_result["popt"][2], fit_result["popt_err"][2], "Hz"),
            quality=quality,
            chisq=chisq,
            extra=fit_result,
        )

        return [result_t2, result_freq], figures
=======
        )
        result_freq = AnalysisResultData(
            "Frequency",
            value=FitVal(fit_result["popt"][2], fit_result["popt_err"][2], "Hz"),
            quality=quality,
            chisq=chisq,
            extra=fit_result,
        )

        return [result_t2star, result_freq], figures
>>>>>>> 5530e5a4

    def _t2ramsey_default_params(
        self,
        conversion_factor,
        user_p0=None,
        user_bounds=None,
        t2ramsey_input=None,
    ) -> Tuple[List[float], Tuple[List[float]]]:
        """Default fit parameters for oscillation data.

        Note that :math:`T_2^*` unit is converted to 'sec' and 'f' unit is
        converted to Hz, so the output will be given in 'sec' and 'Hz'.
        """
        if user_p0 is None:
            a = 0.5
            t2ramsey = t2ramsey_input * conversion_factor
            f = 0.1 / conversion_factor
            phi = 0.0
            b = 0.5
        else:
            a = user_p0["A"]
            t2ramsey = user_p0["T2star"] * conversion_factor
            f = user_p0["f"] / conversion_factor
            phi = user_p0["phi"]
            b = user_p0["B"]
        p0 = {"a_guess": a, "T2star": t2ramsey, "f_guess": f, "phi_guess": phi, "b_guess": b}

        if user_bounds is None:
            a_bounds = [-0.5, 1.5]
            t2ramsey_bounds = [0, np.inf]
            f_bounds = [0.1 * f, 10 * f]
            phi_bounds = [-np.pi, np.pi]
            b_bounds = [-0.5, 1.5]
            bounds = [
                [a_bounds[i], t2ramsey_bounds[i], f_bounds[i], phi_bounds[i], b_bounds[i]]
                for i in range(2)
            ]
        else:
            bounds = user_bounds
        return p0, bounds

    @staticmethod
    def _fit_quality(fit_out, fit_err, reduced_chisq):
        # pylint: disable = too-many-boolean-expressions
        if (
            (reduced_chisq < 3)
            and (fit_err[0] is None or fit_err[0] < 0.1 * fit_out[0])
            and (fit_err[1] is None or fit_err[1] < 0.1 * fit_out[1])
            and (fit_err[2] is None or fit_err[2] < 0.1 * fit_out[2])
        ):
            return "good"
        else:
            return "bad"<|MERGE_RESOLUTION|>--- conflicted
+++ resolved
@@ -25,10 +25,6 @@
     AnalysisResultData,
     FitVal,
 )
-<<<<<<< HEAD
-from qiskit_experiments.matplotlib import HAS_MATPLOTLIB
-=======
->>>>>>> 5530e5a4
 from qiskit_experiments.curve_analysis import curve_fit, plot_curve_fit, plot_errorbar, plot_scatter
 from qiskit_experiments.curve_analysis.curve_fit import process_curve_data
 from qiskit_experiments.curve_analysis.data_processing import level2_probability
@@ -136,14 +132,10 @@
         fit_result = curve_fit(
             osc_fit_fun, xdata, ydata, p0=list(p0.values()), sigma=sigma, bounds=bounds
         )
-<<<<<<< HEAD
-        fit_result["circuit_unit"] = unit
-=======
         fit_result = dataclasses.asdict(fit_result)
         fit_result["circuit_unit"] = unit
         if osc_freq is not None:
             fit_result["osc_freq"] = osc_freq
->>>>>>> 5530e5a4
         if unit == "dt":
             fit_result["dt"] = conversion_factor
         quality = self._fit_quality(
@@ -161,18 +153,12 @@
             figures = None
 
         # Output unit is 'sec', regardless of the unit used in the input
-<<<<<<< HEAD
-        result_t2 = AnalysisResultData(
-            "T2",
-=======
         result_t2star = AnalysisResultData(
             "T2star",
->>>>>>> 5530e5a4
             value=FitVal(fit_result["popt"][1], fit_result["popt_err"][1], "s"),
             quality=quality,
             chisq=chisq,
             extra=fit_result,
-<<<<<<< HEAD
         )
         result_freq = AnalysisResultData(
             "Frequency",
@@ -182,19 +168,7 @@
             extra=fit_result,
         )
 
-        return [result_t2, result_freq], figures
-=======
-        )
-        result_freq = AnalysisResultData(
-            "Frequency",
-            value=FitVal(fit_result["popt"][2], fit_result["popt_err"][2], "Hz"),
-            quality=quality,
-            chisq=chisq,
-            extra=fit_result,
-        )
-
         return [result_t2star, result_freq], figures
->>>>>>> 5530e5a4
 
     def _t2ramsey_default_params(
         self,
