--- conflicted
+++ resolved
@@ -19,11 +19,6 @@
 
 import qiskit
 from qiskit.utils import apply_prefix
-<<<<<<< HEAD
-from qiskit.providers import Backend
-from qiskit.test.mock import FakeBackend
-=======
->>>>>>> 6b25166c
 from qiskit.circuit import QuantumCircuit
 from qiskit.providers.backend import Backend
 from qiskit.test.mock import FakeBackend
@@ -135,20 +130,6 @@
             AttributeError: if unit is 'dt', but 'dt' parameter is missing in
                             the backend configuration.
         """
-        # Scheduling parameters
-        # TODO wait for base class refactoring
-        if backend.configuration().simulator is False and isinstance(backend, FakeBackend) is False:
-            timing_constraints = getattr(self.transpile_options.__dict__, "timing_constraints", {})
-            timing_constraints["acquire_alignment"] = getattr(
-                timing_constraints, "acquire_alignment", 16
-            )
-            scheduling_method = getattr(
-                self.transpile_options.__dict__, "scheduling_method", "alap"
-            )
-            self.set_transpile_options(
-                timing_constraints=timing_constraints, scheduling_method=scheduling_method
-            )
-
         conversion_factor = 1
         if self.experiment_options.unit == "dt":
             try:
