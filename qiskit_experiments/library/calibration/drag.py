# This code is part of Qiskit.
#
# (C) Copyright IBM 2021.
#
# This code is licensed under the Apache License, Version 2.0. You may
# obtain a copy of this license in the LICENSE.txt file in the root directory
# of this source tree or at http://www.apache.org/licenses/LICENSE-2.0.
#
# Any modifications or derivative works of this code must retain this
# copyright notice, and modified files need to carry a notice indicating
# that they have been altered from the originals.

"""Rough drag pulse calibration experiment."""

from typing import List, Optional
import numpy as np

from qiskit import QuantumCircuit
from qiskit.circuit import Gate, Parameter
from qiskit.qobj.utils import MeasLevel
from qiskit.providers import Backend
import qiskit.pulse as pulse
from qiskit.providers.options import Options

from qiskit_experiments.framework import BaseExperiment
from qiskit_experiments.exceptions import CalibrationError
from qiskit_experiments.library.calibration.analysis.drag_analysis import DragCalAnalysis


class DragCal(BaseExperiment):
    r"""An experiment that scans the DRAG parameter to find the optimal value.

    # section: overview

        A Derivative Removal by Adiabatic Gate (DRAG) pulse is designed to minimize leakage
        to a neighbouring transition. It is a standard pulse with an additional derivative
        component. It is designed to reduce the frequency spectrum of a normal pulse near
        the :math:`|1\rangle` - :math:`|2\rangle` transition, reducing the chance of leakage
        to the :math:`|2\rangle` state. The optimal value of the DRAG parameter is chosen to
        minimize both leakage and phase errors resulting from the AC Stark shift.

        .. math::

            f(t) = \Omega(t) + 1j \beta d/dt \Omega(t)

        Here, :math:`\Omega` is the envelop of the in-phase component of the pulse and
        :math:`\beta` is the strength of the quadrature which we refer to as the DRAG
        parameter and seek to calibrate in this experiment. The DRAG calibration will run
        several series of circuits. In a given circuit a Rp(β) - Rm(β) block is repeated
        :math:`N` times. Here, Rp is a rotation with a positive angle and Rm is the same rotation
        with a native angle. As example the circuit of a single repetition, i.e. :math:`N=1`, is
        shown below.

        .. parsed-literal::

                       ┌───────┐ ┌───────┐ ░ ┌─┐
                  q_0: ┤ Rp(β) ├─┤ Rm(β) ├─░─┤M├
                       └───────┘ └───────┘ ░ └╥┘
            measure: 1/═══════════════════════╩═
                                              0

        Here, the Rp gate and the Rm gate are can be pi and -pi rotations about the
        x-axis of the Bloch sphere. The parameter β is scanned to find the value that minimizes
        the leakage to the second excited state. Note that the analysis class requires this
        experiment to run with three repetition numbers.

    # section: reference
        .. ref_arxiv:: 1 1011.1949
        .. ref_arxiv:: 2 0901.0534
        .. ref_arxiv:: 3 1509.05470
<<<<<<< HEAD
=======

    # section: tutorial
        :doc:`/tutorials/calibrating_armonk`

>>>>>>> 5530e5a4
    """

    __analysis_class__ = DragCalAnalysis

    @classmethod
    def _default_run_options(cls) -> Options:
        """Default option values for the experiment :meth:`run` method."""
        return Options(
            meas_level=MeasLevel.CLASSIFIED,
            meas_return="avg",
        )

    @classmethod
    def _default_experiment_options(cls) -> Options:
        r"""Default values for the pulse if no schedule is given.
        Users can set the positive and negative rotation schedules with

        .. code-block::

            drag.set_experiment_options(rp=xp_schedule, rm=xm_schedule)

        Experiment Options:
            rp (ScheduleBlock): The schedule for the plus rotation.
            rm (ScheduleBlock): The schedule for the minus rotation. If this schedule is
                not specified it will be build from the rp schedule by sandwiching it
                between phase shift gates with an angle of :math:`\pi`.
            amp (complex): The amplitude for the default Drag pulse. Must have a magnitude
                smaller than one.
            duration (int): The duration of the default pulse in samples.
            sigma (float): The standard deviation of the default pulse.
            reps (List[int]): The number of times the Rp - Rm gate sequence is repeated in
                each series. Note that this list must always have a length of three as
                otherwise the analysis class will not run.
            betas (Iterable): the values of the DRAG parameter to scan.
        """
        options = super()._default_experiment_options()

        options.rp = None
        options.rm = None
        options.amp = 0.2
        options.duration = 160
        options.sigma = 40
        options.reps = [1, 3, 5]
        options.betas = np.linspace(-5, 5, 51)

        return options

    @classmethod
    def _default_analysis_options(cls) -> Options:
        """Default analysis options."""
        options = super()._default_analysis_options()
        options.normalization = True

        return options

    # pylint: disable=arguments-differ
    def set_experiment_options(self, reps: Optional[List] = None, **fields):
        """Raise if reps has a length different from three.

        Raises:
            CalibrationError: if the number of repetitions is different from three.
        """

        if reps is None:
            reps = [1, 3, 5]
        else:
            reps = sorted(reps)  # ensure reps 1 is the lowest frequency.

        if len(reps) != 3:
            raise CalibrationError(
                f"{self.__class__.__name__} must use exactly three repetition numbers. "
                f"Received {reps} with length {len(reps)} != 3."
            )

        super().set_experiment_options(reps=reps, **fields)

    def __init__(self, qubit: int):
        """
        Args:
            qubit: The qubit for which to run the Drag calibration.
        """

        super().__init__([qubit])

    def circuits(self, backend: Optional[Backend] = None) -> List[QuantumCircuit]:
        """Create the circuits for the Drag calibration.

        Args:
            backend: A backend object.

        Returns:
            circuits: The circuits that will run the Drag calibration.

        Raises:
            CalibrationError:
                - If the beta parameters in the xp and xm pulses are not the same.
                - If either the xp or xm pulse do not have at least one Drag pulse.
                - If the number of different repetition series is not three.
        """
        plus_sched = self.experiment_options.rp
        minus_sched = self.experiment_options.rm

        if plus_sched is None:
            beta = Parameter("β")
            with pulse.build(backend=backend, name="xp") as plus_sched:
                pulse.play(
                    pulse.Drag(
                        duration=self.experiment_options.duration,
                        amp=self.experiment_options.amp,
                        sigma=self.experiment_options.sigma,
                        beta=beta,
                    ),
                    pulse.DriveChannel(self._physical_qubits[0]),
                )

            with pulse.build(backend=backend, name="xm") as minus_sched:
                pulse.play(
                    pulse.Drag(
                        duration=self.experiment_options.duration,
                        amp=-self.experiment_options.amp,
                        sigma=self.experiment_options.sigma,
                        beta=beta,
                    ),
                    pulse.DriveChannel(self._physical_qubits[0]),
                )

        if minus_sched is None:
            with pulse.build(backend=backend, name="xm") as minus_sched:
                pulse.shift_phase(np.pi, pulse.DriveChannel(self._physical_qubits[0]))
                pulse.call(plus_sched)
                pulse.shift_phase(-np.pi, pulse.DriveChannel(self._physical_qubits[0]))

        if len(plus_sched.parameters) != 1 or len(minus_sched.parameters) != 1:
            raise CalibrationError(
                "The schedules for Drag calibration must both have one free parameter."
                f"Found {len(plus_sched.parameters)} and {len(minus_sched.parameters)} "
                "for Rp and Rm, respectively."
            )

        beta_xp = next(iter(plus_sched.parameters))
        beta_xm = next(iter(minus_sched.parameters))

        if beta_xp != beta_xm:
            raise CalibrationError(
                f"Beta for xp and xm in {self.__class__.__name__} calibration are not identical."
            )

        xp_gate = Gate(name="Rp", num_qubits=1, params=[beta_xp])
        xm_gate = Gate(name="Rm", num_qubits=1, params=[beta_xp])

        reps = self.experiment_options.reps
        if len(reps) != 3:
            raise CalibrationError(
                f"{self.__class__.__name__} must use exactly three repetition numbers. "
                f"Received {reps} with length {len(reps)} != 3."
            )

        circuits = []

        for idx, rep in enumerate(reps):
            circuit = QuantumCircuit(1)
            for _ in range(rep):
                circuit.append(xp_gate, (0,))
                circuit.append(xm_gate, (0,))

            circuit.measure_active()

            circuit.add_calibration("Rp", (self.physical_qubits[0],), plus_sched, params=[beta_xp])
            circuit.add_calibration("Rm", (self.physical_qubits[0],), minus_sched, params=[beta_xp])

            for beta in self.experiment_options.betas:
                beta = np.round(beta, decimals=6)

                assigned_circuit = circuit.assign_parameters({beta_xp: beta}, inplace=False)

                assigned_circuit.metadata = {
                    "experiment_type": self._type,
                    "qubits": (self.physical_qubits[0],),
                    "xval": beta,
                    "series": idx,
                }

                circuits.append(assigned_circuit)

        return circuits<|MERGE_RESOLUTION|>--- conflicted
+++ resolved
@@ -68,13 +68,10 @@
         .. ref_arxiv:: 1 1011.1949
         .. ref_arxiv:: 2 0901.0534
         .. ref_arxiv:: 3 1509.05470
-<<<<<<< HEAD
-=======
 
     # section: tutorial
         :doc:`/tutorials/calibrating_armonk`
 
->>>>>>> 5530e5a4
     """
 
     __analysis_class__ = DragCalAnalysis
