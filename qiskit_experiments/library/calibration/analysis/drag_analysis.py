--- conflicted
+++ resolved
@@ -156,11 +156,7 @@
             beta=(-freq_bound, freq_bound),
             base=(-max_abs_y, max_abs_y),
         )
-<<<<<<< HEAD
         user_opt.p0.set_if_empty(base=0.5)
-=======
-        user_opt.p0.set_if_empty(amp=-0.5, base=0.5)
->>>>>>> 11a254b0
 
         # Drag curves can sometimes be very flat, i.e. averages of y-data
         # and min-max do not always make good initial guesses. We therefore add
