--- conflicted
+++ resolved
@@ -54,13 +54,8 @@
     """
 
     __series__ = [
-<<<<<<< HEAD
-        SeriesDef(
-            fit_func=lambda x, amp, freq, phase, base: fit_function.cos(
-=======
         curve.SeriesDef(
             fit_func=lambda x, amp, freq, phase, base: curve.fit_function.cos(
->>>>>>> 5530e5a4
                 x, amp=amp, freq=freq, phase=phase, baseline=base
             ),
             plot_color="blue",
@@ -77,11 +72,7 @@
         default_options = super()._default_options()
         default_options.p0 = {"amp": None, "freq": None, "phase": None, "base": None}
         default_options.bounds = {"amp": None, "freq": None, "phase": None, "base": None}
-<<<<<<< HEAD
-        default_options.fit_reports = {"freq": "rate"}
-=======
         default_options.result_parameters = ["freq"]
->>>>>>> 5530e5a4
         default_options.xlabel = "Amplitude"
         default_options.ylabel = "Signal (arb. units)"
 
