# This code is part of Qiskit.
#
# (C) Copyright IBM 2021.
#
# This code is licensed under the Apache License, Version 2.0. You may
# obtain a copy of this license in the LICENSE.txt file in the root directory
# of this source tree or at http://www.apache.org/licenses/LICENSE-2.0.
#
# Any modifications or derivative works of this code must retain this
# copyright notice, and modified files need to carry a notice indicating
# that they have been altered from the originals.

"""Fine amplitude calibration analysis."""

from typing import List, Union

import numpy as np

import qiskit_experiments.curve_analysis as curve
from qiskit_experiments.exceptions import CalibrationError


class FineAmplitudeAnalysis(curve.CurveAnalysis):
    r"""Fine amplitude analysis class based on a fit to a cosine function.

    # section: fit_model

        Analyse a fine amplitude calibration experiment by fitting the data to a cosine function.
        The user must also specify the intended rotation angle per gate, here labeled,
        :math:`{\rm apg}`. The parameter of interest in the
        fit is the deviation from the intended rotation angle per gate labeled
        :math:`{\rm d}\theta`. The fit function is

        .. math::
            y = \frac{{\rm amp}}{2}\cos\left(x[{\rm d}\theta + {\rm apg} ] \
            +{\rm phase\_offset}\right)+{\rm base}

    # section: fit_parameters
        defpar \rm amp:
            desc: Amplitude of the oscillation.
            init_guess: The maximum y value less the minimum y value.
            bounds: [-2, 2] scaled to the maximum signal value.

        defpar \rm base:
            desc: Base line.
            init_guess: The average of the data.
            bounds: [-1, 1] scaled to the maximum signal value.

        defpar d\theta:
            desc: The angle offset in the gate that we wish to measure.
            init_guess: Multiple initial guesses are tried ranging from -a to a
                where a is given by :code:`max(abs(angle_per_gate), np.pi / 2)`.
            bounds: [-pi, pi].

    # section: note

        The following is a list of fixed-valued parameters that enter the fit.

        * :math:`{\rm apg}` The angle per gate is set by the user, for example pi for a pi-pulse.
        * :math:`{\rm phase\_offset}` The phase offset in the cosine oscillation, for example,
          :math:`\pi/2` if a square-root of X gate is added before the repeated gates.
    """

    __series__ = [
        curve.SeriesDef(
            # pylint: disable=line-too-long
            fit_func=lambda x, amp, d_theta, phase_offset, base, angle_per_gate: curve.fit_function.cos(
                x,
                amp=0.5 * amp,
                freq=(d_theta + angle_per_gate) / (2 * np.pi),
                phase=phase_offset,
                baseline=base,
            ),
            plot_color="blue",
            model_description=r"\frac{{\rm amp}}{2}\cos\left(x[{\rm d}\theta + {\rm apg} ] "
            r"+ {\rm phase\_offset}\right)+{\rm base}",
        )
    ]

    # The intended angle per gat of the gate being calibrated, e.g. pi for a pi-pulse.
    __fixed_parameters__ = ["angle_per_gate", "phase_offset"]

    @classmethod
    def _default_options(cls):
        r"""Return the default analysis options.

        See :meth:`~qiskit_experiment.curve_analysis.CurveAnalysis._default_options` for
        descriptions of analysis options.

        Analysis Options:
            angle_per_gate (float): The ideal angle per repeated gate.
                The user must set this option as it defaults to None.
            phase_offset (float): A phase offset for the analysis. This phase offset will be
                :math:`\pi/2` if the square-root of X gate is added before the repeated gates.
                This is decided for the user in :meth:`set_schedule` depending on whether the
                sx gate is included in the experiment.
            number_of_guesses (int): The number of initial guesses to try.
            max_good_angle_error (float): The maximum angle error for which the fit is
                considered as good. Defaults to :math:`\pi/2`.
        """
        default_options = super()._default_options()
        default_options.result_parameters = ["d_theta"]
        default_options.xlabel = "Number of gates (n)"
        default_options.ylabel = "Population"
        default_options.angle_per_gate = None
        default_options.phase_offset = 0.0
        default_options.number_guesses = 21
        default_options.max_good_angle_error = np.pi / 2

        return default_options

    def _generate_fit_guesses(
        self, user_opt: curve.FitOptions
    ) -> Union[curve.FitOptions, List[curve.FitOptions]]:
        """Compute the initial guesses.

        Args:
            user_opt: Fit options filled with user provided guess and bounds.

        Returns:
            List of fit options that are passed to the fitter function.

        Raises:
            CalibrationError: When ``angle_per_gate`` is missing.
        """
        n_guesses = self._get_option("number_guesses")

        curve_data = self._data()
        max_abs_y, _ = curve.guess.max_height(curve_data.y, absolute=True)

        user_opt.bounds.set_if_empty(
            amp=(-2 * max_abs_y, 2 * max_abs_y),
            d_theta=(-np.pi, np.pi),
            base=(-max_abs_y, max_abs_y),
        )

        max_y, min_y = np.max(curve_data.y), np.min(curve_data.y)

        user_opt.p0.set_if_empty(amp=max_y - min_y, base=(max_y + min_y) / 2)

        # Base the initial guess on the intended angle_per_gate.
        angle_per_gate = self._get_option("angle_per_gate")

        if angle_per_gate is None:
            raise CalibrationError("The angle_per_gate was not specified in the analysis options.")

<<<<<<< HEAD
        bounds = {
            "d_theta": user_bounds.get("d_theta", None) or (-np.pi, np.pi),
            "base": user_bounds.get("base", None) or (-1 * max_abs_y, 1 * max_abs_y),
        }

        if "amp" not in self.__fixed_parameters__:
            bounds["amp"] = user_bounds.get("amp", None) or (-2 * max_abs_y, 2 * max_abs_y)

        if user_p0["d_theta"] is not None:
            # angle error guess is provided
            fit_option = {
                "p0": {
                    "d_theta": user_p0["d_theta"],
                    "base": user_p0["base"] or b_guess,
                },
                "bounds": bounds,
            }
            fit_option.update(extra_options)

            if "amp" not in self.__fixed_parameters__:
                fit_option["p0"]["amp"] = (user_p0["amp"] or a_guess,)

            return fit_option

        guess_range = max(abs(angle_per_gate), np.pi / 2)
        fit_options = []
        for angle in np.linspace(-guess_range, guess_range, n_guesses):
            fit_option = {
                "p0": {
                    "d_theta": angle,
                    "base": b_guess,
                },
                "bounds": bounds,
            }
            if "amp" not in self.__fixed_parameters__:
                fit_option["p0"]["amp"] = (user_p0["amp"] or a_guess,)

            fit_option.update(extra_options)
            fit_options.append(fit_option)

        return fit_options
=======
        guess_range = max(abs(angle_per_gate), np.pi / 2)
        options = []
        for d_theta_guess in np.linspace(-guess_range, guess_range, n_guesses):
            new_opt = user_opt.copy()
            new_opt.p0.set_if_empty(d_theta=d_theta_guess)
            options.append(new_opt)

        return options
>>>>>>> 89c39e6d

    def _evaluate_quality(self, fit_data: curve.FitData) -> Union[str, None]:
        """Algorithmic criteria for whether the fit is good or bad.

        A good fit has:
            - a reduced chi-squared lower than three,
            - a measured angle error that is smaller than the allowed maximum good angle error.
              This quantity is set in the analysis options.
        """
        fit_d_theta = fit_data.fitval("d_theta").value
        max_good_angle_error = self._get_option("max_good_angle_error")

        criteria = [
            fit_data.reduced_chisq < 3,
            abs(fit_d_theta) < abs(max_good_angle_error),
        ]

        if all(criteria):
            return "good"

        return "bad"<|MERGE_RESOLUTION|>--- conflicted
+++ resolved
@@ -127,16 +127,14 @@
 
         curve_data = self._data()
         max_abs_y, _ = curve.guess.max_height(curve_data.y, absolute=True)
-
-        user_opt.bounds.set_if_empty(
-            amp=(-2 * max_abs_y, 2 * max_abs_y),
-            d_theta=(-np.pi, np.pi),
-            base=(-max_abs_y, max_abs_y),
-        )
-
         max_y, min_y = np.max(curve_data.y), np.min(curve_data.y)
 
-        user_opt.p0.set_if_empty(amp=max_y - min_y, base=(max_y + min_y) / 2)
+        user_opt.bounds.set_if_empty(d_theta=(-np.pi, np.pi), base=(-max_abs_y, max_abs_y))
+        user_opt.p0.set_if_empty(base=(max_y + min_y) / 2)
+
+        if "amp" in user_opt.p0:
+            user_opt.p0.set_if_empty(amp=max_y - min_y)
+            user_opt.bounds.set_if_empty(amp=(-2 * max_abs_y, 2 * max_abs_y))
 
         # Base the initial guess on the intended angle_per_gate.
         angle_per_gate = self._get_option("angle_per_gate")
@@ -144,49 +142,6 @@
         if angle_per_gate is None:
             raise CalibrationError("The angle_per_gate was not specified in the analysis options.")
 
-<<<<<<< HEAD
-        bounds = {
-            "d_theta": user_bounds.get("d_theta", None) or (-np.pi, np.pi),
-            "base": user_bounds.get("base", None) or (-1 * max_abs_y, 1 * max_abs_y),
-        }
-
-        if "amp" not in self.__fixed_parameters__:
-            bounds["amp"] = user_bounds.get("amp", None) or (-2 * max_abs_y, 2 * max_abs_y)
-
-        if user_p0["d_theta"] is not None:
-            # angle error guess is provided
-            fit_option = {
-                "p0": {
-                    "d_theta": user_p0["d_theta"],
-                    "base": user_p0["base"] or b_guess,
-                },
-                "bounds": bounds,
-            }
-            fit_option.update(extra_options)
-
-            if "amp" not in self.__fixed_parameters__:
-                fit_option["p0"]["amp"] = (user_p0["amp"] or a_guess,)
-
-            return fit_option
-
-        guess_range = max(abs(angle_per_gate), np.pi / 2)
-        fit_options = []
-        for angle in np.linspace(-guess_range, guess_range, n_guesses):
-            fit_option = {
-                "p0": {
-                    "d_theta": angle,
-                    "base": b_guess,
-                },
-                "bounds": bounds,
-            }
-            if "amp" not in self.__fixed_parameters__:
-                fit_option["p0"]["amp"] = (user_p0["amp"] or a_guess,)
-
-            fit_option.update(extra_options)
-            fit_options.append(fit_option)
-
-        return fit_options
-=======
         guess_range = max(abs(angle_per_gate), np.pi / 2)
         options = []
         for d_theta_guess in np.linspace(-guess_range, guess_range, n_guesses):
@@ -195,7 +150,6 @@
             options.append(new_opt)
 
         return options
->>>>>>> 89c39e6d
 
     def _evaluate_quality(self, fit_data: curve.FitData) -> Union[str, None]:
         """Algorithmic criteria for whether the fit is good or bad.
