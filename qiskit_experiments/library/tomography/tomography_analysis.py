# This code is part of Qiskit.
#
# (C) Copyright IBM 2021.
#
# This code is licensed under the Apache License, Version 2.0. You may
# obtain a copy of this license in the LICENSE.txt file in the root directory
# of this source tree or at http://www.apache.org/licenses/LICENSE-2.0.
#
# Any modifications or derivative works of this code must retain this
# copyright notice, and modified files need to carry a notice indicating
# that they have been altered from the originals.
"""
Quantum process tomography analysis
"""


from typing import List, Union, Callable
from collections import defaultdict
import warnings
import numpy as np
import scipy.linalg as la
from uncertainties import ufloat

from qiskit.quantum_info import DensityMatrix, Choi, Operator
from qiskit.quantum_info.operators.base_operator import BaseOperator
from qiskit.quantum_info.operators.channel.quantum_channel import QuantumChannel

from qiskit_experiments.exceptions import AnalysisError
from qiskit_experiments.framework import BaseAnalysis, AnalysisResultData, Options
from .fitters import (
    tomography_fitter_data,
    postprocess_fitter,
    linear_inversion,
    scipy_linear_lstsq,
    scipy_gaussian_lstsq,
    cvxpy_linear_lstsq,
    cvxpy_gaussian_lstsq,
)


class TomographyAnalysis(BaseAnalysis):
    """Base analysis for state and process tomography experiments."""

    _builtin_fitters = {
        "linear_inversion": linear_inversion,
        "scipy_linear_lstsq": scipy_linear_lstsq,
        "scipy_gaussian_lstsq": scipy_gaussian_lstsq,
        "cvxpy_linear_lstsq": cvxpy_linear_lstsq,
        "cvxpy_gaussian_lstsq": cvxpy_gaussian_lstsq,
    }
    _cvxpy_fitters = (
        cvxpy_linear_lstsq,
        cvxpy_gaussian_lstsq,
    )

    @classmethod
    def _default_options(cls) -> Options:
        """Default analysis options

        Analysis Options:
            measurement_basis
                (:class:`~qiskit_experiments.library.tomography.basis.MeasurementBasis`):
                The measurement
                :class:`~qiskit_experiments.library.tomography.basis.MeasurementBasis`
                to use for tomographic reconstruction when running a
                :class:`~qiskit_experiments.library.tomography.StateTomography` or
                :class:`~qiskit_experiments.library.tomography.ProcessTomography`.
            preparation_basis
                (:class:`~qiskit_experiments.library.tomography.basis.PreparationBasis`):
                The preparation
                :class:`~qiskit_experiments.library.tomography.basis.PreparationBasis`
                to use for tomographic reconstruction for
                :class:`~qiskit_experiments.library.tomography.ProcessTomography`.
            fitter (str or Callable): The fitter function to use for reconstruction.
                This can  be a string to select one of the built-in fitters, or a callable to
                supply a custom fitter function. See the `Fitter Functions` section for
                additional information.
            fitter_options (dict): Any addition kwarg options to be supplied to the fitter
                function. For documentation of available kwargs refer to the fitter function
                documentation.
            rescale_positive (bool): If True rescale the state returned by the fitter
                to be positive-semidefinite. See the `PSD Rescaling` section for
                additional information (Default: True).
            rescale_trace (bool): If True rescale the state returned by the fitter
                have either trace 1 for :class:`~qiskit.quantum_info.DensityMatrix`,
                or trace dim for :class:`~qiskit.quantum_info.Choi` matrices (Default: True).
            measurement_qubits (Sequence[int]): Optional, the physical qubits with tomographic
                measurements. If not specified will be set to ``[0, ..., N-1]`` for N-qubit
                tomographic measurements.
            preparation_qubits (Sequence[int]): Optional, the physical qubits with tomographic
                preparations. If not specified will be set to ``[0, ..., N-1]`` for N-qubit
                tomographic preparations.
            target (Any): Optional, target object for fidelity comparison of the fit
                (Default: None).
            target_bootstrap_samples (int): Optional, number of outcome re-samples to draw
                from measurement data for each basis for computing a bootstrapped standard
                error of fidelity with the target state. If 0 no bootstrapping will be
                performed and the target fidelity will not include a standard error
                (Default: 0).
            target_bootstrap_seed (int | None | Generator): Optional, RNG seed or
                Generator to use for bootstrapping data for boostrapped fidelity
                standard error calculation (Default: None).
            conditional_circuit_clbits (list[int]): Optional, the clbit indices in the
                source circuit to be conditioned on when reconstructing the state.
                Enabling this will return a list of reconstrated state components
                conditional on the values of these clbit values. The integer value of the
                conditioning clbits is stored in state analysis result extra field
                `"conditional_circuit_outcome"`.
            conditional_measurement_indices (list[int]): Optional, indices of tomography
                measurement qubits to used for conditional state reconstruction. Enabling
                this will return a list of reconstrated state components conditioned on
                the remaining tomographic bases conditional on the basis index, and outcome
                value for these measurements. The conditionl measurement basis index and
                integer value of the measurement outcome is stored in state analysis result
                extra fields `"conditional_measurement_index"` and
                `"conditional_measurement_outcome"` respectively.
            conditional_preparation_indices (list[int]): Optional, indices of tomography
                preparation qubits to used for conditional state reconstruction. Enabling
                this will return a list of reconstrated channel components conditioned on
                the remaining tomographic bases conditional on the basis index. The
                conditionl preparation basis index is stored in state analysis result
                extra fields `"conditional_preparation_index"`.
        """
        options = super()._default_options()

        options.measurement_basis = None
        options.preparation_basis = None
        options.fitter = "linear_inversion"
        options.fitter_options = {}
        options.rescale_positive = True
        options.rescale_trace = True
        options.measurement_qubits = None
        options.preparation_qubits = None
        options.target = None
        options.target_bootstrap_samples = 0
        options.target_bootstrap_seed = None
        options.conditional_circuit_clbits = None
        options.conditional_measurement_indices = None
        options.conditional_preparation_indices = None
        return options

    def set_options(self, **fields):
        if fields.get("fitter", None) in [
            "scipy_linear_lstsq",
            "scipy_gaussian_lstsq",
            scipy_linear_lstsq,
            scipy_gaussian_lstsq,
        ]:
            warnings.warn(
                "The scipy lstsq tomography fitters are deprecated as of 0.4 and will "
                "be removed after the 0.5 release. Use the `linear_lstsq`, "
                "`cvxpy_linear_lstsq`, or `cvxpy_gaussian_lstsq` fitter instead.",
                DeprecationWarning,
                stacklevel=2,
            )
        super().set_options(**fields)

    @classmethod
    def _get_fitter(cls, fitter: Union[str, Callable]) -> Callable:
        """Return fitter function for named builtin fitters"""
        if fitter is None:
            raise AnalysisError("No tomography fitter given")
        if not isinstance(fitter, str):
            return fitter
        if fitter in cls._builtin_fitters:
            return cls._builtin_fitters[fitter]
        raise AnalysisError(f"Unrecognized tomography fitter {fitter}")

    def _run_analysis(self, experiment_data):

        # Get option values
        meas_basis = self.options.measurement_basis
        meas_qubits = self.options.measurement_qubits
        if meas_basis and meas_qubits is None:
            meas_qubits = experiment_data.metadata.get("m_qubits")
        prep_basis = self.options.preparation_basis
        prep_qubits = self.options.preparation_qubits
        if prep_basis and prep_qubits is None:
            prep_qubits = experiment_data.metadata.get("p_qubits")
        cond_meas_indices = self.options.conditional_measurement_indices
        if cond_meas_indices is True:
            cond_meas_indices = list(range(len(meas_qubits)))
        cond_prep_indices = self.options.conditional_preparation_indices
        if cond_prep_indices is True:
            cond_prep_indices = list(range(len(prep_qubits)))

        # Generate tomography fitter data
        outcome_shape = None
        if meas_basis and meas_qubits:
            outcome_shape = meas_basis.outcome_shape(meas_qubits)

        outcome_data, shot_data, meas_data, prep_data = tomography_fitter_data(
            experiment_data.data(),
            outcome_shape=outcome_shape,
        )
        qpt = prep_data.size > 0

        # Get fitter kwargs
        fitter_kwargs = {}
        if meas_basis:
            fitter_kwargs["measurement_basis"] = meas_basis
        if meas_qubits:
            fitter_kwargs["measurement_qubits"] = meas_qubits
        if cond_meas_indices:
            fitter_kwargs["conditional_measurement_indices"] = cond_meas_indices
        if prep_basis:
            fitter_kwargs["preparation_basis"] = prep_basis
        if prep_qubits:
            fitter_kwargs["preparation_qubits"] = prep_qubits
        if cond_prep_indices:
            fitter_kwargs["conditional_preparation_indices"] = cond_prep_indices
        fitter_kwargs.update(**self.options.fitter_options)
        fitter = self._get_fitter(self.options.fitter)

        # Fit state results
        state_results = self._fit_state_results(
            fitter,
            outcome_data,
            shot_data,
            meas_data,
            prep_data,
            qpt=qpt,
            **fitter_kwargs,
        )

        other_results = []

        # Compute fidelity with target
        if len(state_results) == 1:
            other_results += self._fidelity_result(
                state_results[0],
                fitter,
                outcome_data,
                shot_data,
                meas_data,
                prep_data,
                qpt=qpt,
                **fitter_kwargs,
            )

        # Check positive
        other_results += self._positivity_result(state_results, qpt=qpt)

        # Check trace preserving
        if qpt:
            output_dim = np.prod(state_results[0].value.output_dims())
            other_results += self._tp_result(state_results, output_dim)

        # Finally format state result metadata to remove eigenvectors
        # which are no longer needed to reduce size
        for state_result in state_results:
            state_result.extra.pop("eigvecs")

        analysis_results = state_results + other_results

        return analysis_results, []

    def _fit_state_results(
        self,
        fitter: Callable,
        outcome_data: np.ndarray,
        shot_data: np.ndarray,
        measurement_data: np.ndarray,
        preparation_data: np.ndarray,
        qpt: Union[bool, str, None] = "auto",
        **fitter_kwargs,
    ):
        """Fit state results from tomography data,"""
        try:
            fits, fitter_metadata = fitter(
                outcome_data,
                shot_data,
                measurement_data,
                preparation_data,
                **fitter_kwargs,
            )
        except AnalysisError as ex:
            raise AnalysisError(f"Tomography fitter failed with error: {str(ex)}") from ex

        # Post process fit
        states, states_metadata = postprocess_fitter(
            fits,
            fitter_metadata,
            make_positive=self.options.rescale_positive,
            trace="auto" if self.options.rescale_trace else None,
            qpt=qpt,
        )

        # Convert to results
        state_results = [
            AnalysisResultData("state", state, extra=extra)
            for state, extra in zip(states, states_metadata)
        ]
        return state_results

    def _fidelity_result(
        self,
        state_result: AnalysisResultData,
        fitter: Callable,
        outcome_data: np.ndarray,
        shot_data: np.ndarray,
        measurement_data: np.ndarray,
        preparation_data: np.ndarray,
        qpt: bool = False,
        **fitter_kwargs,
    ) -> List[AnalysisResultData]:
        """Calculate fidelity result if a target has been set"""
        target = self.options.target
        if target is None:
            return []

        # Compute fidelity
        name = "process_fidelity" if qpt else "state_fidelity"
        fidelity = self._compute_fidelity(state_result, target, qpt=qpt)

        if not self.options.target_bootstrap_samples:
            # No bootstrapping
            return [AnalysisResultData(name, fidelity)]

        # Optionally, Estimate std error of fidelity via boostrapping
        seed = self.options.target_bootstrap_seed
        if isinstance(seed, np.random.Generator):
            rng = seed
        else:
            rng = np.random.default_rng(seed)
        prob_data = outcome_data / shot_data[None, :, None]
        bs_fidelities = []
        for _ in range(self.options.target_bootstrap_samples):
            # Once python 3.7 support is dropped and minimum NumPy
            # version can be set to 1.22 this can be replaced with
            # `sampled_data = rng.multinomial(shot_data, probs)`
            sampled_data = np.zeros_like(outcome_data)
            for i in range(prob_data.shape[0]):
                for j in range(prob_data.shape[1]):
                    sampled_data[i, j] = rng.multinomial(shot_data[j], prob_data[i, j])

            try:
                state_results = self._fit_state_results(
                    fitter,
                    sampled_data,
                    shot_data,
                    measurement_data,
                    preparation_data,
                    qpt=qpt,
                    **fitter_kwargs,
                )
                bs_fidelities.append(self._compute_fidelity(state_results[0], target, qpt=qpt))
            except AnalysisError:
                pass

        bs_stderr = np.std(bs_fidelities)
        return [
            AnalysisResultData(
                name,
                ufloat(fidelity, bs_stderr),
                extra={"bootstrap_samples": bs_fidelities},
            )
        ]

    @staticmethod
    def _positivity_result(
        state_results: List[AnalysisResultData], qpt: bool = False
    ) -> List[AnalysisResultData]:
        """Check if eigenvalues are positive"""
        total_cond = defaultdict(float)
        comps_cond = defaultdict(list)
        comps_pos = defaultdict(list)
        name = "completely_positive" if qpt else "positive"
        for result in state_results:
            cond_idx = result.extra.get("conditional_measurement_index", None)
            evals = result.extra["eigvals"]

            # Check if component is positive and add to extra if so
            cond = np.sum(np.abs(evals[evals < 0]))
            pos = bool(np.isclose(cond, 0))
            result.extra[name] = pos

            # Add component to combined result
            comps_cond[cond_idx].append(cond)
            comps_pos[cond_idx].append(pos)
            total_cond[cond_idx] += cond * result.extra["conditional_probability"]

        # Check if combined conditional state is positive
        results = []
        for key, delta in total_cond.items():
            is_pos = bool(np.isclose(delta, 0))
            result = AnalysisResultData(name, is_pos)
            if not is_pos:
                result.extra = {
                    "delta": delta,
                    "components": comps_pos[key],
                    "components_delta": comps_cond[key],
                }
            if key:
                result.extra["conditional_measurement_index"] = key
            results.append(result)
        return results

    @staticmethod
    def _tp_result(
        state_results: List[AnalysisResultData],
        output_dim: int = 1,
    ) -> List[AnalysisResultData]:
        """Check if QPT channel is trace preserving"""
        # Construct the Kraus TP condition matrix sum_i K_i^dag K_i
        # summed over all components k
        kraus_cond = {}
        for result in state_results:
            evals = result.extra["eigvals"]
            evecs = result.extra["eigvecs"]
            prob = result.extra["conditional_probability"]
            cond_meas_idx = result.extra.get("conditional_measurement_index", None)
            cond_prep_idx = result.extra.get("conditional_preparation_index", None)
            cond_idx = (cond_prep_idx, cond_meas_idx)
            size = len(evals)
            input_dim = size // output_dim
            mats = np.reshape(evecs.T, (size, input_dim, output_dim), order="F")
            comp_cond = np.einsum("i,iaj,ibj->ab", evals, mats.conj(), mats)
            if cond_idx in kraus_cond:
                kraus_cond[cond_idx] += prob * comp_cond
            else:
                kraus_cond[cond_idx] = prob * comp_cond

        results = []
        for key, val in kraus_cond.items():
            tp_cond = np.sum(np.abs(la.eigvalsh(val - np.eye(input_dim))))
            is_tp = bool(np.isclose(tp_cond, 0, atol=1e-5))
            result = AnalysisResultData("trace_preserving", is_tp, extra={})
            if not is_tp:
                result.extra["delta"] = tp_cond
            if key:
                result.extra["conditional_measurement_index"] = key
            results.append(result)
        return results

    @staticmethod
    def _compute_fidelity(
        state_result: AnalysisResultData,
        target: Union[Choi, DensityMatrix],
        qpt: bool = False,
    ) -> AnalysisResultData:
        """Faster computation of fidelity from eigen decomposition"""
        if qpt:
            input_dim = np.prod(state_result.value.input_dims())
        else:
            input_dim = 1
        evals = state_result.extra["eigvals"]
        evecs = state_result.extra["eigvecs"]

        # Format target to statevector or densitymatrix array
        if target is None:
            raise AnalysisError("No target state provided")
        if isinstance(target, QuantumChannel):
            target_state = Choi(target).data / input_dim
        elif isinstance(target, BaseOperator):
            target_state = np.ravel(Operator(target), order="F") / np.sqrt(input_dim)
        else:
            # Statevector or density matrix
            target_state = np.array(target)

        if target_state.ndim == 1:
            rho = evecs @ (evals / input_dim * evecs).T.conj()
            fidelity = np.real(target_state.conj() @ rho @ target_state)
        else:
            sqrt_rho = evecs @ (np.sqrt(evals / input_dim) * evecs).T.conj()
            eig = la.eigvalsh(sqrt_rho @ target_state @ sqrt_rho)
            fidelity = np.sum(np.sqrt(np.maximum(eig, 0))) ** 2
<<<<<<< HEAD
        return AnalysisResultData(name, fidelity)

    @staticmethod
    def _state_eigensystem(fit: np.ndarray) -> Tuple[np.ndarray, np.ndarray]:
        """Compute the eigensystem of the fitted state.

        The eigenvalues are returned as a real array ordered from
        smallest to largest eigenvalues.

        Args:
            fit: the fitted state matrix.

        Returns:
            A pair of (eigenvalues, eigenvectors).
        """
        evals, evecs = la.eigh(fit)
        # Truncate eigenvalues to real part
        evals = np.real(evals)
        # Sort eigensystem from largest to smallest eigenvalues
        sort_inds = np.flip(np.argsort(evals))
        return evals[sort_inds], evecs[:, sort_inds]

    @staticmethod
    def _make_positive(evals: np.ndarray, epsilon: float = 0) -> np.ndarray:
        """Rescale a real vector to be non-negative.

        This truncates any negative values to zero and rescales
        the remaining eigenvectors such that the sum of the vector
        is preserved.
        """
        if epsilon < 0:
            raise AnalysisError("epsilon must be non-negative.")
        ret = evals.copy()
        dim = len(evals)
        idx = dim - 1
        accum = 0.0
        while idx >= 0:
            shift = accum / (idx + 1)
            if evals[idx] + shift < epsilon:
                ret[idx] = 0
                accum = accum + evals[idx]
                idx -= 1
            else:
                for j in range(idx + 1):
                    ret[j] = evals[j] + shift
                break
        return ret

    @staticmethod
    def _fitter_data(
        data: List[Dict[str, any]],
        measurement_basis: Optional[MeasurementBasis] = None,
        measurement_qubits: Optional[Tuple[int, ...]] = None,
    ) -> Tuple[np.ndarray, np.ndarray, np.ndarray, np.ndarray]:
        """Return list a tuple of basis, frequency, shot data"""
        meas_size = None
        prep_size = None

        # Construct marginalized tomography count dicts
        outcome_dict = {}
        shots_dict = {}
        for datum in data:
            # Get basis data
            metadata = datum["metadata"]
            meas_element = tuple(metadata["m_idx"]) if "m_idx" in metadata else tuple()
            prep_element = tuple(metadata["p_idx"]) if "p_idx" in metadata else tuple()
            if meas_size is None:
                meas_size = len(meas_element)
            if prep_size is None:
                prep_size = len(prep_element)

            # Add outcomes
            counts = Counts(marginal_counts(datum["counts"], metadata["clbits"]))
            shots = datum.get("shots", sum(counts.values()))
            basis_key = (meas_element, prep_element)
            if basis_key in outcome_dict:
                TomographyAnalysis._append_counts(outcome_dict[basis_key], counts)
                shots_dict[basis_key] += shots
            else:
                outcome_dict[basis_key] = counts
                shots_dict[basis_key] = shots

        # Construct function for converting count outcome dit-strings into
        # integers based on the specified number of outcomes of the measurement
        # bases on each qubit
        if meas_size == 0:
            # Trivial case with no measurement
            num_outcomes = 1

            def outcome_func(_):
                return 1

        elif measurement_basis is None:
            # If no basis is provided assume N-qubit measurement case
            num_outcomes = 2**meas_size

            def outcome_func(outcome):
                return int(outcome, 2)

        else:
            # General measurement basis case for arbitrary outcome measurements
            if measurement_qubits is None:
                measurement_qubits = tuple(range(meas_size))
            elif len(measurement_qubits) != meas_size:
                raise AnalysisError("Specified number of measurementqubits does not match data.")
            outcome_shape = measurement_basis.outcome_shape(measurement_qubits)
            num_outcomes = np.prod(outcome_shape)
            outcome_func = _int_outcome_function(outcome_shape)

        num_basis = len(outcome_dict)
        measurement_data = np.zeros((num_basis, meas_size), dtype=int)
        preparation_data = np.zeros((num_basis, prep_size), dtype=int)
        shot_data = np.zeros(num_basis, dtype=int)
        outcome_data = np.zeros((num_basis, num_outcomes), dtype=int)

        for i, (basis_key, counts) in enumerate(outcome_dict.items()):
            measurement_data[i] = basis_key[0]
            preparation_data[i] = basis_key[1]
            shot_data[i] = shots_dict[basis_key]
            for outcome, freq in counts.items():
                outcome_data[i][outcome_func(outcome)] = freq
        return outcome_data, shot_data, measurement_data, preparation_data

    @staticmethod
    def _append_counts(counts1, counts2):
        for key, val in counts2.items():
            if key in counts1:
                counts1[key] += val
            else:
                counts1[key] = val
        return counts1


@functools.lru_cache(None)
def _int_outcome_function(outcome_shape: Tuple[int, ...]) -> Callable:
    """Generate function for converting string outcomes to ints"""
    # Recursively extract leading bit(dit)
    if len(set(outcome_shape)) == 1:
        # All outcomes are the same shape, so we can use a constant base
        base = outcome_shape[0]
        return lambda outcome: int(outcome, base)

    # General function where each dit could be a different base
    @functools.lru_cache(2048)
    def _int_outcome_general(outcome: str):
        """Convert a general dit-string outcome to integer"""
        # Recursively extract leading bit(dit)
        value = 0
        for i, base in zip(outcome, outcome_shape):
            value *= base
            value += int(i, base)
        return value

    return _int_outcome_general
=======
        return fidelity
>>>>>>> 9e0bed4c
<|MERGE_RESOLUTION|>--- conflicted
+++ resolved
@@ -465,161 +465,4 @@
             sqrt_rho = evecs @ (np.sqrt(evals / input_dim) * evecs).T.conj()
             eig = la.eigvalsh(sqrt_rho @ target_state @ sqrt_rho)
             fidelity = np.sum(np.sqrt(np.maximum(eig, 0))) ** 2
-<<<<<<< HEAD
-        return AnalysisResultData(name, fidelity)
-
-    @staticmethod
-    def _state_eigensystem(fit: np.ndarray) -> Tuple[np.ndarray, np.ndarray]:
-        """Compute the eigensystem of the fitted state.
-
-        The eigenvalues are returned as a real array ordered from
-        smallest to largest eigenvalues.
-
-        Args:
-            fit: the fitted state matrix.
-
-        Returns:
-            A pair of (eigenvalues, eigenvectors).
-        """
-        evals, evecs = la.eigh(fit)
-        # Truncate eigenvalues to real part
-        evals = np.real(evals)
-        # Sort eigensystem from largest to smallest eigenvalues
-        sort_inds = np.flip(np.argsort(evals))
-        return evals[sort_inds], evecs[:, sort_inds]
-
-    @staticmethod
-    def _make_positive(evals: np.ndarray, epsilon: float = 0) -> np.ndarray:
-        """Rescale a real vector to be non-negative.
-
-        This truncates any negative values to zero and rescales
-        the remaining eigenvectors such that the sum of the vector
-        is preserved.
-        """
-        if epsilon < 0:
-            raise AnalysisError("epsilon must be non-negative.")
-        ret = evals.copy()
-        dim = len(evals)
-        idx = dim - 1
-        accum = 0.0
-        while idx >= 0:
-            shift = accum / (idx + 1)
-            if evals[idx] + shift < epsilon:
-                ret[idx] = 0
-                accum = accum + evals[idx]
-                idx -= 1
-            else:
-                for j in range(idx + 1):
-                    ret[j] = evals[j] + shift
-                break
-        return ret
-
-    @staticmethod
-    def _fitter_data(
-        data: List[Dict[str, any]],
-        measurement_basis: Optional[MeasurementBasis] = None,
-        measurement_qubits: Optional[Tuple[int, ...]] = None,
-    ) -> Tuple[np.ndarray, np.ndarray, np.ndarray, np.ndarray]:
-        """Return list a tuple of basis, frequency, shot data"""
-        meas_size = None
-        prep_size = None
-
-        # Construct marginalized tomography count dicts
-        outcome_dict = {}
-        shots_dict = {}
-        for datum in data:
-            # Get basis data
-            metadata = datum["metadata"]
-            meas_element = tuple(metadata["m_idx"]) if "m_idx" in metadata else tuple()
-            prep_element = tuple(metadata["p_idx"]) if "p_idx" in metadata else tuple()
-            if meas_size is None:
-                meas_size = len(meas_element)
-            if prep_size is None:
-                prep_size = len(prep_element)
-
-            # Add outcomes
-            counts = Counts(marginal_counts(datum["counts"], metadata["clbits"]))
-            shots = datum.get("shots", sum(counts.values()))
-            basis_key = (meas_element, prep_element)
-            if basis_key in outcome_dict:
-                TomographyAnalysis._append_counts(outcome_dict[basis_key], counts)
-                shots_dict[basis_key] += shots
-            else:
-                outcome_dict[basis_key] = counts
-                shots_dict[basis_key] = shots
-
-        # Construct function for converting count outcome dit-strings into
-        # integers based on the specified number of outcomes of the measurement
-        # bases on each qubit
-        if meas_size == 0:
-            # Trivial case with no measurement
-            num_outcomes = 1
-
-            def outcome_func(_):
-                return 1
-
-        elif measurement_basis is None:
-            # If no basis is provided assume N-qubit measurement case
-            num_outcomes = 2**meas_size
-
-            def outcome_func(outcome):
-                return int(outcome, 2)
-
-        else:
-            # General measurement basis case for arbitrary outcome measurements
-            if measurement_qubits is None:
-                measurement_qubits = tuple(range(meas_size))
-            elif len(measurement_qubits) != meas_size:
-                raise AnalysisError("Specified number of measurementqubits does not match data.")
-            outcome_shape = measurement_basis.outcome_shape(measurement_qubits)
-            num_outcomes = np.prod(outcome_shape)
-            outcome_func = _int_outcome_function(outcome_shape)
-
-        num_basis = len(outcome_dict)
-        measurement_data = np.zeros((num_basis, meas_size), dtype=int)
-        preparation_data = np.zeros((num_basis, prep_size), dtype=int)
-        shot_data = np.zeros(num_basis, dtype=int)
-        outcome_data = np.zeros((num_basis, num_outcomes), dtype=int)
-
-        for i, (basis_key, counts) in enumerate(outcome_dict.items()):
-            measurement_data[i] = basis_key[0]
-            preparation_data[i] = basis_key[1]
-            shot_data[i] = shots_dict[basis_key]
-            for outcome, freq in counts.items():
-                outcome_data[i][outcome_func(outcome)] = freq
-        return outcome_data, shot_data, measurement_data, preparation_data
-
-    @staticmethod
-    def _append_counts(counts1, counts2):
-        for key, val in counts2.items():
-            if key in counts1:
-                counts1[key] += val
-            else:
-                counts1[key] = val
-        return counts1
-
-
-@functools.lru_cache(None)
-def _int_outcome_function(outcome_shape: Tuple[int, ...]) -> Callable:
-    """Generate function for converting string outcomes to ints"""
-    # Recursively extract leading bit(dit)
-    if len(set(outcome_shape)) == 1:
-        # All outcomes are the same shape, so we can use a constant base
-        base = outcome_shape[0]
-        return lambda outcome: int(outcome, base)
-
-    # General function where each dit could be a different base
-    @functools.lru_cache(2048)
-    def _int_outcome_general(outcome: str):
-        """Convert a general dit-string outcome to integer"""
-        # Recursively extract leading bit(dit)
-        value = 0
-        for i, base in zip(outcome, outcome_shape):
-            value *= base
-            value += int(i, base)
-        return value
-
-    return _int_outcome_general
-=======
-        return fidelity
->>>>>>> 9e0bed4c
+        return fidelity