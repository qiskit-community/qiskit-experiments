# This code is part of Qiskit.
#
# (C) Copyright IBM 2021.
#
# This code is licensed under the Apache License, Version 2.0. You may
# obtain a copy of this license in the LICENSE.txt file in the root directory
# of this source tree or at http://www.apache.org/licenses/LICENSE-2.0.
#
# Any modifications or derivative works of this code must retain this
# copyright notice, and modified files need to carry a notice indicating
# that they have been altered from the originals.

"""Experiment utility functions."""

import io
import logging
import threading
import traceback
from abc import ABC, abstractmethod
from collections import OrderedDict
from datetime import datetime, timezone
from typing import Callable, Tuple, Dict, Any, Union, Type, Optional
import json

import dateutil.parser
import pkg_resources
from dateutil import tz
from qiskit.version import __version__ as terra_version

try:
    from qiskit.providers.ibmq.experiment import (
        IBMExperimentEntryExists,
        IBMExperimentEntryNotFound,
    )

    HAS_IBMQ = True
except ImportError:
    HAS_IBMQ = False

from .exceptions import DbExperimentEntryNotFound, DbExperimentEntryExists, DbExperimentDataError
from ..version import __version__ as experiments_version

LOG = logging.getLogger(__name__)


def qiskit_version():
    """Return the Qiskit version."""
    try:
        return pkg_resources.get_distribution("qiskit").version
    except Exception:  # pylint: disable=broad-except
        return {"qiskit-terra": terra_version, "qiskit-experiments": experiments_version}


def parse_timestamp(utc_dt: Union[datetime, str]) -> datetime:
    """Parse a UTC ``datetime`` object or string.

    Args:
        utc_dt: Input UTC `datetime` or string.

    Returns:
        A ``datetime`` with the UTC timezone.

    Raises:
        TypeError: If the input parameter value is not valid.
    """
    if isinstance(utc_dt, str):
        utc_dt = dateutil.parser.parse(utc_dt)
    if not isinstance(utc_dt, datetime):
        raise TypeError("Input `utc_dt` is not string or datetime.")
    utc_dt = utc_dt.replace(tzinfo=timezone.utc)
    return utc_dt


def utc_to_local(utc_dt: datetime) -> datetime:
    """Convert input UTC timestamp to local timezone.

    Args:
        utc_dt: Input UTC timestamp.

    Returns:
        A ``datetime`` with the local timezone.
    """
    local_dt = utc_dt.astimezone(tz.tzlocal())
    return local_dt


def plot_to_svg_bytes(figure: "pyplot.Figure") -> bytes:
    """Convert a pyplot Figure to SVG in bytes.

    Args:
        figure: Figure to be converted

    Returns:
        Figure in bytes.
    """
    buf = io.BytesIO()
    opaque_color = list(figure.get_facecolor())
    opaque_color[3] = 1.0  # set alpha to opaque
    figure.savefig(
        buf, format="svg", facecolor=tuple(opaque_color), edgecolor="none", bbox_inches="tight"
    )
    buf.seek(0)
    figure_data = buf.read()
    buf.close()
    return figure_data


def save_data(
    is_new: bool,
    new_func: Callable,
    update_func: Callable,
    new_data: Dict,
    update_data: Dict,
    json_encoder: Optional[Type[json.JSONEncoder]] = None,
) -> Tuple[bool, Any]:
    """Save data in the database.

    Args:
        is_new: ``True`` if `new_func` should be called. Otherwise `update_func` is called.
        new_func: Function to create new entry in the database.
        update_func: Function to update an existing entry in the database.
        new_data: In addition to `update_data`, this data will be stored if creating
            a new entry.
        update_data: Data to be stored if updating an existing entry.
        json_encoder: Custom JSON encoder to use to encode the experiment.

    Returns:
        A tuple of whether the data was saved and the function return value.

    Raises:
        DbExperimentDataError: If unable to determine whether the entry exists.
    """
    attempts = 0
    no_entry_exception = [DbExperimentEntryNotFound]
    dup_entry_exception = [DbExperimentEntryExists]
    if HAS_IBMQ:
        no_entry_exception.append(IBMExperimentEntryNotFound)
        dup_entry_exception.append(IBMExperimentEntryExists)
    try:
        kwargs = {}
        if json_encoder:
            kwargs["json_encoder"] = json_encoder
        # Attempt 3x for the unlikely scenario wherein is_new=False but the
        # entry doesn't actually exists. The second try might also fail if an entry
        # with the same ID somehow got created in the meantime.
        while attempts < 3:
            attempts += 1
            if is_new:
                try:
<<<<<<< HEAD
                    return True, new_func(**{**new_data, **update_data})
=======
                    kwargs.update(new_data)
                    kwargs.update(update_data)
                    return True, new_func(**kwargs)
>>>>>>> 5530e5a4
                except tuple(dup_entry_exception):
                    is_new = False
            else:
                try:
<<<<<<< HEAD
                    return True, update_func(**update_data)
=======
                    kwargs.update(update_data)
                    return True, update_func(**kwargs)
>>>>>>> 5530e5a4
                except tuple(no_entry_exception):
                    is_new = True
        raise DbExperimentDataError("Unable to determine the existence of the entry.")
    except Exception:  # pylint: disable=broad-except
        # Don't fail the experiment just because its data cannot be saved.
        LOG.error("Unable to save the experiment data: %s", traceback.format_exc())
        return False, None


class ThreadSafeContainer(ABC):
    """Base class for thread safe container."""

    def __init__(self, init_values=None):
        """ThreadSafeContainer constructor."""
        self._lock = threading.RLock()
        self._container = self._init_container(init_values)

    @abstractmethod
    def _init_container(self, init_values):
        """Initialize the container."""
        pass

    def __getitem__(self, key):
        with self._lock:
            return self._container[key]

    def __setitem__(self, key, value):
        with self._lock:
            self._container[key] = value

    def __delitem__(self, key):
        with self._lock:
            del self._container[key]

    def __contains__(self, item):
        with self._lock:
            return item in self._container

    def __len__(self):
        with self._lock:
            return len(self._container)

    @property
    def lock(self):
        """Return lock used for this container."""
        return self._lock

    def copy(self):
        """Returns a copy of the container."""
        with self.lock:
            return self._container.copy()

    def copy_object(self):
        """Returns a copy of this object."""
        obj = self.__class__()
        obj._container = self.copy()
        return obj


class ThreadSafeOrderedDict(ThreadSafeContainer):
    """Thread safe OrderedDict."""

    def _init_container(self, init_values):
        """Initialize the container."""
        return OrderedDict.fromkeys(init_values or [])

    def get(self, key, default):
        """Return the value of the given key."""
        with self._lock:
            return self._container.get(key, default)

    def keys(self):
        """Return all key values."""
        with self._lock:
            return list(self._container.keys())

    def values(self):
        """Return all values."""
        with self._lock:
            return list(self._container.values())

    def items(self):
        """Return the key value pairs."""
        return self._container.items()


class ThreadSafeList(ThreadSafeContainer):
    """Thread safe list."""

    def _init_container(self, init_values):
        """Initialize the container."""
        return init_values or []

    def append(self, value):
        """Append to the list."""
        with self._lock:
            self._container.append(value)<|MERGE_RESOLUTION|>--- conflicted
+++ resolved
@@ -147,23 +147,15 @@
             attempts += 1
             if is_new:
                 try:
-<<<<<<< HEAD
-                    return True, new_func(**{**new_data, **update_data})
-=======
                     kwargs.update(new_data)
                     kwargs.update(update_data)
                     return True, new_func(**kwargs)
->>>>>>> 5530e5a4
                 except tuple(dup_entry_exception):
                     is_new = False
             else:
                 try:
-<<<<<<< HEAD
-                    return True, update_func(**update_data)
-=======
                     kwargs.update(update_data)
                     return True, update_func(**kwargs)
->>>>>>> 5530e5a4
                 except tuple(no_entry_exception):
                     is_new = True
         raise DbExperimentDataError("Unable to determine the existence of the entry.")
