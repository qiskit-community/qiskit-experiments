--- conflicted
+++ resolved
@@ -156,15 +156,11 @@
         # Get DB fit data
         value = self.value
         result_data = {
-            "_value": json.loads(json.dumps(value, cls=self._json_encoder)),
-            "_extra": json.loads(json.dumps(self.extra, cls=self._json_encoder)),
+            "_value": value,
+            "_extra": self.extra,
             "_source": self._source,
         }
 
-<<<<<<< HEAD
-        _result_data = copy.deepcopy(self._result_data)
-        _result_data["_source"] = self._source
-=======
         # Display compatible float values in in DB
         if isinstance(value, (int, float, bool)):
             result_data["value"] = float(value)
@@ -175,7 +171,6 @@
                 result_data["variance"] = value.stderr ** 2
             if isinstance(value.unit, str):
                 result_data["unit"] = value.unit
->>>>>>> f79f6e5b
 
         new_data = {
             "experiment_id": self._experiment_id,
