--- conflicted
+++ resolved
@@ -426,11 +426,7 @@
 
         # After the quality is determined, plot can become a boolean flag for whether
         # to generate the figure
-<<<<<<< HEAD
-        plot_bool = plot == "always" or (plot == "selective" and quality == "bad")
-=======
         plot_bool = plot == "always" or (plot == "selective" and total_quality == "bad")
->>>>>>> 729014b9
 
         # Create analysis results by combining all fit data
         if all(fit_data.success for fit_data in fit_dataset.values()):
