# This code is part of Qiskit.
#
# (C) Copyright IBM 2021.
#
# This code is licensed under the Apache License, Version 2.0. You may
# obtain a copy of this license in the LICENSE.txt file in the root directory
# of this source tree or at http://www.apache.org/licenses/LICENSE-2.0.
#
# Any modifications or derivative works of this code must retain this
# copyright notice, and modified files need to carry a notice indicating
# that they have been altered from the originals.
"""Decay analysis class."""

from typing import List, Union

import numpy as np

import qiskit_experiments.curve_analysis as curve


class DecayAnalysis(curve.CurveAnalysis):
    r"""A class to analyze general exponential decay curve.

    # section: fit_model

    The fit is based on the following decay function.

    .. math::
        F(x) = {\rm amp} \cdot e^{-x/\tau} + {\rm base}

    # section: fit_parameters

        defpar \rm amp:
           desc: Height of the decay curve.
           init_guess: Determined by :py:func:`~qiskit_experiments.curve_analysis.guess.min_height`.
           bounds: None

        defpar \rm base:
           desc: Base line of the decay curve.
           init_guess: Determined by the difference of minimum and maximum points.
           bounds: None

        defpar \tau:
           desc: This is the fit parameter of main interest.
           init_guess: Determined by :py:func:`~qiskit_experiments.curve_analysis.guess.exp_decay`.
           bounds: None

    """

    __series__ = [
        curve.SeriesDef(
            fit_func=lambda x, amp, base, tau: curve.fit_function.exponential_decay(
                x,
                amp=amp,
                lamb=1 / tau,
                baseline=base,
            ),
            plot_color="blue",
            model_description=r"amp \exp(-x/tau) + base",
        )
    ]

    def _generate_fit_guesses(
        self, user_opt: curve.FitOptions
    ) -> Union[curve.FitOptions, List[curve.FitOptions]]:
        """Compute the initial guesses.

        Args:
            user_opt: Fit options filled with user provided guess and bounds.

        Returns:
            List of fit options that are passed to the fitter function.

        Raises:
            AnalysisError: When the y data is likely constant.
        """
        curve_data = self._data()

        user_opt.p0.set_if_empty(base=curve.guess.min_height(curve_data.y)[0])

        alpha = curve.guess.exp_decay(curve_data.x, curve_data.y)

        if alpha != 0.0:
            user_opt.p0.set_if_empty(
                tau=-1 / alpha,
                amp=curve.guess.max_height(curve_data.y)[0] - user_opt.p0["base"],
            )
        else:
            # Likely there is no slope. Cannot fit constant line with this model.
            # Set some large enough number against to the scan range.
            user_opt.p0.set_if_empty(
                tau=100 * np.max(curve_data.x),
                amp=curve.guess.max_height(curve_data.y)[0] - user_opt.p0["base"],
            )
        return user_opt

    def _evaluate_quality(self, fit_data: curve.FitData) -> Union[str, None]:
        """Algorithmic criteria for whether the fit is good or bad.

        A good fit has:
            - a reduced chi-squared lower than three
            - tau error is less than its value
        """
        tau = fit_data.fitval("tau")

        criteria = [
            fit_data.reduced_chisq < 3,
<<<<<<< HEAD
            curve.check_if_nominal_significant(tau),
=======
            curve.is_error_not_significant(tau),
>>>>>>> 7b4e8e8a
        ]

        if all(criteria):
            return "good"

        return "bad"<|MERGE_RESOLUTION|>--- conflicted
+++ resolved
@@ -105,11 +105,7 @@
 
         criteria = [
             fit_data.reduced_chisq < 3,
-<<<<<<< HEAD
-            curve.check_if_nominal_significant(tau),
-=======
             curve.is_error_not_significant(tau),
->>>>>>> 7b4e8e8a
         ]
 
         if all(criteria):
