--- conflicted
+++ resolved
@@ -145,11 +145,7 @@
             1.5 * freq_increment < fit_sigma.nominal_value,
             fit_width_ratio < 0.25,
             fit_data.reduced_chisq < 3,
-<<<<<<< HEAD
-            curve.check_if_nominal_significant(fit_sigma),
-=======
             curve.is_error_not_significant(fit_sigma),
->>>>>>> 7b4e8e8a
             snr > 2,
         ]
 
