# This code is part of Qiskit.
#
# (C) Copyright IBM 2021.
#
# This code is licensed under the Apache License, Version 2.0. You may
# obtain a copy of this license in the LICENSE.txt file in the root directory
# of this source tree or at http://www.apache.org/licenses/LICENSE-2.0.
#
# Any modifications or derivative works of this code must retain this
# copyright notice, and modified files need to carry a notice indicating
# that they have been altered from the originals.

"""Resonance analysis class."""

from typing import List, Union

import numpy as np

import qiskit_experiments.curve_analysis as curve
from qiskit_experiments.framework import Options


class ResonanceAnalysis(curve.CurveAnalysis):
    r"""A class to analyze a resonance peak with a square rooted Lorentzian function.

    Overview
        This analysis takes only single series. This series is fit to the square root of
        a Lorentzian function.

    Fit Model
        The fit is based on the following Lorentzian function.

        .. math::

            F(x) = a{\rm abs}\left(\frac{1}{1 + 2i(x - x0)/\kappa}\right) + b

    Fit Parameters
        - :math:`a`: Peak height.
        - :math:`b`: Base line.
        - :math:`x0`: Center value. This is typically the fit parameter of interest.
        - :math:`\kappa`: Linewidth.

    Initial Guesses
        - :math:`a`: Calculated by :func:`~qiskit_experiments.curve_analysis.guess.max_height`.
        - :math:`b`: Calculated by :func:`~qiskit_experiments.curve_analysis.guess.\
          constant_spectral_offset`.
        - :math:`x0`: The max height position is calculated by the function
          :func:`~qiskit_experiments.curve_analysis.guess.max_height`.
        - :math:`\kappa`: Calculated from FWHM of the peak using
          :func:`~qiskit_experiments.curve_analysis.guess.full_width_half_max`.

    Bounds
        - :math:`a`: [-2, 2] scaled with maximum signal value.
        - :math:`b`: [-1, 1] scaled with maximum signal value.
        - :math:`f`: [min(x), max(x)] of x-value scan range.
        - :math:`\kappa`: [0, :math:`\Delta x`] where :math:`\Delta x`
          represents the x-value scan range.

    """

    __series__ = [
        curve.SeriesDef(
            fit_func=lambda x, a, kappa, freq, b: curve.fit_function.sqrt_lorentzian(
                x, amp=a, kappa=kappa, x0=freq, baseline=b
            ),
            plot_color="blue",
<<<<<<< HEAD
            model_description=r"a \kappa / sqrt(kappa^2 + 4 * (x - x_0)^2) + b",
=======
            model_description=r"a |\kappa| / sqrt(kappa^2 + 4 * (x - x_0)^2) + b",
>>>>>>> 4553f500
        )
    ]

    @classmethod
    def _default_options(cls) -> Options:
        options = super()._default_options()
        options.result_parameters = [curve.ParameterRepr("freq", "f01", "Hz")]
        options.normalization = True
        options.xlabel = "Frequency"
        options.ylabel = "Signal (arb. units)"
        options.xval_unit = "Hz"
        return options

    def _generate_fit_guesses(
        self, user_opt: curve.FitOptions
    ) -> Union[curve.FitOptions, List[curve.FitOptions]]:
        """Compute the initial guesses.

        Args:
            user_opt: Fit options filled with user provided guess and bounds.

        Returns:
            List of fit options that are passed to the fitter function.
        """
        curve_data = self._data()
        max_abs_y, _ = curve.guess.max_height(curve_data.y, absolute=True)

        user_opt.bounds.set_if_empty(
            a=(-2 * max_abs_y, 2 * max_abs_y),
            kappa=(0, np.ptp(curve_data.x)),
            freq=(min(curve_data.x), max(curve_data.x)),
            b=(-max_abs_y, max_abs_y),
        )
        user_opt.p0.set_if_empty(b=curve.guess.constant_spectral_offset(curve_data.y))

        y_ = curve_data.y - user_opt.p0["b"]

        _, peak_idx = curve.guess.max_height(y_, absolute=True)
        fwhm = curve.guess.full_width_half_max(curve_data.x, y_, peak_idx)

        user_opt.p0.set_if_empty(
            a=(curve_data.y[peak_idx] - user_opt.p0["b"]),
            freq=curve_data.x[peak_idx],
            kappa=fwhm,
        )

        return user_opt

    def _evaluate_quality(self, fit_data: curve.FitData) -> Union[str, None]:
        """Algorithmic criteria for whether the fit is good or bad.

        A good fit has:
            - a reduced chi-squared less than 3,
            - a peak within the scanned frequency range,
            - a standard deviation that is not larger than the scanned frequency range,
            - a standard deviation that is wider than the smallest frequency increment,
            - a signal-to-noise ratio, defined as the amplitude of the peak divided by the
              square root of the median y-value less the fit offset, greater than a
              threshold of two, and
            - a standard error on the kappa of the Lorentzian that is smaller than the kappa.
        """
        curve_data = self._data()

        max_freq = np.max(curve_data.x)
        min_freq = np.min(curve_data.x)
        freq_increment = np.mean(np.diff(curve_data.x))

        fit_a = fit_data.fitval("a")
        fit_b = fit_data.fitval("b")
        fit_freq = fit_data.fitval("freq")
        fit_kappa = fit_data.fitval("kappa")

        snr = abs(fit_a.n) / np.sqrt(abs(np.median(curve_data.y) - fit_b.n))
        fit_width_ratio = fit_kappa.n / (max_freq - min_freq)

        criteria = [
            min_freq <= fit_freq.n <= max_freq,
            1.5 * freq_increment < fit_kappa.n,
            fit_width_ratio < 0.25,
            fit_data.reduced_chisq < 3,
            curve.is_error_not_significant(fit_kappa),
            snr > 2,
        ]

        if all(criteria):
            return "good"

        return "bad"<|MERGE_RESOLUTION|>--- conflicted
+++ resolved
@@ -64,11 +64,7 @@
                 x, amp=a, kappa=kappa, x0=freq, baseline=b
             ),
             plot_color="blue",
-<<<<<<< HEAD
-            model_description=r"a \kappa / sqrt(kappa^2 + 4 * (x - x_0)^2) + b",
-=======
             model_description=r"a |\kappa| / sqrt(kappa^2 + 4 * (x - x_0)^2) + b",
->>>>>>> 4553f500
         )
     ]
 
