# This code is part of Qiskit.
#
# (C) Copyright IBM 2021.
#
# This code is licensed under the Apache License, Version 2.0. You may
# obtain a copy of this license in the LICENSE.txt file in the root directory
# of this source tree or at http://www.apache.org/licenses/LICENSE-2.0.
#
# Any modifications or derivative works of this code must retain this
# copyright notice, and modified files need to carry a notice indicating
# that they have been altered from the originals.

"""
Analysis class for curve fitting.
"""
# pylint: disable=invalid-name

from typing import Dict, List, Tuple, Union, Optional
from functools import partial
from itertools import groupby
from operator import itemgetter

import lmfit
import numpy as np
import pandas as pd
from uncertainties import unumpy as unp

from qiskit_experiments.framework import ExperimentData, AnalysisResultData
from qiskit_experiments.data_processing.exceptions import DataProcessorError

from .base_curve_analysis import BaseCurveAnalysis, PARAMS_ENTRY_PREFIX
from .curve_data import FitOptions, CurveFitResult
from .scatter_table import ScatterTable
from .utils import (
    eval_with_uncertainties,
    convert_lmfit_result,
    shot_weighted_average,
    inverse_weighted_variance,
    sample_average,
)


class CurveAnalysis(BaseCurveAnalysis):
    """Base class for curve analysis with single curve group.

    The fit parameters from the series defined under the analysis class are all shared
    and the analysis performs a single multi-objective function optimization.

    A subclass may override these methods to customize the fit workflow.

    .. rubric:: _run_data_processing

    This method performs data processing and returns the processed dataset.
    By default, it internally calls the :class:`.DataProcessor` instance from
    the `data_processor` analysis option and processes the experiment data payload
    to create Y data with uncertainty.
    X data and other metadata are generated within this method by inspecting the
    circuit metadata. The series classification is also performed based upon the
    matching of circuit metadata and :attr:`SeriesDef.filter_kwargs`.

    .. rubric:: _format_data

    This method consumes the processed dataset and outputs the formatted dataset.
    By default, this method takes the average of y values over
    the same x values and then sort the entire data by x values.

    .. rubric:: _generate_fit_guesses

    This method creates initial guesses for the fit parameters.
    See :ref:`curve_analysis_init_guess` for details.

    .. rubric:: _run_curve_fit

    This method performs the fitting with predefined fit models and the formatted dataset.
    This method internally calls the :meth:`_generate_fit_guesses` method.
    Note that this is a core functionality of the :meth:`_run_analysis` method,
    that creates fit result objects from the formatted dataset.

    .. rubric:: _evaluate_quality

    This method evaluates the quality of the fit based on the fit result.
    This returns "good" when reduced chi-squared is less than 3.0.
    Usually it returns string "good" or "bad" according to the evaluation.

    .. rubric:: _create_analysis_results

    This method creates analysis results for important fit parameters
    that might be defined by analysis options ``result_parameters``.

    .. rubric:: _create_curve_data

    This method creates analysis results containing the formatted dataset,
    i.e. data used for the fitting.
    Entries are created when the analysis option ``return_data_points`` is ``True``.
    If analysis consists of multiple series, an analysis result is created for
    each series definition.

    .. rubric:: _create_figures

    This method creates figures by consuming the scatter table data.
    Figures are created when the analysis option ``plot`` is ``True``.

    .. rubric:: _initialize

    This method initializes analysis options against input experiment data.
    Usually this method is called before other methods are called.

    """

    def __init__(
        self,
        models: Optional[List[lmfit.Model]] = None,
        name: Optional[str] = None,
    ):
        """Initialize data fields that are privately accessed by methods.

        Args:
            models: List of LMFIT ``Model`` class to define fitting functions and
                parameters. If multiple models are provided, the analysis performs
                multi-objective optimization where the parameters with the same name
                are shared among provided models. When multiple models are provided,
                user must specify the ``data_subfit_map`` value in the analysis options
                to allocate experimental results to a particular fit model.
            name: Optional. Name of this analysis.
        """
        super().__init__()

        self._models = models or []
        self._name = name or self.__class__.__name__

    @property
    def name(self) -> str:
        """Return name of this analysis."""
        return self._name

    @property
    def parameters(self) -> List[str]:
        """Return parameters of this curve analysis."""
        unite_params = []
        for model in self._models:
            for name in model.param_names:
                if name not in unite_params and name not in self.options.fixed_parameters:
                    unite_params.append(name)
        return unite_params

    @property
    def models(self) -> List[lmfit.Model]:
        """Return fit models."""
        return self._models

    def model_names(self) -> List[str]:
        """Return model names."""
        return [getattr(m, "_name", f"model-{i}") for i, m in enumerate(self._models)]

    def _run_data_processing(
        self,
        raw_data: List[Dict],
        category: str = "raw",
    ) -> ScatterTable:
        """Perform data processing from the experiment result payload.

        Args:
            raw_data: Payload in the experiment data.
            category: Category string of the output dataset.

        Returns:
            Processed data that will be sent to the formatter method.

        Raises:
            DataProcessorError: When key for x values is not found in the metadata.
            ValueError: When data processor is not provided.
        """
        opt = self.options

        # Create table
        if opt.filter_data:
            to_process = [d for d in raw_data if opt.filter_data.items() <= d["metadata"].items()]
        else:
            to_process = raw_data

        # This must align with ScatterTable columns. Use struct array.
        dtypes = np.dtype(
            [
                ("xval", float),
                ("yval", float),
                ("yerr", float),
                ("name", "U30"),
                ("class_id", int),
                ("category", "U30"),
                ("shots", int),
            ]
        )

        # Prepare circuit metadata to data class mapper from data_subfit_map value.
<<<<<<< HEAD
        classifier = {}
        if len(self._models) == 1:
            classifier[self.model_names()[0]] = {}
=======
        if len(self._models) == 1:
            classifier = {self.model_names()[0]: {}}
>>>>>>> a6c9e53f
        else:
            classifier = self.options.data_subfit_map

        source = np.empty(len(to_process), dtype=dtypes)
        for idx, datum in enumerate(to_process):
            metadata = datum["metadata"]
            try:
                xval = metadata[opt.x_key]
            except KeyError as ex:
                raise DataProcessorError(
                    f"X value key {opt.x_key} is not defined in the circuit metadata."
                ) from ex
            source[idx]["xval"] = xval
            source[idx]["shots"] = datum.get("shots", -1)

            # Assign entry name and class id
<<<<<<< HEAD
            # Enumerate starts at 1 so that unclassified data becomes class_id = 0.
            # This class_id is just defined for result data according to the data_subfit_map
            # and this doesn't need to match with the actual fit model index.
            for class_id, (name, spec) in enumerate(classifier.items(), 1):
=======
            for class_id, (name, spec) in enumerate(classifier.items()):
>>>>>>> a6c9e53f
                if spec.items() <= metadata.items():
                    source[idx]["class_id"] = class_id
                    source[idx]["name"] = name
                    break
<<<<<<< HEAD
=======
            else:
                # This is unclassified data.
                # Assume that normal ID will never become negative number.
                # This is numpy struct array object and cannot store pandas nullable integer.
                source[idx]["class_id"] = -1
                source[idx]["name"] = ""
>>>>>>> a6c9e53f

        # Compute y value
        if not self.options.data_processor:
            raise ValueError(
                f"Data processor is not set for the {self.__class__.__name__} instance. "
                "Initialize the instance with the experiment data, or set the "
                "data_processor analysis options."
            )
        processed_values = self.options.data_processor(to_process)
        source["yval"] = unp.nominal_values(processed_values).flatten()
<<<<<<< HEAD
        source["yerr"] = unp.std_devs(processed_values).flatten()
        source["category"] = category

        return ScatterTable(data=source)
=======
        with np.errstate(invalid="ignore"):
            # For averaged data, the processed std dev will be NaN.
            # Setting std_devs to NaN will trigger floating point exceptions
            # which we can ignore. See https://stackoverflow.com/q/75656026
            source["yerr"] = unp.std_devs(processed_values).flatten()
        source["category"] = category

        table = ScatterTable(data=source)

        # Replace temporary -1 value with nullable integer
        table["class_id"] = table["class_id"].replace(-1, pd.NA)
        table["shots"] = table["shots"].replace(-1, pd.NA)

        return table
>>>>>>> a6c9e53f

    def _format_data(
        self,
        curve_data: ScatterTable,
        category: str = "formatted",
    ) -> ScatterTable:
        """Postprocessing for preparing the fitting data.

        Args:
            curve_data: Processed dataset created from experiment results.
            category: Category string of the output dataset.

        Returns:
<<<<<<< HEAD
            New scatter table instance including fit data.
=======
            New scatter table instance including data to fit.
>>>>>>> a6c9e53f
        """
        averaging_methods = {
            "shots_weighted": shot_weighted_average,
            "iwv": inverse_weighted_variance,
            "sample": sample_average,
        }

        columns = list(curve_data.columns)
        sort_by = itemgetter(
            columns.index("class_id"),
            columns.index("xval"),
        )
        # Use python native groupby method on ndarray. This is more performant than pandas one.
        average = averaging_methods[self.options.average_method]
        model_names = self.model_names()
        formatted = []
<<<<<<< HEAD
        for (class_id, xv), g in groupby(sorted(curve_data.values, key=sort_by), key=sort_by):
            if class_id == 0:
                # This is unclassified data
                continue
=======
        for (_, xv), g in groupby(sorted(curve_data.values, key=sort_by), key=sort_by):
>>>>>>> a6c9e53f
            g_values = np.array(list(g))
            g_dict = dict(zip(columns, g_values.T))
            avg_yval, avg_yerr, shots = average(g_dict["yval"], g_dict["yerr"], g_dict["shots"])
            data_name = g_dict["name"][0]
            try:
                # Map data index to model index through assigned name.
                # Data name should match with the model name.
                # Otherwise, the model index is unclassified.
                model_id = model_names.index(data_name)
            except ValueError:
                model_id = pd.NA
            averaged = dict.fromkeys(columns)
            averaged["category"] = category
            averaged["xval"] = xv
            averaged["yval"] = avg_yval
            averaged["yerr"] = avg_yerr
<<<<<<< HEAD
            averaged["name"] = g_dict["name"][0]
=======
            averaged["name"] = data_name
>>>>>>> a6c9e53f
            averaged["class_id"] = model_id
            averaged["shots"] = shots
            formatted.append(list(averaged.values()))

        return curve_data.append_list_values(formatted)

    def _generate_fit_guesses(
        self,
        user_opt: FitOptions,
        curve_data: ScatterTable,  # pylint: disable=unused-argument
    ) -> Union[FitOptions, List[FitOptions]]:
        """Create algorithmic initial fit guess from analysis options and curve data.

        Args:
            user_opt: Fit options filled with user provided guess and bounds.
            curve_data: Formatted data collection to fit.

        Returns:
            List of fit options that are passed to the fitter function.
        """
        return user_opt

    def _run_curve_fit(
        self,
        curve_data: ScatterTable,
    ) -> CurveFitResult:
        """Perform curve fitting on given data collection and fit models.

        Args:
            curve_data: Formatted data to fit.

        Returns:
            The best fitting outcome with minimum reduced chi-squared value.
        """
        unite_parameter_names = []
        for model in self._models:
            # Seems like this is not efficient looping, but using set operation sometimes
            # yields bad fit. Not sure if this is an edge case, but
            # `TestRamseyXY` unittest failed due to the significant chisq value
            # in which the least_square fitter terminates with `xtol` rather than `ftol`
            # condition, i.e. `ftol` condition indicates termination by cost function.
            # This code respects the ordering of parameters so that it matches with
            # the signature of fit function and it is backward compatible.
            # In principle this should not matter since LMFIT maps them with names
            # rather than index. Need more careful investigation.
            for name in model.param_names:
                if name not in unite_parameter_names:
                    unite_parameter_names.append(name)

        default_fit_opt = FitOptions(
            parameters=unite_parameter_names,
            default_p0=self.options.p0,
            default_bounds=self.options.bounds,
            **self.options.lmfit_options,
        )

        # Bind fixed parameters if not empty
        if self.options.fixed_parameters:
            fixed_parameters = {
                k: v for k, v in self.options.fixed_parameters.items() if k in unite_parameter_names
            }
            default_fit_opt.p0.set_if_empty(**fixed_parameters)
        else:
            fixed_parameters = {}

        fit_options = self._generate_fit_guesses(default_fit_opt, curve_data)

        if isinstance(fit_options, FitOptions):
            fit_options = [fit_options]

        # Create convenient function to compute residual of the models.
        partial_residuals = []
        valid_uncertainty = np.all(np.isfinite(curve_data.yerr.to_numpy()))
        for i, sub_data in list(curve_data.groupby("class_id")):
            if valid_uncertainty:
                nonzero_yerr = np.where(
                    np.isclose(sub_data.yerr, 0.0),
                    np.finfo(float).eps,
                    sub_data.yerr,
                )
                raw_weights = 1 / nonzero_yerr
                # Remove outlier. When all sample values are the same with sample average,
                # or sampling error is zero with shot-weighted average,
                # some yerr values might be very close to zero, yielding significant weights.
                # With such outlier, the fit doesn't sense residual of other data points.
                maximum_weight = np.percentile(raw_weights, 90)
                weights = np.clip(raw_weights, 0.0, maximum_weight)
            else:
                weights = None
            model_residual = partial(
                self._models[i]._residual,
                data=sub_data.yval.to_numpy(),
                weights=weights,
                x=sub_data.xval.to_numpy(),
            )
            partial_residuals.append(model_residual)

        # Run fit for each configuration
        res = None
        for fit_option in fit_options:
            # Setup parameter configuration, i.e. init value, bounds
            guess_params = lmfit.Parameters()
            for name in unite_parameter_names:
                bounds = fit_option.bounds[name] or (-np.inf, np.inf)
                guess_params.add(
                    name=name,
                    value=fit_option.p0[name],
                    min=bounds[0],
                    max=bounds[1],
                    vary=name not in fixed_parameters,
                )

            try:
                with np.errstate(all="ignore"):
                    new = lmfit.minimize(
                        fcn=lambda x: np.concatenate([p(x) for p in partial_residuals]),
                        params=guess_params,
                        method=self.options.fit_method,
                        scale_covar=not valid_uncertainty,
                        nan_policy="omit",
                        **fit_option.fitter_opts,
                    )
            except Exception:  # pylint: disable=broad-except
                continue

            if res is None or not res.success:
                res = new
                continue

            if new.success and res.redchi > new.redchi:
                res = new

        return convert_lmfit_result(
            res,
            self._models,
            curve_data.xval.to_numpy(),
            curve_data.yval.to_numpy(),
        )

    def _create_figures(
        self,
        curve_data: ScatterTable,
    ) -> List["matplotlib.figure.Figure"]:
        """Create a list of figures from the curve data.

        Args:
            curve_data: Scatter data table containing all data points.

        Returns:
            A list of figures.
        """
        for name, data in list(curve_data.groupby("name")):
            # Plot raw data scatters
            if self.options.plot_raw_data:
                raw_data = data[data.category == "raw"]
                self.plotter.set_series_data(
                    series_name=name,
                    x=raw_data.xval.to_numpy(),
                    y=raw_data.yval.to_numpy(),
                )
            # Plot formatted data scatters
            formatted_data = data[data.category == self.options.fit_category]
            self.plotter.set_series_data(
                series_name=name,
                x_formatted=formatted_data.xval.to_numpy(),
                y_formatted=formatted_data.yval.to_numpy(),
                y_formatted_err=formatted_data.yerr.to_numpy(),
            )
            # Plot fit lines
            line_data = data[data.category == "fitted"]
            if len(line_data) == 0:
                continue
            self.plotter.set_series_data(
                series_name=name,
                x_interp=line_data.xval.to_numpy(),
                y_interp=line_data.yval.to_numpy(),
            )
            fit_stdev = line_data.yerr.to_numpy()
            if np.isfinite(fit_stdev).all():
                self.plotter.set_series_data(
                    series_name=name,
                    y_interp_err=fit_stdev,
                )

        return [self.plotter.figure()]

    def _run_analysis(
        self,
        experiment_data: ExperimentData,
    ) -> Tuple[List[AnalysisResultData], List["pyplot.Figure"]]:
        analysis_results = []
        figures = []

        # Flag for plotting can be "always", "never", or "selective"
        # the analysis option overrides self._generate_figures if set
        if self.options.get("plot", None):
            plot = "always"
        elif self.options.get("plot", None) is False:
            plot = "never"
        else:
            plot = getattr(self, "_generate_figures", "always")

        # Prepare for fitting
        self._initialize(experiment_data)

        table = self._format_data(self._run_data_processing(experiment_data.data()))
        formatted_subset = table[table.category == self.options.fit_category]
        fit_data = self._run_curve_fit(formatted_subset)

        if fit_data.success:
            quality = self._evaluate_quality(fit_data)
        else:
            quality = "bad"

        # After the quality is determined, plot can become a boolean flag for whether
        # to generate the figure
        plot_bool = plot == "always" or (plot == "selective" and quality == "bad")

        if self.options.return_fit_parameters:
            # Store fit status overview entry regardless of success.
            # This is sometime useful when debugging the fitting code.
            overview = AnalysisResultData(
                name=PARAMS_ENTRY_PREFIX + self.name,
                value=fit_data,
                quality=quality,
                extra=self.options.extra,
            )
            analysis_results.append(overview)

        if fit_data.success:
            # Add fit data to curve data table
            fit_curves = []
            columns = list(table.columns)
            model_names = self.model_names()
            for i, sub_data in list(formatted_subset.groupby("class_id")):
                xval = sub_data.xval.to_numpy()
                if len(xval) == 0:
                    # If data is empty, skip drawing this model.
                    # This is the case when fit model exist but no data to fit is provided.
                    continue
                # Compute X, Y values with fit parameters.
                xval_fit = np.linspace(np.min(xval), np.max(xval), num=100, dtype=float)
                yval_fit = eval_with_uncertainties(
                    x=xval_fit,
                    model=self._models[i],
                    params=fit_data.ufloat_params,
                )
                model_fit = np.full((100, len(columns)), None, dtype=object)
                fit_curves.append(model_fit)
                model_fit[:, columns.index("xval")] = xval_fit
                model_fit[:, columns.index("yval")] = unp.nominal_values(yval_fit)
                if fit_data.covar is not None:
                    model_fit[:, columns.index("yerr")] = unp.std_devs(yval_fit)
                model_fit[:, columns.index("name")] = model_names[i]
                model_fit[:, columns.index("class_id")] = i
                model_fit[:, columns.index("category")] = "fitted"
            table = table.append_list_values(other=np.vstack(fit_curves))
            analysis_results.extend(
                self._create_analysis_results(
                    fit_data=fit_data,
                    quality=quality,
                    **self.options.extra.copy(),
                )
            )

        if self.options.return_data_points:
            # Add raw data points
            analysis_results.extend(self._create_curve_data(curve_data=formatted_subset))

        if plot_bool:
            if fit_data.success:
                self.plotter.set_supplementary_data(
                    fit_red_chi=fit_data.reduced_chisq,
                    primary_results=[r for r in analysis_results if not r.name.startswith("@")],
                )
            figures.extend(self._create_figures(curve_data=table))

        return analysis_results, figures

    def __getstate__(self):
        state = self.__dict__.copy()
        # Convert models into JSON str.
        # This object includes local function and cannot be pickled.
        source = [m.dumps() for m in state["_models"]]
        state["_models"] = source
        return state

    def __setstate__(self, state):
        model_objs = []
        for source in state.pop("_models"):
            tmp_mod = lmfit.Model(func=None)
            mod = tmp_mod.loads(s=source)
            model_objs.append(mod)
        self.__dict__.update(state)
        self._models = model_objs<|MERGE_RESOLUTION|>--- conflicted
+++ resolved
@@ -192,14 +192,8 @@
         )
 
         # Prepare circuit metadata to data class mapper from data_subfit_map value.
-<<<<<<< HEAD
-        classifier = {}
-        if len(self._models) == 1:
-            classifier[self.model_names()[0]] = {}
-=======
         if len(self._models) == 1:
             classifier = {self.model_names()[0]: {}}
->>>>>>> a6c9e53f
         else:
             classifier = self.options.data_subfit_map
 
@@ -216,27 +210,17 @@
             source[idx]["shots"] = datum.get("shots", -1)
 
             # Assign entry name and class id
-<<<<<<< HEAD
-            # Enumerate starts at 1 so that unclassified data becomes class_id = 0.
-            # This class_id is just defined for result data according to the data_subfit_map
-            # and this doesn't need to match with the actual fit model index.
-            for class_id, (name, spec) in enumerate(classifier.items(), 1):
-=======
             for class_id, (name, spec) in enumerate(classifier.items()):
->>>>>>> a6c9e53f
                 if spec.items() <= metadata.items():
                     source[idx]["class_id"] = class_id
                     source[idx]["name"] = name
                     break
-<<<<<<< HEAD
-=======
             else:
                 # This is unclassified data.
                 # Assume that normal ID will never become negative number.
                 # This is numpy struct array object and cannot store pandas nullable integer.
                 source[idx]["class_id"] = -1
                 source[idx]["name"] = ""
->>>>>>> a6c9e53f
 
         # Compute y value
         if not self.options.data_processor:
@@ -247,12 +231,6 @@
             )
         processed_values = self.options.data_processor(to_process)
         source["yval"] = unp.nominal_values(processed_values).flatten()
-<<<<<<< HEAD
-        source["yerr"] = unp.std_devs(processed_values).flatten()
-        source["category"] = category
-
-        return ScatterTable(data=source)
-=======
         with np.errstate(invalid="ignore"):
             # For averaged data, the processed std dev will be NaN.
             # Setting std_devs to NaN will trigger floating point exceptions
@@ -267,7 +245,6 @@
         table["shots"] = table["shots"].replace(-1, pd.NA)
 
         return table
->>>>>>> a6c9e53f
 
     def _format_data(
         self,
@@ -281,11 +258,7 @@
             category: Category string of the output dataset.
 
         Returns:
-<<<<<<< HEAD
-            New scatter table instance including fit data.
-=======
             New scatter table instance including data to fit.
->>>>>>> a6c9e53f
         """
         averaging_methods = {
             "shots_weighted": shot_weighted_average,
@@ -302,14 +275,7 @@
         average = averaging_methods[self.options.average_method]
         model_names = self.model_names()
         formatted = []
-<<<<<<< HEAD
-        for (class_id, xv), g in groupby(sorted(curve_data.values, key=sort_by), key=sort_by):
-            if class_id == 0:
-                # This is unclassified data
-                continue
-=======
         for (_, xv), g in groupby(sorted(curve_data.values, key=sort_by), key=sort_by):
->>>>>>> a6c9e53f
             g_values = np.array(list(g))
             g_dict = dict(zip(columns, g_values.T))
             avg_yval, avg_yerr, shots = average(g_dict["yval"], g_dict["yerr"], g_dict["shots"])
@@ -326,11 +292,7 @@
             averaged["xval"] = xv
             averaged["yval"] = avg_yval
             averaged["yerr"] = avg_yerr
-<<<<<<< HEAD
-            averaged["name"] = g_dict["name"][0]
-=======
             averaged["name"] = data_name
->>>>>>> a6c9e53f
             averaged["class_id"] = model_id
             averaged["shots"] = shots
             formatted.append(list(averaged.values()))
