# This code is part of Qiskit.
#
# (C) Copyright IBM 2021.
#
# This code is licensed under the Apache License, Version 2.0. You may
# obtain a copy of this license in the LICENSE.txt file in the root directory
# of this source tree or at http://www.apache.org/licenses/LICENSE-2.0.
#
# Any modifications or derivative works of this code must retain this
# copyright notice, and modified files need to carry a notice indicating
# that they have been altered from the originals.

"""
Analysis class for curve fitting.
"""
# pylint: disable=invalid-name

import dataclasses
import functools
import inspect
import warnings
<<<<<<< HEAD
from typing import Any, Dict, List, Tuple, Union, Optional

import numpy as np
import uncertainties
from qiskit.providers import Backend
=======
from abc import ABC
from typing import Dict, List, Tuple, Callable, Union, Optional

import numpy as np
import uncertainties
from uncertainties import unumpy as unp

>>>>>>> 8628f239
from qiskit.utils import detach_prefix

from qiskit_experiments.exceptions import AnalysisError
from qiskit_experiments.framework import ExperimentData, AnalysisResultData, AnalysisConfig
from qiskit_experiments.warnings import deprecated_function
from uncertainties import unumpy as unp

from .base_curve_analysis import BaseCurveAnalysis
from .curve_data import CurveData, SeriesDef


class CurveAnalysis(BaseCurveAnalysis):
    """Base class for curve analyis."""

    #: List[SeriesDef]: List of mapping representing a data series
    __series__ = list()

    def __init__(self):
        """Initialize data fields that are privately accessed by methods."""
        super().__init__()

        if hasattr(self, "__fixed_parameters__"):
            warnings.warn(
                "The class attribute __fixed_parameters__ has been deprecated and will be removed. "
                "Now this attribute is absorbed in analysis options as fixed_parameters. "
                "This warning will be dropped in v0.4 along with "
                "the support for the deprecated attribute.",
                DeprecationWarning,
                stacklevel=2,
            )
            # pylint: disable=no-member
            self._options.fixed_parameters = {
                p: self.options.get(p, None) for p in self.__fixed_parameters__
            }

        #: List[CurveData]: Processed experiment data set.
        self.__processed_data_set = list()

        #: List[int]: Index of physical qubits
        self._physical_qubits = None

    @classmethod
    def _fit_params(cls) -> List[str]:
        """Return a list of fitting parameters.

        Returns:
            A list of fit parameter names.

        Raises:
            AnalysisError: When series definitions have inconsistent multi-objective fit function.
            ValueError: When fixed parameter name is not used in the fit function.
        """
        fsigs = set()
        for series_def in cls.__series__:
            fsigs.add(series_def.signature)
        if len(fsigs) > 1:
            raise AnalysisError(
                "Fit functions specified in the series definition have "
                "different function signature. They should receive "
                "the same parameter set for multi-objective function fit."
            )
        return list(next(iter(fsigs)).parameters.keys())

    @property
    def parameters(self) -> List[str]:
        """Return parameters of this curve analysis."""
        return [s for s in self._fit_params() if s not in self.options.fixed_parameters]

    @property
<<<<<<< HEAD
    def _experiment_type(self) -> str:
        """Return type of experiment."""
        try:
            return self.__experiment_metadata["experiment_type"]
        except (TypeError, KeyError):
            # Ignore experiment metadata is not set or key is not found
            return None

    @property
    def _num_qubits(self) -> int:
        """Getter for qubit number."""
        try:
            return len(self.__experiment_metadata["physical_qubits"])
        except (TypeError, KeyError):
            # Ignore experiment metadata is not set or key is not found
            return None

    @property
    def _physical_qubits(self) -> List[int]:
        """Getter for physical qubit indices."""
        try:
            return list(self.__experiment_metadata["physical_qubits"])
        except (TypeError, KeyError):
            # Ignore experiment metadata is not set or key is not found
            return None

    @property
    def _backend(self) -> Backend:
        """Getter for backend object."""
        return self.__backend

    def _experiment_options(self, index: int = -1) -> Dict[str, Any]:
        """Return the experiment options of given job index.

        Args:
            index: Index of job metadata to extract. Default to -1 (latest).

        Returns:
            Experiment options. This option is used for circuit generation.
        """
        try:
            return self.__experiment_metadata["job_metadata"][index]["experiment_options"]
        except (TypeError, KeyError, IndexError):
            # Ignore experiment metadata or job metadata is not set or key is not found
            return None

    def _run_options(self, index: int = -1) -> Dict[str, Any]:
        """Returns the run options of given job index.

        Args:
            index: Index of job metadata to extract. Default to -1 (latest).

        Returns:
            Run options. This option is used for backend execution.
        """
        try:
            return self.__experiment_metadata["job_metadata"][index]["run_options"]
        except (TypeError, KeyError, IndexError):
            # Ignore experiment metadata or job metadata is not set or key is not found
            return None

    def _transpile_options(self, index: int = -1) -> Dict[str, Any]:
        """Returns the transpile options of given job index.

        Args:
            index: Index of job metadata to extract. Default to -1 (latest).

        Returns:
            Transpile options. This option is used for circuit optimization.
        """
        try:
            return self.__experiment_metadata["job_metadata"][index]["transpile_options"]
        except (TypeError, KeyError, IndexError):
            # Ignore experiment metadata or job metadata is not set or key is not found
            return None

    def _extra_metadata(self) -> Dict[str, Any]:
        """Returns extra metadata.

        Returns:
            Extra metadata explicitly added by the experiment subclass.
        """
        exclude = ["experiment_type", "num_qubits", "physical_qubits", "job_metadata"]
        return {k: v for k, v in self.__experiment_metadata.items() if k not in exclude}

    @deprecated_function(
        last_version="0.4",
        msg=(
            "CurveAnalysis will also drop internal chache of processed data after 0.4. "
            "Relevant method signature has been updated to directly recieve curve data "
            "rather than accessing data with this method."
        ),
    )
=======
    def drawer(self) -> BaseCurveDrawer:
        """A short-cut for curve drawer instance."""
        return self._options.curve_plotter

    @classmethod
    def _default_options(cls) -> Options:
        """Return default analysis options.

        Analysis Options:
            curve_plotter (BaseCurveDrawer): A curve drawer instance to visualize
                the analysis result.
            plot_raw_data (bool): Set ``True`` to draw un-formatted data points on canvas.
                This is ``True`` by default.
            plot (bool): Set ``True`` to create figure for fit result.
                This is ``False`` by default.
            curve_fitter (Callable): A callback function to perform fitting with formatted data.
                See :func:`~qiskit_experiments.analysis.multi_curve_fit` for example.
            data_processor (Callable): A callback function to format experiment data.
                This can be a :class:`~qiskit_experiments.data_processing.DataProcessor`
                instance that defines the `self.__call__` method.
            normalization (bool) : Set ``True`` to normalize y values within range [-1, 1].
            p0 (Dict[str, float]): Array-like or dictionary
                of initial parameters.
            bounds (Dict[str, Tuple[float, float]]): Array-like or dictionary
                of (min, max) tuple of fit parameter boundaries.
            x_key (str): Circuit metadata key representing a scanned value.
            result_parameters (List[Union[str, ParameterRepr]): Parameters reported in the
                database as a dedicated entry. This is a list of parameter representation
                which is either string or ParameterRepr object. If you provide more
                information other than name, you can specify
                ``[ParameterRepr("alpha", "\u03B1", "a.u.")]`` for example.
                The parameter name should be defined in the series definition.
                Representation should be printable in standard output, i.e. no latex syntax.
            return_data_points (bool): Set ``True`` to return formatted XY data.
            extra (Dict[str, Any]): A dictionary that is appended to all database entries
                as extra information.
            curve_fitter_options (Dict[str, Any]) Options that are passed to the
                specified curve fitting function.
            fixed_parameters (Dict[str, Any]): Fitting model parameters that are fixed
                during the curve fitting. This should be provided with default value
                keyed on one of the parameter names in the series definition.
        """
        options = super()._default_options()

        options.curve_plotter = MplCurveDrawer()
        options.plot_raw_data = False
        options.plot = True
        options.curve_fitter = multi_curve_fit
        options.data_processor = None
        options.normalization = False
        options.x_key = "xval"
        options.result_parameters = None
        options.return_data_points = False
        options.extra = dict()
        options.curve_fitter_options = dict()
        options.p0 = {}
        options.bounds = {}
        options.fixed_parameters = {}

        return options

    def set_options(self, **fields):
        """Set the analysis options for :meth:`run` method.

        Args:
            fields: The fields to update the options

        Raises:
            KeyError: When removed option ``curve_fitter`` is set.
            TypeError: When invalid drawer instance is provided.
        """
        # TODO remove this in Qiskit Experiments v0.4
        if "curve_plotter" in fields and isinstance(fields["curve_plotter"], str):
            plotter_str = fields["curve_plotter"]
            warnings.warn(
                f"The curve plotter '{plotter_str}' has been deprecated. "
                "The option is replaced with 'MplCurveDrawer' instance. "
                "If this is a loaded analysis, please save this instance again to update option value. "
                "This warning will be removed with backport in Qiskit Experiments 0.4.",
                DeprecationWarning,
                stacklevel=2,
            )
            fields["curve_plotter"] = MplCurveDrawer()

        if "curve_plotter" in fields and not isinstance(fields["curve_plotter"], BaseCurveDrawer):
            plotter_obj = fields["curve_plotter"]
            raise TypeError(
                f"'{plotter_obj.__class__.__name__}' object is not valid curve drawer instance."
            )

        # pylint: disable=no-member
        draw_options = set(self.drawer.options.__dict__.keys()) | {"style"}
        deprecated = draw_options & fields.keys()
        if any(deprecated):
            warnings.warn(
                f"Option(s) {deprecated} have been moved to draw_options and will be removed soon. "
                "Use self.drawer.set_options instead. "
                "If this is a loaded analysis, please save this instance again to update option value. "
                "This warning will be removed with backport in Qiskit Experiments 0.4.",
                DeprecationWarning,
                stacklevel=2,
            )
            draw_options = dict()
            for depopt in deprecated:
                if depopt == "style":
                    for k, v in fields.pop("style").items():
                        draw_options[k] = v
                else:
                    draw_options[depopt] = fields.pop(depopt)
            self.drawer.set_options(**draw_options)

        super().set_options(**fields)

    def _generate_fit_guesses(self, user_opt: FitOptions) -> Union[FitOptions, List[FitOptions]]:
        """Create algorithmic guess with analysis options and curve data.

        Subclasses can override this method.

        Subclass can access to the curve data with ``self._data()`` method.
        If there are multiple series, you can get a specific series by specifying ``series_name``.
        This method returns a ``CurveData`` instance, which is the `dataclass`
        containing x values `.x`, y values `.y`, and  sigma values `.y_err`.

        Subclasses can also access the defined analysis options with the ``self._get_option``.
        For example:

        .. code-block::

            curve_data = self._data(series_name="my_experiment1")

            if self._get_option("my_option1") == "abc":
                param_a_guess = my_guess_function(curve_data.x, curve_data.y, ...)
            else:
                param_a_guess = ...

            user_opt.p0.set_if_empty(param_a=param_a_guess)

        Note that this subroutine can generate multiple fit options.
        If multiple options are provided, the fitter will run multiple times,
        i.e. once for each fit option.
        The result with the best reduced chi-squared value is kept.

        Note that the argument ``user_opt`` is a collection of fitting options (initial guesses,
        boundaries, and extra fitter options) with the user-provided guesses and boundaries.
        The method :meth:`set_if_empty` sets the value of specified parameters of the fit options
        dictionary only if the values of these parameters have not yet been assigned.

        .. code-block::

            opt1 = user_opt.copy()
            opt1.p0.set_if_empty(param_a=3)

            opt2 = user_opt.copy()
            opt2.p0.set_if_empty(param_a=4)

            return [opt1, opt2]

        Note that you can also change fitter options (not only initial guesses and boundaries)
        in each fit options with :meth:`add_extra_options` method.
        This might be convenient to run fitting with multiple fit algorithms
        or different fitting options. By default, this class uses `scipy.curve_fit`
        as the fitter function. See Scipy API docs for more fitting option details.
        See also :py:class:`qiskit_experiments.curve_analysis.curve_data.FitOptions`
        for the behavior of the fit option instance.

        The final fit parameters are decided with the following procedure.

        1. :class:`FitOptions` object is initialized with user options.

        2. Algorithmic guess is generated here and override the default fit options object.

        3. A list of fit options is returned.

        4. Duplicated entries are eliminated.

        5. The fitter optimizes parameters with unique fit options and outputs the chisq value.

        6. The best fit is selected based on the minimum chisq.

        Note that in this method you don't need to worry about the user provided initial guesses
        and boundaries. These values are already assigned in the ``user_opts``.

        Args:
            user_opt: Fit options filled with user provided guess and bounds.

        Returns:
            List of fit options that are passed to the fitter function.
        """

        return user_opt

    def _format_data(self, data: CurveData) -> CurveData:
        """An optional subroutine to perform data pre-processing.

        Subclasses can override this method to apply pre-precessing to data values to fit.

        For example,

        - Apply smoothing to y values to deal with noisy observed values
        - Remove redundant data points (outlier)
        - Apply frequency filter function

        etc...

        By default, the analysis just takes average over the same x values and sort
        data index by the x values in ascending order.

        .. note::

            The data returned by this method should have the label "fit_ready".

        Returns:
            Formatted CurveData instance.
        """
        # take average over the same x value by keeping sigma
        series, xdata, ydata, sigma, shots = multi_mean_xy_data(
            series=data.data_index,
            xdata=data.x,
            ydata=data.y,
            sigma=data.y_err,
            shots=data.shots,
            method="shots_weighted",
        )

        # sort by x value in ascending order
        series, xdata, ydata, sigma, shots = data_sort(
            series=series,
            xdata=xdata,
            ydata=ydata,
            sigma=sigma,
            shots=shots,
        )

        return CurveData(
            label="fit_ready",
            x=xdata,
            y=ydata,
            y_err=sigma,
            shots=shots,
            data_index=series,
        )

    # pylint: disable=unused-argument
    def _extra_database_entry(self, fit_data: FitData) -> List[AnalysisResultData]:
        """Calculate new quantity from the fit result.

        Subclasses can override this method to do post analysis.

        Args:
            fit_data: Fit result.

        Returns:
            List of database entry created from the fit data.
        """
        return []

    def _post_process_fit_result(self, fit_result: FitData) -> FitData:
        """A hook that sub-classes can override to manipulate the result of the fit.

        Args:
            fit_result: A result from the fitting.

        Returns:
            A fit result that might be post-processed.
        """
        return fit_result

    # pylint: disable=unused-argument
    def _evaluate_quality(self, fit_data: FitData) -> Union[str, None]:
        """Evaluate quality of the fit result.

        Subclasses can override this method to do post analysis.

        Args:
            fit_data: Fit result.

        Returns:
            String that represents fit result quality. Usually "good" or "bad".
        """
        return None

    def _extract_curves(
        self, experiment_data: ExperimentData, data_processor: Union[Callable, DataProcessor]
    ):
        """Extract curve data from experiment data.

        This method internally populates two types of curve data.

        - raw_data:

            This is the data directly obtained from the experiment data.
            You can access this data with ``self._data(label="raw_data")``.

        - fit_ready:

            This is the formatted data created by pre-processing defined by
            `self._format_data()` method. This method is implemented by subclasses.
            You can access to this data with ``self._data(label="fit_ready")``.

        If multiple series exist, you can optionally specify ``series_name`` in
        ``self._data`` method to filter data in the target series.

        .. notes::
            The target metadata properties to define each curve entry is described by
            the class attribute __series__ (see `filter_kwargs`).

        Args:
            experiment_data: ExperimentData object to fit parameters.
            data_processor: A callable or DataProcessor instance to format data into numpy array.
                This should take a list of dictionaries and return two tuple of float values,
                that represent a y value and an error of it.
        Raises:
            DataProcessorError: When `x_key` specified in the analysis option is not
                defined in the circuit metadata.
            AnalysisError: When formatted data has label other than fit_ready.
        """
        self.__processed_data_set = list()

        def _is_target_series(datum, **filters):
            try:
                return all(datum["metadata"][key] == val for key, val in filters.items())
            except KeyError:
                return False

        # Extract X, Y, Y_sigma data
        data = experiment_data.data()

        x_key = self.options.x_key
        try:
            xdata = np.asarray([datum["metadata"][x_key] for datum in data], dtype=float)
        except KeyError as ex:
            raise DataProcessorError(
                f"X value key {x_key} is not defined in circuit metadata."
            ) from ex

        if isinstance(data_processor, DataProcessor):
            ydata = data_processor(data)
        else:
            y_nominals, y_stderrs = zip(*map(data_processor, data))
            ydata = unp.uarray(y_nominals, y_stderrs)

        # Store metadata
        metadata = np.asarray([datum["metadata"] for datum in data], dtype=object)

        # Store shots
        shots = np.asarray([datum.get("shots", np.nan) for datum in data])

        # Find series (invalid data is labeled as -1)
        data_index = np.full(xdata.size, -1, dtype=int)
        for idx, series_def in enumerate(self.__series__):
            data_matched = np.asarray(
                [_is_target_series(datum, **series_def.filter_kwargs) for datum in data], dtype=bool
            )
            data_index[data_matched] = idx

        # Store raw data
        raw_data = CurveData(
            label="raw_data",
            x=xdata,
            y=unp.nominal_values(ydata),
            y_err=unp.std_devs(ydata),
            shots=shots,
            data_index=data_index,
            metadata=metadata,
        )
        self.__processed_data_set.append(raw_data)

        # Format raw data
        formatted_data = self._format_data(raw_data)
        if formatted_data.label != "fit_ready":
            raise AnalysisError(f"Not expected data label {formatted_data.label} != fit_ready.")
        self.__processed_data_set.append(formatted_data)

>>>>>>> 8628f239
    def _data(
        self,
        series_name: Optional[str] = None,
        label: Optional[str] = "fit_ready",
    ) -> CurveData:
        """Deprecated. Getter for experiment data set.

        Args:
            series_name: Series name to search for.
            label: Label attached to data set. By default it returns "fit_ready" data.

        Returns:
            Filtered curve data set.

        Raises:
            AnalysisError: When requested series or label are not defined.
        """
        try:
            data = self.__processed_data_set[label]
        except KeyError:
            raise AnalysisError(f"Requested data with label {label} does not exist.")

        if series_name is None:
            return data
        return data.get_subset_of(series_name)

    @property
    def _num_qubits(self) -> int:
        return len(self._physical_qubits)

    def _run_analysis(
        self, experiment_data: ExperimentData
    ) -> Tuple[List[AnalysisResultData], List["pyplot.Figure"]]:

        # Update all fit functions in the series definitions if fixed parameter is defined.
        # These lines will be removed once data model is implemented.
        assigned_params = self.options.fixed_parameters
        if assigned_params:
            # Check if all parameters are assigned.
            if any(v is None for v in assigned_params.values()):
                raise AnalysisError(
                    f"Unassigned fixed-value parameters for the fit "
                    f"function {self.__class__.__name__}."
                    f"All values of fixed-parameters, i.e. {assigned_params}, "
                    "must be provided by the analysis options to run this analysis."
                )
            # Override series definition with assigned fit functions.
            assigned_series = []
            for series_def in self.__series__:
                dict_def = dataclasses.asdict(series_def)
                dict_def["fit_func"] = functools.partial(series_def.fit_func, **assigned_params)
                del dict_def["signature"]
                assigned_series.append(SeriesDef(**dict_def))
            self.__series__ = assigned_series

        # get experiment metadata
        try:
            self._physical_qubits = experiment_data.metadata["physical_qubits"]
        except KeyError:
            pass

<<<<<<< HEAD
        # Prepare for fitting
        self._preparation(experiment_data)
=======
        #
        # 2. Setup data processor
        #

        # If no data processor was provided at run-time we infer one from the job
        # metadata and default to the data processor for averaged classified data.
        data_processor = self.options.data_processor

        if not data_processor:
            data_processor = get_processor(experiment_data, self.options)

        if isinstance(data_processor, DataProcessor) and not data_processor.is_trained:
            # Qiskit DataProcessor instance. May need calibration.
            data_processor.train(data=experiment_data.data())

        # Initialize fit figure canvas
        if self.options.plot:
            self.drawer.initialize_canvas()

        #
        # 3. Extract curve entries from experiment data
        #
        self._extract_curves(experiment_data=experiment_data, data_processor=data_processor)

        # TODO remove _data method dependency in follow-up
        #  self.__processed_data_set will be removed from instance.

        # Draw raw data
        if self.options.plot and self.options.plot_raw_data:
            for s in self.__series__:
                raw_data = self._data(label="raw_data", series_name=s.name)
                self.drawer.draw_raw_data(
                    x_data=raw_data.x,
                    y_data=raw_data.y,
                    ax_index=s.canvas,
                )

        # Draw formatted data
        if self.options.plot:
            for s in self.__series__:
                curve_data = self._data(label="fit_ready", series_name=s.name)
                self.drawer.draw_formatted_data(
                    x_data=curve_data.x,
                    y_data=curve_data.y,
                    y_err_data=curve_data.y_err,
                    name=s.name,
                    ax_index=s.canvas,
                    color=s.plot_color,
                    marker=s.plot_symbol,
                )

        #
        # 4. Run fitting
        #
        formatted_data = self._data(label="fit_ready")

        # Generate algorithmic initial guesses and boundaries
        default_fit_opt = FitOptions(
            parameters=self.parameters,
            default_p0=self.options.p0,
            default_bounds=self.options.bounds,
            **self.options.curve_fitter_options,
        )

        fit_options = self._generate_fit_guesses(default_fit_opt)
        if isinstance(fit_options, FitOptions):
            fit_options = [fit_options]

        # Run fit for each configuration
        fit_results = []
        for fit_opt in set(fit_options):
            try:
                fit_result = self.options.curve_fitter(
                    funcs=[series_def.fit_func for series_def in self.__series__],
                    series=formatted_data.data_index,
                    xdata=formatted_data.x,
                    ydata=formatted_data.y,
                    sigma=formatted_data.y_err,
                    **fit_opt.options,
                )
                fit_results.append(fit_result)
            except AnalysisError:
                # Some guesses might be too far from the true parameters and may thus fail.
                # We ignore initial guesses that fail and continue with the next fit candidate.
                pass

        # Find best value with chi-squared value
        if len(fit_results) == 0:
            warnings.warn(
                "All initial guesses and parameter boundaries failed to fit the data. "
                "Please provide better initial guesses or fit parameter boundaries.",
                UserWarning,
            )
            # at least return raw data points rather than terminating
            fit_result = None
        else:
            fit_result = sorted(fit_results, key=lambda r: r.reduced_chisq)[0]
            fit_result = self._post_process_fit_result(fit_result)

        #
        # 5. Create database entry
        #
        analysis_results = []
        if fit_result:
            # pylint: disable=assignment-from-none
            quality = self._evaluate_quality(fit_data=fit_result)

            fit_models = {
                series_def.name: series_def.model_description or "no description"
                for series_def in self.__series__
            }

            # overview entry
            analysis_results.append(
                AnalysisResultData(
                    name=PARAMS_ENTRY_PREFIX + self.__class__.__name__,
                    value=[p.nominal_value for p in fit_result.popt],
                    chisq=fit_result.reduced_chisq,
                    quality=quality,
                    extra={
                        "popt_keys": fit_result.popt_keys,
                        "dof": fit_result.dof,
                        "covariance_mat": fit_result.pcov,
                        "fit_models": fit_models,
                        **self.options.extra,
                    },
                )
            )

            # output special parameters
            result_parameters = self.options.result_parameters
            if result_parameters:
                for param_repr in result_parameters:
                    if isinstance(param_repr, ParameterRepr):
                        p_name = param_repr.name
                        p_repr = param_repr.repr or param_repr.name
                        unit = param_repr.unit
                    else:
                        p_name = param_repr
                        p_repr = param_repr
                        unit = None

                    fit_val = fit_result.fitval(p_name)
                    if unit:
                        metadata = copy.copy(self.options.extra)
                        metadata["unit"] = unit
                    else:
                        metadata = self.options.extra

                    result_entry = AnalysisResultData(
                        name=p_repr,
                        value=fit_val,
                        chisq=fit_result.reduced_chisq,
                        quality=quality,
                        extra=metadata,
                    )
                    analysis_results.append(result_entry)
>>>>>>> 8628f239

        # Run data processing
        curve_data_r = self._run_data_processing(experiment_data.data(), self.__series__)

        if self.options.plot and self.options.plot_raw_data:
            for s in self.__series__:
                raw_data = self._data(label="raw_data", series_name=s.name)
                self.drawer.draw_raw_data(
                    x_data=curve_data_r.x,
                    y_data=curve_data_r.y,
                    ax_index=s.canvas,
                )
        # for backward compatibility, will be removed in 0.4.
        self.__processed_data_set["raw_data"] = curve_data_r

<<<<<<< HEAD
        # Format data
        curve_data_f = self._format_data(curve_data_r)
        if self.options.plot:
            for s in self.__series__:
                self.drawer.draw_formatted_data(
                    x_data=curve_data_f.x,
                    y_data=curve_data_f.y,
                    y_err_data=curve_data_f.y_err,
                    name=s.name,
=======
        # Draw fit results if fitting succeeded
        if self.options.plot and fit_result:
            for s in self.__series__:
                interp_x = np.linspace(*fit_result.x_range, 100)

                params = {}
                for fitpar in s.signature:
                    if fitpar in self.options.fixed_parameters:
                        params[fitpar] = self.options.fixed_parameters[fitpar]
                    else:
                        params[fitpar] = fit_result.fitval(fitpar)

                y_data_with_uncertainty = s.fit_func(interp_x, **params)
                y_mean = unp.nominal_values(y_data_with_uncertainty)
                y_std = unp.std_devs(y_data_with_uncertainty)
                # Draw fit line
                self.drawer.draw_fit_line(
                    x_data=interp_x,
                    y_data=y_mean,
>>>>>>> 8628f239
                    ax_index=s.canvas,
                    color=s.plot_color,
                )
<<<<<<< HEAD
        # for backward compatibility, will be removed in 0.4.
        self.__processed_data_set["fit_ready"] = curve_data_f

        # Run fitting
        fit_data = self._run_curve_fit(curve_data_f, self.__series__)

        # Create figure and result data
        if fit_data:
            analysis_results = self._create_analysis_results(fit_data, **self.options.extra)

            # Draw fit curves and report
            if self.options.plot:
                for s in self.__series__:
                    interp_x = np.linspace(*fit_result.x_range, 100)

                    params = {}
                    for fitpar in s.signature:
                        if fitpar in self.options.fixed_parameters:
                            params[fitpar] = self.options.fixed_parameters[fitpar]
                        else:
                            params[fitpar] = fit_result.fitval(fitpar)

                    y_data_with_uncertainty = s.fit_func(interp_x, **params)
                    y_mean = unp.nominal_values(y_data_with_uncertainty)
                    y_std = unp.std_devs(y_data_with_uncertainty)
                    # Draw fit line
                    self.drawer.draw_fit_line(
                        x_data=interp_x,
                        y_data=y_mean,
                        ax_index=s.canvas,
                        color=s.plot_color,
                    )
                    # Draw confidence intervals with different n_sigma
                    sigmas = unp.std_devs(y_data_with_uncertainty)
                    if np.isfinite(sigmas).all():
                        for n_sigma, alpha in self.drawer.options.plot_sigma:
                            self.drawer.draw_confidence_interval(
                                x_data=interp_x,
                                y_ub=y_mean + n_sigma * y_std,
                                y_lb=y_mean - n_sigma * y_std,
                                ax_index=s.canvas,
                                alpha=alpha,
                                color=s.plot_color,
                            )

                # Write fitting report
                report_description = ""
                for res in analysis_results:
                    if isinstance(res.value, (float, uncertainties.UFloat)):
                        report_description += f"{analysis_result_to_repr(res)}\n"
                report_description += r"Fit $\chi^2$ = " + f"{fit_result.reduced_chisq: .4g}"
                self.drawer.draw_fit_report(description=report_description)

        # calling old extra entry method for backward compatibility
        if hasattr(self, "_extra_database_entry"):
            warnings.warn(
                "Method '_extra_database_entry' has been deprecated and will be "
                "removed after 0.4. Please override new method "
                "'_create_analysis_results' with updated method signature.",
                DeprecationWarning,
            )
            deprecated_method = getattr(self, "_extra_database_entry")
            analysis_results.extend(deprecated_method(self, fit_data))

        # Add raw data points
        if self.options.return_data_points:
            data_array = dict()
            for sdef in self.__series__:
                subset = curve_data_f.get_subset_of(sdef.name)
                data_array[sdef.name] = {
                    "xdata": subset.x,
                    "ydata": subset.y,
                    "sigma": subset.y_err,
                }
            data_points = AnalysisResultData(
                name=DATA_ENTRY_PREFIX + self.__class__.__name__,
                value=data_array,
            )
            analysis_results.append(data_points)

        # Finalize plot
=======
                # Draw confidence intervals with different n_sigma
                sigmas = unp.std_devs(y_data_with_uncertainty)
                if np.isfinite(sigmas).all():
                    for n_sigma, alpha in self.drawer.options.plot_sigma:
                        self.drawer.draw_confidence_interval(
                            x_data=interp_x,
                            y_ub=y_mean + n_sigma * y_std,
                            y_lb=y_mean - n_sigma * y_std,
                            ax_index=s.canvas,
                            alpha=alpha,
                            color=s.plot_color,
                        )

            # Draw fitting report
            report_description = ""
            for res in analysis_results:
                if isinstance(res.value, (float, uncertainties.UFloat)):
                    report_description += f"{analysis_result_to_repr(res)}\n"
            report_description += r"Fit $\chi^2$ = " + f"{fit_result.reduced_chisq: .4g}"
            self.drawer.draw_fit_report(description=report_description)

        # Output figure
>>>>>>> 8628f239
        if self.options.plot:
            self.drawer.format_canvas()
            return analysis_results, [self.drawer.figure]

        return analysis_results, []

    @classmethod
    def from_config(cls, config: Union[AnalysisConfig, Dict]) -> "CurveAnalysis":
        # For backward compatibility. This will be removed in v0.4.

        instance = super().from_config(config)

        # When fixed param value is hard-coded as options. This is deprecated data structure.
        loaded_opts = instance.options.__dict__

        # pylint: disable=no-member
        deprecated_fixed_params = {
            p: loaded_opts[p] for p in instance.parameters if p in loaded_opts
        }
        if any(deprecated_fixed_params):
            warnings.warn(
                "Fixed parameter value should be defined in options.fixed_parameters as "
                "a dictionary values, rather than a standalone analysis option. "
                "Please re-save this experiment to be loaded after deprecation period. "
                "This warning will be dropped in v0.4 along with "
                "the support for the deprecated fixed parameter options.",
                DeprecationWarning,
                stacklevel=2,
            )
            new_fixed_params = instance.options.fixed_parameters
            new_fixed_params.update(deprecated_fixed_params)
            instance.set_options(fixed_parameters=new_fixed_params)

        return instance


def is_error_not_significant(
    val: Union[float, uncertainties.UFloat],
    fraction: float = 1.0,
    absolute: Optional[float] = None,
) -> bool:
    """Check if the standard error of given value is not significant.

    Args:
        val: Input value to evaluate. This is assumed to be float or ufloat.
        fraction: Valid fraction of the nominal part to its standard error.
            This function returns ``False`` if the nominal part is
            smaller than the error by this fraction.
        absolute: Use this value as a threshold if given.

    Returns:
        ``True`` if the standard error of given value is not significant.
    """
    if isinstance(val, float):
        return True

    threshold = absolute if absolute is not None else fraction * val.nominal_value
    if np.isnan(val.std_dev) or val.std_dev < threshold:
        return True

    return False


def analysis_result_to_repr(result: AnalysisResultData) -> str:
    """A helper function to create string representation from analysis result data object.

    Args:
        result: Analysis result data.

    Returns:
        String representation of the data.
    """
    if not isinstance(result.value, (float, uncertainties.UFloat)):
        return AnalysisError(f"Result data {result.name} is not a valid fit parameter data type.")

    unit = result.extra.get("unit", None)

    def _format_val(value):
        # Return value with unit with prefix, i.e. 1000 Hz -> 1 kHz.
        if unit:
            try:
                val, val_prefix = detach_prefix(value, decimal=3)
            except ValueError:
                val = value
                val_prefix = ""
            return f"{val: .3g}", f" {val_prefix}{unit}"
        if np.abs(value) < 1e-3 or np.abs(value) > 1e3:
            return f"{value: .4e}", ""
        return f"{value: .4g}", ""

    if isinstance(result.value, float):
        # Only nominal part
        n_repr, n_unit = _format_val(result.value)
        value_repr = n_repr + n_unit
    else:
        # Nominal part
        n_repr, n_unit = _format_val(result.value.nominal_value)

        # Standard error part
        if result.value.std_dev is not None and np.isfinite(result.value.std_dev):
            s_repr, s_unit = _format_val(result.value.std_dev)
            if n_unit == s_unit:
                value_repr = f" {n_repr} \u00B1 {s_repr}{n_unit}"
            else:
                value_repr = f" {n_repr + n_unit} \u00B1 {s_repr + s_unit}"
        else:
            value_repr = n_repr + n_unit

    return f"{result.name} = {value_repr}"<|MERGE_RESOLUTION|>--- conflicted
+++ resolved
@@ -19,21 +19,11 @@
 import functools
 import inspect
 import warnings
-<<<<<<< HEAD
 from typing import Any, Dict, List, Tuple, Union, Optional
 
 import numpy as np
 import uncertainties
 from qiskit.providers import Backend
-=======
-from abc import ABC
-from typing import Dict, List, Tuple, Callable, Union, Optional
-
-import numpy as np
-import uncertainties
-from uncertainties import unumpy as unp
-
->>>>>>> 8628f239
 from qiskit.utils import detach_prefix
 
 from qiskit_experiments.exceptions import AnalysisError
@@ -103,7 +93,6 @@
         return [s for s in self._fit_params() if s not in self.options.fixed_parameters]
 
     @property
-<<<<<<< HEAD
     def _experiment_type(self) -> str:
         """Return type of experiment."""
         try:
@@ -197,381 +186,6 @@
             "rather than accessing data with this method."
         ),
     )
-=======
-    def drawer(self) -> BaseCurveDrawer:
-        """A short-cut for curve drawer instance."""
-        return self._options.curve_plotter
-
-    @classmethod
-    def _default_options(cls) -> Options:
-        """Return default analysis options.
-
-        Analysis Options:
-            curve_plotter (BaseCurveDrawer): A curve drawer instance to visualize
-                the analysis result.
-            plot_raw_data (bool): Set ``True`` to draw un-formatted data points on canvas.
-                This is ``True`` by default.
-            plot (bool): Set ``True`` to create figure for fit result.
-                This is ``False`` by default.
-            curve_fitter (Callable): A callback function to perform fitting with formatted data.
-                See :func:`~qiskit_experiments.analysis.multi_curve_fit` for example.
-            data_processor (Callable): A callback function to format experiment data.
-                This can be a :class:`~qiskit_experiments.data_processing.DataProcessor`
-                instance that defines the `self.__call__` method.
-            normalization (bool) : Set ``True`` to normalize y values within range [-1, 1].
-            p0 (Dict[str, float]): Array-like or dictionary
-                of initial parameters.
-            bounds (Dict[str, Tuple[float, float]]): Array-like or dictionary
-                of (min, max) tuple of fit parameter boundaries.
-            x_key (str): Circuit metadata key representing a scanned value.
-            result_parameters (List[Union[str, ParameterRepr]): Parameters reported in the
-                database as a dedicated entry. This is a list of parameter representation
-                which is either string or ParameterRepr object. If you provide more
-                information other than name, you can specify
-                ``[ParameterRepr("alpha", "\u03B1", "a.u.")]`` for example.
-                The parameter name should be defined in the series definition.
-                Representation should be printable in standard output, i.e. no latex syntax.
-            return_data_points (bool): Set ``True`` to return formatted XY data.
-            extra (Dict[str, Any]): A dictionary that is appended to all database entries
-                as extra information.
-            curve_fitter_options (Dict[str, Any]) Options that are passed to the
-                specified curve fitting function.
-            fixed_parameters (Dict[str, Any]): Fitting model parameters that are fixed
-                during the curve fitting. This should be provided with default value
-                keyed on one of the parameter names in the series definition.
-        """
-        options = super()._default_options()
-
-        options.curve_plotter = MplCurveDrawer()
-        options.plot_raw_data = False
-        options.plot = True
-        options.curve_fitter = multi_curve_fit
-        options.data_processor = None
-        options.normalization = False
-        options.x_key = "xval"
-        options.result_parameters = None
-        options.return_data_points = False
-        options.extra = dict()
-        options.curve_fitter_options = dict()
-        options.p0 = {}
-        options.bounds = {}
-        options.fixed_parameters = {}
-
-        return options
-
-    def set_options(self, **fields):
-        """Set the analysis options for :meth:`run` method.
-
-        Args:
-            fields: The fields to update the options
-
-        Raises:
-            KeyError: When removed option ``curve_fitter`` is set.
-            TypeError: When invalid drawer instance is provided.
-        """
-        # TODO remove this in Qiskit Experiments v0.4
-        if "curve_plotter" in fields and isinstance(fields["curve_plotter"], str):
-            plotter_str = fields["curve_plotter"]
-            warnings.warn(
-                f"The curve plotter '{plotter_str}' has been deprecated. "
-                "The option is replaced with 'MplCurveDrawer' instance. "
-                "If this is a loaded analysis, please save this instance again to update option value. "
-                "This warning will be removed with backport in Qiskit Experiments 0.4.",
-                DeprecationWarning,
-                stacklevel=2,
-            )
-            fields["curve_plotter"] = MplCurveDrawer()
-
-        if "curve_plotter" in fields and not isinstance(fields["curve_plotter"], BaseCurveDrawer):
-            plotter_obj = fields["curve_plotter"]
-            raise TypeError(
-                f"'{plotter_obj.__class__.__name__}' object is not valid curve drawer instance."
-            )
-
-        # pylint: disable=no-member
-        draw_options = set(self.drawer.options.__dict__.keys()) | {"style"}
-        deprecated = draw_options & fields.keys()
-        if any(deprecated):
-            warnings.warn(
-                f"Option(s) {deprecated} have been moved to draw_options and will be removed soon. "
-                "Use self.drawer.set_options instead. "
-                "If this is a loaded analysis, please save this instance again to update option value. "
-                "This warning will be removed with backport in Qiskit Experiments 0.4.",
-                DeprecationWarning,
-                stacklevel=2,
-            )
-            draw_options = dict()
-            for depopt in deprecated:
-                if depopt == "style":
-                    for k, v in fields.pop("style").items():
-                        draw_options[k] = v
-                else:
-                    draw_options[depopt] = fields.pop(depopt)
-            self.drawer.set_options(**draw_options)
-
-        super().set_options(**fields)
-
-    def _generate_fit_guesses(self, user_opt: FitOptions) -> Union[FitOptions, List[FitOptions]]:
-        """Create algorithmic guess with analysis options and curve data.
-
-        Subclasses can override this method.
-
-        Subclass can access to the curve data with ``self._data()`` method.
-        If there are multiple series, you can get a specific series by specifying ``series_name``.
-        This method returns a ``CurveData`` instance, which is the `dataclass`
-        containing x values `.x`, y values `.y`, and  sigma values `.y_err`.
-
-        Subclasses can also access the defined analysis options with the ``self._get_option``.
-        For example:
-
-        .. code-block::
-
-            curve_data = self._data(series_name="my_experiment1")
-
-            if self._get_option("my_option1") == "abc":
-                param_a_guess = my_guess_function(curve_data.x, curve_data.y, ...)
-            else:
-                param_a_guess = ...
-
-            user_opt.p0.set_if_empty(param_a=param_a_guess)
-
-        Note that this subroutine can generate multiple fit options.
-        If multiple options are provided, the fitter will run multiple times,
-        i.e. once for each fit option.
-        The result with the best reduced chi-squared value is kept.
-
-        Note that the argument ``user_opt`` is a collection of fitting options (initial guesses,
-        boundaries, and extra fitter options) with the user-provided guesses and boundaries.
-        The method :meth:`set_if_empty` sets the value of specified parameters of the fit options
-        dictionary only if the values of these parameters have not yet been assigned.
-
-        .. code-block::
-
-            opt1 = user_opt.copy()
-            opt1.p0.set_if_empty(param_a=3)
-
-            opt2 = user_opt.copy()
-            opt2.p0.set_if_empty(param_a=4)
-
-            return [opt1, opt2]
-
-        Note that you can also change fitter options (not only initial guesses and boundaries)
-        in each fit options with :meth:`add_extra_options` method.
-        This might be convenient to run fitting with multiple fit algorithms
-        or different fitting options. By default, this class uses `scipy.curve_fit`
-        as the fitter function. See Scipy API docs for more fitting option details.
-        See also :py:class:`qiskit_experiments.curve_analysis.curve_data.FitOptions`
-        for the behavior of the fit option instance.
-
-        The final fit parameters are decided with the following procedure.
-
-        1. :class:`FitOptions` object is initialized with user options.
-
-        2. Algorithmic guess is generated here and override the default fit options object.
-
-        3. A list of fit options is returned.
-
-        4. Duplicated entries are eliminated.
-
-        5. The fitter optimizes parameters with unique fit options and outputs the chisq value.
-
-        6. The best fit is selected based on the minimum chisq.
-
-        Note that in this method you don't need to worry about the user provided initial guesses
-        and boundaries. These values are already assigned in the ``user_opts``.
-
-        Args:
-            user_opt: Fit options filled with user provided guess and bounds.
-
-        Returns:
-            List of fit options that are passed to the fitter function.
-        """
-
-        return user_opt
-
-    def _format_data(self, data: CurveData) -> CurveData:
-        """An optional subroutine to perform data pre-processing.
-
-        Subclasses can override this method to apply pre-precessing to data values to fit.
-
-        For example,
-
-        - Apply smoothing to y values to deal with noisy observed values
-        - Remove redundant data points (outlier)
-        - Apply frequency filter function
-
-        etc...
-
-        By default, the analysis just takes average over the same x values and sort
-        data index by the x values in ascending order.
-
-        .. note::
-
-            The data returned by this method should have the label "fit_ready".
-
-        Returns:
-            Formatted CurveData instance.
-        """
-        # take average over the same x value by keeping sigma
-        series, xdata, ydata, sigma, shots = multi_mean_xy_data(
-            series=data.data_index,
-            xdata=data.x,
-            ydata=data.y,
-            sigma=data.y_err,
-            shots=data.shots,
-            method="shots_weighted",
-        )
-
-        # sort by x value in ascending order
-        series, xdata, ydata, sigma, shots = data_sort(
-            series=series,
-            xdata=xdata,
-            ydata=ydata,
-            sigma=sigma,
-            shots=shots,
-        )
-
-        return CurveData(
-            label="fit_ready",
-            x=xdata,
-            y=ydata,
-            y_err=sigma,
-            shots=shots,
-            data_index=series,
-        )
-
-    # pylint: disable=unused-argument
-    def _extra_database_entry(self, fit_data: FitData) -> List[AnalysisResultData]:
-        """Calculate new quantity from the fit result.
-
-        Subclasses can override this method to do post analysis.
-
-        Args:
-            fit_data: Fit result.
-
-        Returns:
-            List of database entry created from the fit data.
-        """
-        return []
-
-    def _post_process_fit_result(self, fit_result: FitData) -> FitData:
-        """A hook that sub-classes can override to manipulate the result of the fit.
-
-        Args:
-            fit_result: A result from the fitting.
-
-        Returns:
-            A fit result that might be post-processed.
-        """
-        return fit_result
-
-    # pylint: disable=unused-argument
-    def _evaluate_quality(self, fit_data: FitData) -> Union[str, None]:
-        """Evaluate quality of the fit result.
-
-        Subclasses can override this method to do post analysis.
-
-        Args:
-            fit_data: Fit result.
-
-        Returns:
-            String that represents fit result quality. Usually "good" or "bad".
-        """
-        return None
-
-    def _extract_curves(
-        self, experiment_data: ExperimentData, data_processor: Union[Callable, DataProcessor]
-    ):
-        """Extract curve data from experiment data.
-
-        This method internally populates two types of curve data.
-
-        - raw_data:
-
-            This is the data directly obtained from the experiment data.
-            You can access this data with ``self._data(label="raw_data")``.
-
-        - fit_ready:
-
-            This is the formatted data created by pre-processing defined by
-            `self._format_data()` method. This method is implemented by subclasses.
-            You can access to this data with ``self._data(label="fit_ready")``.
-
-        If multiple series exist, you can optionally specify ``series_name`` in
-        ``self._data`` method to filter data in the target series.
-
-        .. notes::
-            The target metadata properties to define each curve entry is described by
-            the class attribute __series__ (see `filter_kwargs`).
-
-        Args:
-            experiment_data: ExperimentData object to fit parameters.
-            data_processor: A callable or DataProcessor instance to format data into numpy array.
-                This should take a list of dictionaries and return two tuple of float values,
-                that represent a y value and an error of it.
-        Raises:
-            DataProcessorError: When `x_key` specified in the analysis option is not
-                defined in the circuit metadata.
-            AnalysisError: When formatted data has label other than fit_ready.
-        """
-        self.__processed_data_set = list()
-
-        def _is_target_series(datum, **filters):
-            try:
-                return all(datum["metadata"][key] == val for key, val in filters.items())
-            except KeyError:
-                return False
-
-        # Extract X, Y, Y_sigma data
-        data = experiment_data.data()
-
-        x_key = self.options.x_key
-        try:
-            xdata = np.asarray([datum["metadata"][x_key] for datum in data], dtype=float)
-        except KeyError as ex:
-            raise DataProcessorError(
-                f"X value key {x_key} is not defined in circuit metadata."
-            ) from ex
-
-        if isinstance(data_processor, DataProcessor):
-            ydata = data_processor(data)
-        else:
-            y_nominals, y_stderrs = zip(*map(data_processor, data))
-            ydata = unp.uarray(y_nominals, y_stderrs)
-
-        # Store metadata
-        metadata = np.asarray([datum["metadata"] for datum in data], dtype=object)
-
-        # Store shots
-        shots = np.asarray([datum.get("shots", np.nan) for datum in data])
-
-        # Find series (invalid data is labeled as -1)
-        data_index = np.full(xdata.size, -1, dtype=int)
-        for idx, series_def in enumerate(self.__series__):
-            data_matched = np.asarray(
-                [_is_target_series(datum, **series_def.filter_kwargs) for datum in data], dtype=bool
-            )
-            data_index[data_matched] = idx
-
-        # Store raw data
-        raw_data = CurveData(
-            label="raw_data",
-            x=xdata,
-            y=unp.nominal_values(ydata),
-            y_err=unp.std_devs(ydata),
-            shots=shots,
-            data_index=data_index,
-            metadata=metadata,
-        )
-        self.__processed_data_set.append(raw_data)
-
-        # Format raw data
-        formatted_data = self._format_data(raw_data)
-        if formatted_data.label != "fit_ready":
-            raise AnalysisError(f"Not expected data label {formatted_data.label} != fit_ready.")
-        self.__processed_data_set.append(formatted_data)
-
->>>>>>> 8628f239
     def _data(
         self,
         series_name: Optional[str] = None,
@@ -633,168 +247,8 @@
         except KeyError:
             pass
 
-<<<<<<< HEAD
         # Prepare for fitting
         self._preparation(experiment_data)
-=======
-        #
-        # 2. Setup data processor
-        #
-
-        # If no data processor was provided at run-time we infer one from the job
-        # metadata and default to the data processor for averaged classified data.
-        data_processor = self.options.data_processor
-
-        if not data_processor:
-            data_processor = get_processor(experiment_data, self.options)
-
-        if isinstance(data_processor, DataProcessor) and not data_processor.is_trained:
-            # Qiskit DataProcessor instance. May need calibration.
-            data_processor.train(data=experiment_data.data())
-
-        # Initialize fit figure canvas
-        if self.options.plot:
-            self.drawer.initialize_canvas()
-
-        #
-        # 3. Extract curve entries from experiment data
-        #
-        self._extract_curves(experiment_data=experiment_data, data_processor=data_processor)
-
-        # TODO remove _data method dependency in follow-up
-        #  self.__processed_data_set will be removed from instance.
-
-        # Draw raw data
-        if self.options.plot and self.options.plot_raw_data:
-            for s in self.__series__:
-                raw_data = self._data(label="raw_data", series_name=s.name)
-                self.drawer.draw_raw_data(
-                    x_data=raw_data.x,
-                    y_data=raw_data.y,
-                    ax_index=s.canvas,
-                )
-
-        # Draw formatted data
-        if self.options.plot:
-            for s in self.__series__:
-                curve_data = self._data(label="fit_ready", series_name=s.name)
-                self.drawer.draw_formatted_data(
-                    x_data=curve_data.x,
-                    y_data=curve_data.y,
-                    y_err_data=curve_data.y_err,
-                    name=s.name,
-                    ax_index=s.canvas,
-                    color=s.plot_color,
-                    marker=s.plot_symbol,
-                )
-
-        #
-        # 4. Run fitting
-        #
-        formatted_data = self._data(label="fit_ready")
-
-        # Generate algorithmic initial guesses and boundaries
-        default_fit_opt = FitOptions(
-            parameters=self.parameters,
-            default_p0=self.options.p0,
-            default_bounds=self.options.bounds,
-            **self.options.curve_fitter_options,
-        )
-
-        fit_options = self._generate_fit_guesses(default_fit_opt)
-        if isinstance(fit_options, FitOptions):
-            fit_options = [fit_options]
-
-        # Run fit for each configuration
-        fit_results = []
-        for fit_opt in set(fit_options):
-            try:
-                fit_result = self.options.curve_fitter(
-                    funcs=[series_def.fit_func for series_def in self.__series__],
-                    series=formatted_data.data_index,
-                    xdata=formatted_data.x,
-                    ydata=formatted_data.y,
-                    sigma=formatted_data.y_err,
-                    **fit_opt.options,
-                )
-                fit_results.append(fit_result)
-            except AnalysisError:
-                # Some guesses might be too far from the true parameters and may thus fail.
-                # We ignore initial guesses that fail and continue with the next fit candidate.
-                pass
-
-        # Find best value with chi-squared value
-        if len(fit_results) == 0:
-            warnings.warn(
-                "All initial guesses and parameter boundaries failed to fit the data. "
-                "Please provide better initial guesses or fit parameter boundaries.",
-                UserWarning,
-            )
-            # at least return raw data points rather than terminating
-            fit_result = None
-        else:
-            fit_result = sorted(fit_results, key=lambda r: r.reduced_chisq)[0]
-            fit_result = self._post_process_fit_result(fit_result)
-
-        #
-        # 5. Create database entry
-        #
-        analysis_results = []
-        if fit_result:
-            # pylint: disable=assignment-from-none
-            quality = self._evaluate_quality(fit_data=fit_result)
-
-            fit_models = {
-                series_def.name: series_def.model_description or "no description"
-                for series_def in self.__series__
-            }
-
-            # overview entry
-            analysis_results.append(
-                AnalysisResultData(
-                    name=PARAMS_ENTRY_PREFIX + self.__class__.__name__,
-                    value=[p.nominal_value for p in fit_result.popt],
-                    chisq=fit_result.reduced_chisq,
-                    quality=quality,
-                    extra={
-                        "popt_keys": fit_result.popt_keys,
-                        "dof": fit_result.dof,
-                        "covariance_mat": fit_result.pcov,
-                        "fit_models": fit_models,
-                        **self.options.extra,
-                    },
-                )
-            )
-
-            # output special parameters
-            result_parameters = self.options.result_parameters
-            if result_parameters:
-                for param_repr in result_parameters:
-                    if isinstance(param_repr, ParameterRepr):
-                        p_name = param_repr.name
-                        p_repr = param_repr.repr or param_repr.name
-                        unit = param_repr.unit
-                    else:
-                        p_name = param_repr
-                        p_repr = param_repr
-                        unit = None
-
-                    fit_val = fit_result.fitval(p_name)
-                    if unit:
-                        metadata = copy.copy(self.options.extra)
-                        metadata["unit"] = unit
-                    else:
-                        metadata = self.options.extra
-
-                    result_entry = AnalysisResultData(
-                        name=p_repr,
-                        value=fit_val,
-                        chisq=fit_result.reduced_chisq,
-                        quality=quality,
-                        extra=metadata,
-                    )
-                    analysis_results.append(result_entry)
->>>>>>> 8628f239
 
         # Run data processing
         curve_data_r = self._run_data_processing(experiment_data.data(), self.__series__)
@@ -810,7 +264,6 @@
         # for backward compatibility, will be removed in 0.4.
         self.__processed_data_set["raw_data"] = curve_data_r
 
-<<<<<<< HEAD
         # Format data
         curve_data_f = self._format_data(curve_data_r)
         if self.options.plot:
@@ -820,11 +273,24 @@
                     y_data=curve_data_f.y,
                     y_err_data=curve_data_f.y_err,
                     name=s.name,
-=======
-        # Draw fit results if fitting succeeded
-        if self.options.plot and fit_result:
-            for s in self.__series__:
-                interp_x = np.linspace(*fit_result.x_range, 100)
+                    ax_index=s.canvas,
+                    color=s.plot_color,
+                    marker=s.plot_symbol,
+                )
+        # for backward compatibility, will be removed in 0.4.
+        self.__processed_data_set["fit_ready"] = curve_data_f
+
+        # Run fitting
+        fit_data = self._run_curve_fit(curve_data_f, self.__series__)
+
+        # Create figure and result data
+        if fit_data:
+            analysis_results = self._create_analysis_results(fit_data, **self.options.extra)
+
+            # Draw fit curves and report
+            if self.options.plot:
+                for s in self.__series__:
+                    interp_x = np.linspace(*fit_result.x_range, 100)
 
                 params = {}
                 for fitpar in s.signature:
@@ -840,55 +306,21 @@
                 self.drawer.draw_fit_line(
                     x_data=interp_x,
                     y_data=y_mean,
->>>>>>> 8628f239
                     ax_index=s.canvas,
                     color=s.plot_color,
                 )
-<<<<<<< HEAD
-        # for backward compatibility, will be removed in 0.4.
-        self.__processed_data_set["fit_ready"] = curve_data_f
-
-        # Run fitting
-        fit_data = self._run_curve_fit(curve_data_f, self.__series__)
-
-        # Create figure and result data
-        if fit_data:
-            analysis_results = self._create_analysis_results(fit_data, **self.options.extra)
-
-            # Draw fit curves and report
-            if self.options.plot:
-                for s in self.__series__:
-                    interp_x = np.linspace(*fit_result.x_range, 100)
-
-                    params = {}
-                    for fitpar in s.signature:
-                        if fitpar in self.options.fixed_parameters:
-                            params[fitpar] = self.options.fixed_parameters[fitpar]
-                        else:
-                            params[fitpar] = fit_result.fitval(fitpar)
-
-                    y_data_with_uncertainty = s.fit_func(interp_x, **params)
-                    y_mean = unp.nominal_values(y_data_with_uncertainty)
-                    y_std = unp.std_devs(y_data_with_uncertainty)
-                    # Draw fit line
-                    self.drawer.draw_fit_line(
-                        x_data=interp_x,
-                        y_data=y_mean,
-                        ax_index=s.canvas,
-                        color=s.plot_color,
-                    )
-                    # Draw confidence intervals with different n_sigma
-                    sigmas = unp.std_devs(y_data_with_uncertainty)
-                    if np.isfinite(sigmas).all():
-                        for n_sigma, alpha in self.drawer.options.plot_sigma:
-                            self.drawer.draw_confidence_interval(
-                                x_data=interp_x,
-                                y_ub=y_mean + n_sigma * y_std,
-                                y_lb=y_mean - n_sigma * y_std,
-                                ax_index=s.canvas,
-                                alpha=alpha,
-                                color=s.plot_color,
-                            )
+                # Draw confidence intervals with different n_sigma
+                sigmas = unp.std_devs(y_data_with_uncertainty)
+                if np.isfinite(sigmas).all():
+                    for n_sigma, alpha in self.drawer.options.plot_sigma:
+                        self.drawer.draw_confidence_interval(
+                            x_data=interp_x,
+                            y_ub=y_mean + n_sigma * y_std,
+                            y_lb=y_mean - n_sigma * y_std,
+                            ax_index=s.canvas,
+                            alpha=alpha,
+                            color=s.plot_color,
+                        )
 
                 # Write fitting report
                 report_description = ""
@@ -926,30 +358,6 @@
             analysis_results.append(data_points)
 
         # Finalize plot
-=======
-                # Draw confidence intervals with different n_sigma
-                sigmas = unp.std_devs(y_data_with_uncertainty)
-                if np.isfinite(sigmas).all():
-                    for n_sigma, alpha in self.drawer.options.plot_sigma:
-                        self.drawer.draw_confidence_interval(
-                            x_data=interp_x,
-                            y_ub=y_mean + n_sigma * y_std,
-                            y_lb=y_mean - n_sigma * y_std,
-                            ax_index=s.canvas,
-                            alpha=alpha,
-                            color=s.plot_color,
-                        )
-
-            # Draw fitting report
-            report_description = ""
-            for res in analysis_results:
-                if isinstance(res.value, (float, uncertainties.UFloat)):
-                    report_description += f"{analysis_result_to_repr(res)}\n"
-            report_description += r"Fit $\chi^2$ = " + f"{fit_result.reduced_chisq: .4g}"
-            self.drawer.draw_fit_report(description=report_description)
-
-        # Output figure
->>>>>>> 8628f239
         if self.options.plot:
             self.drawer.format_canvas()
             return analysis_results, [self.drawer.figure]
