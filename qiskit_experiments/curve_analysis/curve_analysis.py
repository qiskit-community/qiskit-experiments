# This code is part of Qiskit.
#
# (C) Copyright IBM 2021.
#
# This code is licensed under the Apache License, Version 2.0. You may
# obtain a copy of this license in the LICENSE.txt file in the root directory
# of this source tree or at http://www.apache.org/licenses/LICENSE-2.0.
#
# Any modifications or derivative works of this code must retain this
# copyright notice, and modified files need to carry a notice indicating
# that they have been altered from the originals.

"""
Analysis class for curve fitting.
"""
import warnings
# pylint: disable=invalid-name

from typing import Dict, List, Tuple, Union, Optional
from functools import partial
from itertools import groupby
from operator import itemgetter

import lmfit
import numpy as np
import pandas as pd
from uncertainties import unumpy as unp

from qiskit_experiments.framework import ExperimentData, AnalysisResultData, ArtifactData
from qiskit_experiments.data_processing.exceptions import DataProcessorError

from .base_curve_analysis import BaseCurveAnalysis, PARAMS_ENTRY_PREFIX, DATA_ENTRY_PREFIX
from .curve_data import FitOptions, CurveFitResult
from .scatter_table import ScatterTable
from .utils import (
    eval_with_uncertainties,
    convert_lmfit_result,
    shot_weighted_average,
    inverse_weighted_variance,
    sample_average,
)


class CurveAnalysis(BaseCurveAnalysis):
    """Base class for curve analysis with single curve group.

    The fit parameters from the series defined under the analysis class are all shared
    and the analysis performs a single multi-objective function optimization.

    A subclass may override these methods to customize the fit workflow.

    .. rubric:: _run_data_processing

    This method performs data processing and returns the processed dataset.
    By default, it internally calls the :class:`.DataProcessor` instance from
    the `data_processor` analysis option and processes the experiment data payload
    to create Y data with uncertainty.
    X data and other metadata are generated within this method by inspecting the
    circuit metadata. The series classification is also performed based upon the
    matching of circuit metadata and :attr:`SeriesDef.filter_kwargs`.

    .. rubric:: _format_data

    This method consumes the processed dataset and outputs the formatted dataset.
    By default, this method takes the average of y values over
    the same x values and then sort the entire data by x values.

    .. rubric:: _generate_fit_guesses

    This method creates initial guesses for the fit parameters.
    See :ref:`curve_analysis_init_guess` for details.

    .. rubric:: _run_curve_fit

    This method performs the fitting with predefined fit models and the formatted dataset.
    This method internally calls the :meth:`_generate_fit_guesses` method.
    Note that this is a core functionality of the :meth:`_run_analysis` method,
    that creates fit result objects from the formatted dataset.

    .. rubric:: _evaluate_quality

    This method evaluates the quality of the fit based on the fit result.
    This returns "good" when reduced chi-squared is less than 3.0.
    Usually it returns string "good" or "bad" according to the evaluation.

    .. rubric:: _create_analysis_results

    This method creates analysis results for important fit parameters
    that might be defined by analysis options ``result_parameters``.

    .. rubric:: _create_curve_data

    This method creates analysis results containing the formatted dataset,
    i.e. data used for the fitting.
    Entries are created when the analysis option ``return_data_points`` is ``True``.
    If analysis consists of multiple series, an analysis result is created for
    each series definition.

    .. rubric:: _create_figures

    This method creates figures by consuming the scatter table data.
    Figures are created when the analysis option ``plot`` is ``True``.

    .. rubric:: _initialize

    This method initializes analysis options against input experiment data.
    Usually this method is called before other methods are called.

    """

    def __init__(
        self,
        models: Optional[List[lmfit.Model]] = None,
        name: Optional[str] = None,
    ):
        """Initialize data fields that are privately accessed by methods.

        Args:
            models: List of LMFIT ``Model`` class to define fitting functions and
                parameters. If multiple models are provided, the analysis performs
                multi-objective optimization where the parameters with the same name
                are shared among provided models. When multiple models are provided,
                user must specify the ``data_subfit_map`` value in the analysis options
                to allocate experimental results to a particular fit model.
            name: Optional. Name of this analysis.
        """
        super().__init__()

        self._models = models or []
        self._name = name or self.__class__.__name__

    @property
    def name(self) -> str:
        """Return name of this analysis."""
        return self._name

    @property
    def parameters(self) -> List[str]:
        """Return parameters of this curve analysis."""
        unite_params = []
        for model in self._models:
            for name in model.param_names:
                if name not in unite_params and name not in self.options.fixed_parameters:
                    unite_params.append(name)
        return unite_params

    @property
    def models(self) -> List[lmfit.Model]:
        """Return fit models."""
        return self._models

    def model_names(self) -> List[str]:
        """Return model names."""
        return [getattr(m, "_name", f"model-{i}") for i, m in enumerate(self._models)]

    def _run_data_processing(
        self,
        raw_data: List[Dict],
        category: str = "raw",
    ) -> ScatterTable:
        """Perform data processing from the experiment result payload.

        Args:
            raw_data: Payload in the experiment data.
            category: Category string of the output dataset.

        Returns:
            Processed data that will be sent to the formatter method.

        Raises:
            DataProcessorError: When key for x values is not found in the metadata.
            ValueError: When data processor is not provided.
        """
        opt = self.options

        # Create table
        if opt.filter_data:
            to_process = [d for d in raw_data if opt.filter_data.items() <= d["metadata"].items()]
        else:
            to_process = raw_data

        # This must align with ScatterTable columns. Use struct array.
        dtypes = np.dtype(
            [
                ("xval", float),
                ("yval", float),
                ("yerr", float),
                ("name", "U30"),
                ("class_id", int),
                ("category", "U30"),
                ("shots", int),
            ]
        )

        # Prepare circuit metadata to data class mapper from data_subfit_map value.
        if len(self._models) == 1:
            classifier = {self.model_names()[0]: {}}
        else:
            classifier = self.options.data_subfit_map

        source = np.empty(len(to_process), dtype=dtypes)
        for idx, datum in enumerate(to_process):
            metadata = datum["metadata"]
            try:
                xval = metadata[opt.x_key]
            except KeyError as ex:
                raise DataProcessorError(
                    f"X value key {opt.x_key} is not defined in the circuit metadata."
                ) from ex
            source[idx]["xval"] = xval
            source[idx]["shots"] = datum.get("shots", -1)

            # Assign entry name and class id
            for class_id, (name, spec) in enumerate(classifier.items()):
                if spec.items() <= metadata.items():
                    source[idx]["class_id"] = class_id
                    source[idx]["name"] = name
                    break
            else:
                # This is unclassified data.
                # Assume that normal ID will never become negative number.
                # This is numpy struct array object and cannot store pandas nullable integer.
                source[idx]["class_id"] = -1
                source[idx]["name"] = ""

        # Compute y value
        if not self.options.data_processor:
            raise ValueError(
                f"Data processor is not set for the {self.__class__.__name__} instance. "
                "Initialize the instance with the experiment data, or set the "
                "data_processor analysis options."
            )
        processed_values = self.options.data_processor(to_process)
        source["yval"] = unp.nominal_values(processed_values).flatten()
        with np.errstate(invalid="ignore"):
            # For averaged data, the processed std dev will be NaN.
            # Setting std_devs to NaN will trigger floating point exceptions
            # which we can ignore. See https://stackoverflow.com/q/75656026
            source["yerr"] = unp.std_devs(processed_values).flatten()
        source["category"] = category

        table = ScatterTable(data=source)

        # Replace temporary -1 value with nullable integer
        table["class_id"] = table["class_id"].replace(-1, pd.NA)
        table["shots"] = table["shots"].replace(-1, pd.NA)

        return table

    def _format_data(
        self,
        curve_data: ScatterTable,
        category: str = "formatted",
    ) -> ScatterTable:
        """Postprocessing for preparing the fitting data.

        Args:
            curve_data: Processed dataset created from experiment results.
            category: Category string of the output dataset.

        Returns:
            New scatter table instance including data to fit.
        """
        averaging_methods = {
            "shots_weighted": shot_weighted_average,
            "iwv": inverse_weighted_variance,
            "sample": sample_average,
        }

        columns = list(curve_data.columns)
        sort_by = itemgetter(
            columns.index("class_id"),
            columns.index("xval"),
        )
        # Use python native groupby method on ndarray. This is more performant than pandas one.
        average = averaging_methods[self.options.average_method]
        model_names = self.model_names()
        formatted = []
        for (_, xv), g in groupby(sorted(curve_data.values, key=sort_by), key=sort_by):
            g_values = np.array(list(g))
            g_dict = dict(zip(columns, g_values.T))
            avg_yval, avg_yerr, shots = average(g_dict["yval"], g_dict["yerr"], g_dict["shots"])
            data_name = g_dict["name"][0]
            try:
                # Map data index to model index through assigned name.
                # Data name should match with the model name.
                # Otherwise, the model index is unclassified.
                model_id = model_names.index(data_name)
            except ValueError:
                model_id = pd.NA
            averaged = dict.fromkeys(columns)
            averaged["category"] = category
            averaged["xval"] = xv
            averaged["yval"] = avg_yval
            averaged["yerr"] = avg_yerr
            averaged["name"] = data_name
            averaged["class_id"] = model_id
            averaged["shots"] = shots
            formatted.append(list(averaged.values()))

        return curve_data.append_list_values(formatted)

    def _generate_fit_guesses(
        self,
        user_opt: FitOptions,
        curve_data: ScatterTable,  # pylint: disable=unused-argument
    ) -> Union[FitOptions, List[FitOptions]]:
        """Create algorithmic initial fit guess from analysis options and curve data.

        Args:
            user_opt: Fit options filled with user provided guess and bounds.
            curve_data: Formatted data collection to fit.

        Returns:
            List of fit options that are passed to the fitter function.
        """
        return user_opt

    def _run_curve_fit(
        self,
        curve_data: ScatterTable,
    ) -> CurveFitResult:
        """Perform curve fitting on given data collection and fit models.

        Args:
            curve_data: Formatted data to fit.

        Returns:
            The best fitting outcome with minimum reduced chi-squared value.
        """
        unite_parameter_names = []
        for model in self._models:
            # Seems like this is not efficient looping, but using set operation sometimes
            # yields bad fit. Not sure if this is an edge case, but
            # `TestRamseyXY` unittest failed due to the significant chisq value
            # in which the least_square fitter terminates with `xtol` rather than `ftol`
            # condition, i.e. `ftol` condition indicates termination by cost function.
            # This code respects the ordering of parameters so that it matches with
            # the signature of fit function and it is backward compatible.
            # In principle this should not matter since LMFIT maps them with names
            # rather than index. Need more careful investigation.
            for name in model.param_names:
                if name not in unite_parameter_names:
                    unite_parameter_names.append(name)

        default_fit_opt = FitOptions(
            parameters=unite_parameter_names,
            default_p0=self.options.p0,
            default_bounds=self.options.bounds,
            **self.options.lmfit_options,
        )

        # Bind fixed parameters if not empty
        if self.options.fixed_parameters:
            fixed_parameters = {
                k: v for k, v in self.options.fixed_parameters.items() if k in unite_parameter_names
            }
            default_fit_opt.p0.set_if_empty(**fixed_parameters)
        else:
            fixed_parameters = {}

        fit_options = self._generate_fit_guesses(default_fit_opt, curve_data)

        if isinstance(fit_options, FitOptions):
            fit_options = [fit_options]

        # Create convenient function to compute residual of the models.
        partial_residuals = []
        valid_uncertainty = np.all(np.isfinite(curve_data.yerr.to_numpy()))
        for i, sub_data in list(curve_data.groupby("class_id")):
            if valid_uncertainty:
                nonzero_yerr = np.where(
                    np.isclose(sub_data.yerr, 0.0),
                    np.finfo(float).eps,
                    sub_data.yerr,
                )
                raw_weights = 1 / nonzero_yerr
                # Remove outlier. When all sample values are the same with sample average,
                # or sampling error is zero with shot-weighted average,
                # some yerr values might be very close to zero, yielding significant weights.
                # With such outlier, the fit doesn't sense residual of other data points.
                maximum_weight = np.percentile(raw_weights, 90)
                weights = np.clip(raw_weights, 0.0, maximum_weight)
            else:
                weights = None
            model_residual = partial(
                self._models[i]._residual,
                data=sub_data.yval.to_numpy(),
                weights=weights,
                x=sub_data.xval.to_numpy(),
            )
            partial_residuals.append(model_residual)

        # Run fit for each configuration
        res = None
        for fit_option in fit_options:
            # Setup parameter configuration, i.e. init value, bounds
            guess_params = lmfit.Parameters()
            for name in unite_parameter_names:
                bounds = fit_option.bounds[name] or (-np.inf, np.inf)
                guess_params.add(
                    name=name,
                    value=fit_option.p0[name],
                    min=bounds[0],
                    max=bounds[1],
                    vary=name not in fixed_parameters,
                )

            try:
                with np.errstate(all="ignore"):
                    new = lmfit.minimize(
                        fcn=lambda x: np.concatenate([p(x) for p in partial_residuals]),
                        params=guess_params,
                        method=self.options.fit_method,
                        scale_covar=not valid_uncertainty,
                        nan_policy="omit",
                        **fit_option.fitter_opts,
                    )
            except Exception:  # pylint: disable=broad-except
                continue

            if res is None or not res.success:
                res = new
                continue

            if new.success and res.redchi > new.redchi:
                res = new

        return convert_lmfit_result(
            res,
            self._models,
            curve_data.xval.to_numpy(),
            curve_data.yval.to_numpy(),
        )

    def _create_figures(
        self,
        curve_data: ScatterTable,
    ) -> List["matplotlib.figure.Figure"]:
        """Create a list of figures from the curve data.

        Args:
            curve_data: Scatter data table containing all data points.

        Returns:
            A list of figures.
        """
        for name, data in list(curve_data.groupby("name")):
            # Plot raw data scatters
            if self.options.plot_raw_data:
                raw_data = data[data.category == "raw"]
                self.plotter.set_series_data(
                    series_name=name,
                    x=raw_data.xval.to_numpy(),
                    y=raw_data.yval.to_numpy(),
                )
            # Plot formatted data scatters
            formatted_data = data[data.category == self.options.fit_category]
            self.plotter.set_series_data(
                series_name=name,
                x_formatted=formatted_data.xval.to_numpy(),
                y_formatted=formatted_data.yval.to_numpy(),
                y_formatted_err=formatted_data.yerr.to_numpy(),
            )
            # Plot fit lines
            line_data = data[data.category == "fitted"]
            if len(line_data) == 0:
                continue
            self.plotter.set_series_data(
                series_name=name,
                x_interp=line_data.xval.to_numpy(),
                y_interp=line_data.yval.to_numpy(),
            )
            fit_stdev = line_data.yerr.to_numpy()
            if np.isfinite(fit_stdev).all():
                self.plotter.set_series_data(
                    series_name=name,
                    y_interp_err=fit_stdev,
                )

        return [self.plotter.figure()]

    def _run_analysis(
        self,
        experiment_data: ExperimentData,
    ) -> Tuple[List[Union[AnalysisResultData, ArtifactData]], List["pyplot.Figure"]]:
        analysis_results = []
        figures = []

        result_data: List[Union[AnalysisResultData, ArtifactData]] = []

        # Flag for plotting can be "always", "never", or "selective"
        # the analysis option overrides self._generate_figures if set
        if self.options.get("plot", None):
            plot = "always"
        elif self.options.get("plot", None) is False:
            plot = "never"
        else:
            plot = getattr(self, "_generate_figures", "always")

        # Prepare for fitting
        self._initialize(experiment_data)

        table = self._format_data(self._run_data_processing(experiment_data.data()))
        formatted_subset = table[table.category == self.options.fit_category]
        fit_data = self._run_curve_fit(formatted_subset)

        if fit_data.success:
            quality = self._evaluate_quality(fit_data)
        else:
            quality = "bad"

        # After the quality is determined, plot can become a boolean flag for whether
        # to generate the figure
        plot_bool = plot == "always" or (plot == "selective" and quality == "bad")

        if self.options.return_fit_parameters:
            # Store fit status overview entry regardless of success.
            # This is sometime useful when debugging the fitting code.
            warnings.warn(
                f"{PARAMS_ENTRY_PREFIX + self.name} is moved to experiment data artifact. "
                "Saving this result with 'return_fit_parameters'=True will be disabled in "
                "Qiskit Experiments 0.7.",
                DeprecationWarning,
            )
            overview = AnalysisResultData(
                name=PARAMS_ENTRY_PREFIX + self.name,
                value=fit_data,
                quality=quality,
                extra=self.options.extra,
            )
            result_data.append(overview)

        if fit_data.success:
            # Add fit data to curve data table
            fit_curves = []
            columns = list(table.columns)
            model_names = self.model_names()
            for i, sub_data in list(formatted_subset.groupby("class_id")):
                xval = sub_data.xval.to_numpy()
                if len(xval) == 0:
                    # If data is empty, skip drawing this model.
                    # This is the case when fit model exist but no data to fit is provided.
                    continue
                # Compute X, Y values with fit parameters.
                xval_fit = np.linspace(np.min(xval), np.max(xval), num=100, dtype=float)
                yval_fit = eval_with_uncertainties(
                    x=xval_fit,
                    model=self._models[i],
                    params=fit_data.ufloat_params,
                )
                model_fit = np.full((100, len(columns)), None, dtype=object)
                fit_curves.append(model_fit)
                model_fit[:, columns.index("xval")] = xval_fit
                model_fit[:, columns.index("yval")] = unp.nominal_values(yval_fit)
                if fit_data.covar is not None:
                    model_fit[:, columns.index("yerr")] = unp.std_devs(yval_fit)
<<<<<<< HEAD
                model_fit[:, columns.index("model_name")] = name
                model_fit[:, columns.index("model_id")] = i
            curve_data = curve_data.append_list_values(
                other=np.vstack(fit_curves),
                prefix="fitted",
            )
            result_data.extend(
=======
                model_fit[:, columns.index("name")] = model_names[i]
                model_fit[:, columns.index("class_id")] = i
                model_fit[:, columns.index("category")] = "fitted"
            table = table.append_list_values(other=np.vstack(fit_curves))
            analysis_results.extend(
>>>>>>> 729014b9
                self._create_analysis_results(
                    fit_data=fit_data,
                    quality=quality,
                    **self.options.extra.copy(),
                )
            )

        if self.options.return_data_points:
            # Add raw data points
<<<<<<< HEAD
            warnings.warn(
                f"{DATA_ENTRY_PREFIX + self.name} is moved to experiment data artifact. "
                "Saving this result with 'return_data_points'=True will be disabled in "
                "Qiskit Experiments 0.7.",
                DeprecationWarning,
            )
            result_data.extend(
                self._create_curve_data(
                    curve_data=curve_data[curve_data.format == "fit-ready"],
                )
            )
=======
            analysis_results.extend(self._create_curve_data(curve_data=formatted_subset))
>>>>>>> 729014b9

        result_data.append(
            ArtifactData(
                name="curve_data",
                data=curve_data,
            )
        )
        result_data.append(
            ArtifactData(
                name="fit_summary",
                data=fit_data,
            )
        )

        if plot_bool:
            if fit_data.success:
                self.plotter.set_supplementary_data(
                    fit_red_chi=fit_data.reduced_chisq,
                    primary_results=[r for r in analysis_results if not r.name.startswith("@")],
                )
            figures.extend(self._create_figures(curve_data=table))

        return result_data, figures

    def __getstate__(self):
        state = self.__dict__.copy()
        # Convert models into JSON str.
        # This object includes local function and cannot be pickled.
        source = [m.dumps() for m in state["_models"]]
        state["_models"] = source
        return state

    def __setstate__(self, state):
        model_objs = []
        for source in state.pop("_models"):
            tmp_mod = lmfit.Model(func=None)
            mod = tmp_mod.loads(s=source)
            model_objs.append(mod)
        self.__dict__.update(state)
        self._models = model_objs<|MERGE_RESOLUTION|>--- conflicted
+++ resolved
@@ -555,21 +555,11 @@
                 model_fit[:, columns.index("yval")] = unp.nominal_values(yval_fit)
                 if fit_data.covar is not None:
                     model_fit[:, columns.index("yerr")] = unp.std_devs(yval_fit)
-<<<<<<< HEAD
-                model_fit[:, columns.index("model_name")] = name
-                model_fit[:, columns.index("model_id")] = i
-            curve_data = curve_data.append_list_values(
-                other=np.vstack(fit_curves),
-                prefix="fitted",
-            )
-            result_data.extend(
-=======
                 model_fit[:, columns.index("name")] = model_names[i]
                 model_fit[:, columns.index("class_id")] = i
                 model_fit[:, columns.index("category")] = "fitted"
             table = table.append_list_values(other=np.vstack(fit_curves))
-            analysis_results.extend(
->>>>>>> 729014b9
+            result_data.extend(
                 self._create_analysis_results(
                     fit_data=fit_data,
                     quality=quality,
@@ -579,21 +569,13 @@
 
         if self.options.return_data_points:
             # Add raw data points
-<<<<<<< HEAD
             warnings.warn(
                 f"{DATA_ENTRY_PREFIX + self.name} is moved to experiment data artifact. "
                 "Saving this result with 'return_data_points'=True will be disabled in "
                 "Qiskit Experiments 0.7.",
                 DeprecationWarning,
             )
-            result_data.extend(
-                self._create_curve_data(
-                    curve_data=curve_data[curve_data.format == "fit-ready"],
-                )
-            )
-=======
-            analysis_results.extend(self._create_curve_data(curve_data=formatted_subset))
->>>>>>> 729014b9
+            result_data.extend(self._create_curve_data(curve_data=formatted_subset))
 
         result_data.append(
             ArtifactData(
