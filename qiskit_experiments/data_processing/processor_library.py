# This code is part of Qiskit.
#
# (C) Copyright IBM 2021.
#
# This code is licensed under the Apache License, Version 2.0. You may
# obtain a copy of this license in the LICENSE.txt file in the root directory
# of this source tree or at http://www.apache.org/licenses/LICENSE-2.0.
#
# Any modifications or derivative works of this code must retain this
# copyright notice, and modified files need to carry a notice indicating
# that they have been altered from the originals.

"""A collection of functions that return various data processors."""

from qiskit.qobj.utils import MeasLevel, MeasReturnType

from qiskit_experiments.framework import ExperimentData, Options
from qiskit_experiments.data_processing.exceptions import DataProcessorError
from qiskit_experiments.data_processing.data_processor import DataProcessor
from qiskit_experiments.data_processing import nodes


<<<<<<< HEAD
def get_processor(experiment_data: ExperimentData, analysis_options: Options, index: int = -1) -> DataProcessor:
=======
def get_processor(
    experiment_data: ExperimentData,
    analysis_options: Options,
    index: int = -1,
) -> DataProcessor:
>>>>>>> c4bbe697
    """Get a DataProcessor that produces a continuous signal given the options.

    Args:
        experiment_data: The experiment data that holds all the data and metadata needed
<<<<<<< HEAD
             to determine the data processor to use to process the data for analysis.
        analysis_options: The analysis options with which to analyze the data. The options that
             are relevant for the configuration of a data processor are:
             - normalization (bool): A boolean to specify if the data should be normalized to
               the interval [0, 1]. The default is True. This option is only relevant if
               kerneled data is used.
             - outcome (string): The measurement outcome that will be passed to a Probability node.
             - restless_threshold (float): If (repetition delay / T1) is below a given threshold for
               all physical qubit T1 values the experiment is recognized as a restless experiment and
               will be analyzed accordingly.
=======
            to determine the data processor to use to process the data for analysis.
        analysis_options: The analysis options with which to analyze the data. The options that
            are relevant for the configuration of a data processor are:
            - normalization (bool): A boolean to specify if the data should be normalized to
              the interval [0, 1]. The default is True. This option is only relevant if
              kerneled data is used.
>>>>>>> c4bbe697
        index: The index of the job for which to get a data processor.

    Returns:
        An instance of DataProcessor capable of processing the data for the corresponding job.
<<<<<<< HEAD

    Notes:
        The following relevant arguments are extracted from the experiment_data metadata run options:
            - meas_level (MeasLevel): The measurement level of the data to process.
            - meas_return (MeasReturnType): The measurement return (single or avg) of the data to process.
            - init_qubits (bool): If False, the qubits are not reset to the ground state after a measurement.
            - physical qubits: The physical qubits used in the experiment.
            - memory (bool): If True, single-shot measurement bitstrings are returned.
            - rep_delay (float): The delay between a measurement and the subsequent circuit.

        In addition, the following argument is extracted from the experiment_data:
            - t1_values (List[float]): The T1 values of the physical qubits at the time of the experiment.
=======
>>>>>>> c4bbe697

    Raises:
        DataProcessorError: if the measurement level is not supported.
        DataProcessorError: if no single-shot memory is present but the run options suggest that a
                            restless experiment was run.
    """
<<<<<<< HEAD

=======
>>>>>>> c4bbe697
    run_options = experiment_data.metadata["job_metadata"][index].get("run_options", {})

    meas_level = run_options.get("meas_level", MeasLevel.CLASSIFIED)
    meas_return = run_options.get("meas_return", MeasReturnType.AVERAGE)
    normalize = analysis_options.get("normalization", True)

<<<<<<< HEAD
    physical_qubits = experiment_data.metadata["physical_qubits"]
    num_qubits = len(physical_qubits)
    t1_values = [
        experiment_data.backend.properties().qubit_property(physical_qubit)["T1"][0]
        for physical_qubit in physical_qubits
    ]

    outcome = analysis_options.get("outcome", "1" * num_qubits)

    init_qubits = run_options.get("init_qubits", True)
    memory = run_options.get("memory", False)
    rep_delay = run_options.get("rep_delay", None)
    restless_threshold = analysis_options.get("restless_threshold", 1)

    # restless data processing.
    restless = False
    if rep_delay and not init_qubits:
        if [rep_delay / t1_value < restless_threshold for t1_value in t1_values] == [True] * num_qubits:
            restless = True

    if meas_level == MeasLevel.CLASSIFIED and memory and restless:
        return DataProcessor(
            "memory",
            [
                nodes.RestlessToCounts(num_qubits),
                nodes.Probability(outcome),
            ],
        )

    if restless and not memory:
        raise DataProcessorError(f"Run options suggest restless data but no single-shot memory is present.")

=======
>>>>>>> c4bbe697
    if meas_level == MeasLevel.CLASSIFIED:
        return DataProcessor("counts", [nodes.Probability("1")])

    if meas_level == MeasLevel.KERNELED:
        if meas_return == MeasReturnType.SINGLE:
            processor = DataProcessor("memory", [nodes.AverageData(axis=1), nodes.SVD()])
        else:
            processor = DataProcessor("memory", [nodes.SVD()])

        if normalize:
            processor.append(nodes.MinMaxNormalize())

        return processor

    raise DataProcessorError(f"Unsupported measurement level {meas_level}.")<|MERGE_RESOLUTION|>--- conflicted
+++ resolved
@@ -20,20 +20,13 @@
 from qiskit_experiments.data_processing import nodes
 
 
-<<<<<<< HEAD
-def get_processor(experiment_data: ExperimentData, analysis_options: Options, index: int = -1) -> DataProcessor:
-=======
 def get_processor(
-    experiment_data: ExperimentData,
-    analysis_options: Options,
-    index: int = -1,
+    experiment_data: ExperimentData, analysis_options: Options, index: int = -1
 ) -> DataProcessor:
->>>>>>> c4bbe697
     """Get a DataProcessor that produces a continuous signal given the options.
 
     Args:
         experiment_data: The experiment data that holds all the data and metadata needed
-<<<<<<< HEAD
              to determine the data processor to use to process the data for analysis.
         analysis_options: The analysis options with which to analyze the data. The options that
              are relevant for the configuration of a data processor are:
@@ -44,19 +37,10 @@
              - restless_threshold (float): If (repetition delay / T1) is below a given threshold for
                all physical qubit T1 values the experiment is recognized as a restless experiment and
                will be analyzed accordingly.
-=======
-            to determine the data processor to use to process the data for analysis.
-        analysis_options: The analysis options with which to analyze the data. The options that
-            are relevant for the configuration of a data processor are:
-            - normalization (bool): A boolean to specify if the data should be normalized to
-              the interval [0, 1]. The default is True. This option is only relevant if
-              kerneled data is used.
->>>>>>> c4bbe697
         index: The index of the job for which to get a data processor.
 
     Returns:
         An instance of DataProcessor capable of processing the data for the corresponding job.
-<<<<<<< HEAD
 
     Notes:
         The following relevant arguments are extracted from the experiment_data metadata run options:
@@ -69,25 +53,19 @@
 
         In addition, the following argument is extracted from the experiment_data:
             - t1_values (List[float]): The T1 values of the physical qubits at the time of the experiment.
-=======
->>>>>>> c4bbe697
 
     Raises:
         DataProcessorError: if the measurement level is not supported.
         DataProcessorError: if no single-shot memory is present but the run options suggest that a
                             restless experiment was run.
     """
-<<<<<<< HEAD
 
-=======
->>>>>>> c4bbe697
     run_options = experiment_data.metadata["job_metadata"][index].get("run_options", {})
 
     meas_level = run_options.get("meas_level", MeasLevel.CLASSIFIED)
     meas_return = run_options.get("meas_return", MeasReturnType.AVERAGE)
     normalize = analysis_options.get("normalization", True)
 
-<<<<<<< HEAD
     physical_qubits = experiment_data.metadata["physical_qubits"]
     num_qubits = len(physical_qubits)
     t1_values = [
@@ -105,7 +83,9 @@
     # restless data processing.
     restless = False
     if rep_delay and not init_qubits:
-        if [rep_delay / t1_value < restless_threshold for t1_value in t1_values] == [True] * num_qubits:
+        if [rep_delay / t1_value < restless_threshold for t1_value in t1_values] == [
+            True
+        ] * num_qubits:
             restless = True
 
     if meas_level == MeasLevel.CLASSIFIED and memory and restless:
@@ -118,10 +98,10 @@
         )
 
     if restless and not memory:
-        raise DataProcessorError(f"Run options suggest restless data but no single-shot memory is present.")
+        raise DataProcessorError(
+            f"Run options suggest restless data but no single-shot memory is present."
+        )
 
-=======
->>>>>>> c4bbe697
     if meas_level == MeasLevel.CLASSIFIED:
         return DataProcessor("counts", [nodes.Probability("1")])
 
