# This code is part of Qiskit.
#
# (C) Copyright IBM 2021.
#
# This code is licensed under the Apache License, Version 2.0. You may
# obtain a copy of this license in the LICENSE.txt file in the root directory
# of this source tree or at http://www.apache.org/licenses/LICENSE-2.0.
#
# Any modifications or derivative works of this code must retain this
# copyright notice, and modified files need to carry a notice indicating
# that they have been altered from the originals.

"""A collection of functions that return various data processors."""

from qiskit.qobj.utils import MeasLevel, MeasReturnType

from qiskit_experiments.framework import ExperimentData, Options
from qiskit_experiments.data_processing.exceptions import DataProcessorError
from qiskit_experiments.data_processing.data_processor import DataProcessor
from qiskit_experiments.data_processing.nodes import ProjectorType
from qiskit_experiments.data_processing import nodes


def get_processor(
    experiment_data: ExperimentData,
    analysis_options: Options,
    index: int = -1,
) -> DataProcessor:
    """Get a DataProcessor that produces a continuous signal given the options.

    Args:
        experiment_data: The experiment data that holds all the data and metadata needed
            to determine the data processor to use to process the data for analysis.
        analysis_options: The analysis options with which to analyze the data. The options that
            are relevant for the configuration of a data processor are:
            - normalization (bool): A boolean to specify if the data should be normalized to
              the interval [0, 1]. The default is True. This option is only relevant if
              kerneled data is used.
<<<<<<< HEAD
            - dimensionality_reduction: An optional string or instance of :class:`ProjectorType`
              to represent the dimensionality reduction node for Kerneled data. For the
              supported nodes, see :class:`ProjectorType`. Typically, these nodes convert
              complex IQ data to real data, for example by performing a singular-value
              decomposition. This argument is only needed for Kerneled data (i.e. level 1)
              and can thus be ignored if Classified data (the default) is used.

        index: The index of the job for which to get a data processor.
=======
             - outcome (string): The measurement outcome that will be passed to a Probability node.
               The default value is a string of 1's where the length of the string is the number of
               qubits, e.g. '111' for three qubits.
        index: The index of the job for which to get a data processor. The default value is -1.
>>>>>>> 17418585

    Returns:
        An instance of DataProcessor capable of processing the data for the corresponding job.

    Notes:
        The `num_qubits` argument is extracted from the `experiment_data` metadata and is used
        to determine the default `outcome` to extract from classified data if it was not given in the
        analysis options.

    Raises:
        DataProcessorError: if the measurement level is not supported.
        DataProcessorError: if the wrong dimensionality reduction for kerneled data
            is specified.
    """
    run_options = experiment_data.metadata["job_metadata"][index].get("run_options", {})

    meas_level = run_options.get("meas_level", MeasLevel.CLASSIFIED)
    meas_return = run_options.get("meas_return", MeasReturnType.AVERAGE)
    normalize = analysis_options.get("normalization", True)
    dimensionality_reduction = analysis_options.get("dimensionality_reduction", ProjectorType.SVD)

    if meas_level == MeasLevel.CLASSIFIED:
        num_qubits = experiment_data.metadata.get("num_qubits", 1)
        outcome = analysis_options.get("outcome", "1" * num_qubits)
        return DataProcessor("counts", [nodes.Probability(outcome)])

    if meas_level == MeasLevel.KERNELED:

        try:
            if isinstance(dimensionality_reduction, ProjectorType):
                projector_name = dimensionality_reduction.name
            else:
                projector_name = dimensionality_reduction

            projector = ProjectorType[projector_name].value

        except KeyError as error:
            raise DataProcessorError(
                f"Invalid dimensionality reduction: {dimensionality_reduction}."
            ) from error

        if meas_return == "single":
            processor = DataProcessor("memory", [nodes.AverageData(axis=1), projector()])
        else:
            processor = DataProcessor("memory", [projector()])

        if normalize:
            processor.append(nodes.MinMaxNormalize())

        return processor

    raise DataProcessorError(f"Unsupported measurement level {meas_level}.")<|MERGE_RESOLUTION|>--- conflicted
+++ resolved
@@ -36,21 +36,16 @@
             - normalization (bool): A boolean to specify if the data should be normalized to
               the interval [0, 1]. The default is True. This option is only relevant if
               kerneled data is used.
-<<<<<<< HEAD
             - dimensionality_reduction: An optional string or instance of :class:`ProjectorType`
               to represent the dimensionality reduction node for Kerneled data. For the
               supported nodes, see :class:`ProjectorType`. Typically, these nodes convert
               complex IQ data to real data, for example by performing a singular-value
               decomposition. This argument is only needed for Kerneled data (i.e. level 1)
               and can thus be ignored if Classified data (the default) is used.
-
-        index: The index of the job for which to get a data processor.
-=======
-             - outcome (string): The measurement outcome that will be passed to a Probability node.
-               The default value is a string of 1's where the length of the string is the number of
-               qubits, e.g. '111' for three qubits.
+            - outcome (string): The measurement outcome that will be passed to a Probability node.
+              The default value is a string of 1's where the length of the string is the number of
+              qubits, e.g. '111' for three qubits.
         index: The index of the job for which to get a data processor. The default value is -1.
->>>>>>> 17418585
 
     Returns:
         An instance of DataProcessor capable of processing the data for the corresponding job.
