# This code is part of Qiskit.
#
# (C) Copyright IBM 2021.
#
# This code is licensed under the Apache License, Version 2.0. You may
# obtain a copy of this license in the LICENSE.txt file in the root directory
# of this source tree or at http://www.apache.org/licenses/LICENSE-2.0.
#
# Any modifications or derivative works of this code must retain this
# copyright notice, and modified files need to carry a notice indicating
# that they have been altered from the originals.

"""Different data analysis steps."""

from abc import abstractmethod
from enum import Enum
from numbers import Number
<<<<<<< HEAD
from typing import List, Union, Sequence, Any, Dict, Tuple
=======
from typing import Union, Sequence
>>>>>>> d6957f4a

import numpy as np
from uncertainties import unumpy as unp, ufloat

from qiskit_experiments.data_processing.data_action import DataAction, TrainableDataAction
from qiskit_experiments.data_processing.exceptions import DataProcessorError
from qiskit_experiments.framework import Options

from abc import ABC
from collections import defaultdict

from qiskit.result.postprocess import format_counts_memory


class AverageData(DataAction):
    """A node to average data representable as numpy arrays."""

    def __init__(self, axis: int, validate: bool = True):
        r"""Initialize a data averaging node.

        Args:
            axis: The axis along which to average.
            validate: If set to False the DataAction will not validate its input.

        Notes:
            If the input array has no standard error, then this node will compute the
            standard error of the mean, i.e. the standard deviation of the datum divided by
            :math:`\sqrt{N}` where :math:`N` is the number of data points.
            Otherwise the standard error is given by the square root of :math:`N^{-1}` times
            the sum of the squared errors.
        """
        super().__init__(validate)
        self._axis = axis

    def _format_data(self, data: np.ndarray) -> np.ndarray:
        """Format the data into numpy arrays.

        Args:
            data: A data array to format. This is a single numpy array containing
                all circuit results input to the data processor.

        Returns:
            The data that has been validated and formatted.

        Raises:
            DataProcessorError: When the specified axis does not exist in given array.
        """
        if self._validate:
            if len(data.shape) <= self._axis:
                raise DataProcessorError(
                    f"Cannot average the {len(data.shape)} dimensional "
                    f"array along axis {self._axis}."
                )

        return data

    def _process(self, data: np.ndarray) -> np.ndarray:
        """Average the data.

        Args:
            data: A data array to process. This is a single numpy array containing
                all circuit results input to the data processor.

        Returns:
             Arrays with one less dimension than the given data.
        """
        ax = self._axis

        reduced_array = np.mean(data, axis=ax)
        nominals = unp.nominal_values(reduced_array)
        errors = unp.std_devs(reduced_array)

        if np.any(np.isnan(errors)):
            # replace empty elements with SEM
            sem = np.std(unp.nominal_values(data), axis=ax) / np.sqrt(data.shape[ax])
            errors = np.where(np.isnan(errors), sem, errors)

        return unp.uarray(nominals, errors)

    def __repr__(self):
        """String representation of the node."""
        return f"{self.__class__.__name__}(validate={self._validate}, axis={self._axis})"


class MinMaxNormalize(DataAction):
    """Normalizes the data."""

    def _process(self, data: np.ndarray) -> np.ndarray:
        """Normalize the data to the interval [0, 1].

        Args:
            data: A data array to process. This is a single numpy array containing
                all circuit results input to the data processor.

        Returns:
            The normalized data.

        Notes:
            This doesn't consider the uncertainties of the minimum or maximum values.
            Input data array is just scaled by the data range.
        """
        nominals = unp.nominal_values(data)
        min_y, max_y = np.min(nominals), np.max(nominals)

        return (data - min_y) / (max_y - min_y)


class SVD(TrainableDataAction):
    """Singular Value Decomposition of averaged IQ data."""

    def __init__(self, validate: bool = True):
        """Create new action.

        Args:
            validate: If set to False the DataAction will not validate its input.
        """
        super().__init__(validate=validate)
        self._n_circs = 0
        self._n_shots = 0
        self._n_slots = 0
        self._n_iq = 0

    @classmethod
    def _default_parameters(cls) -> Options:
        """Default parameters.

        Parameters are defined for each qubit in the data and thus
        represented as an array-like.

        Trainable parameters:
            main_axes: A unit vector representing the main axis in IQ plane.
            i_means: Mean value of training data along I quadrature.
            q_means: Mean value of training data along Q quadrature.
            scales: Scaling of IQ signal.
        """
        params = super()._default_parameters()
        params.main_axes = None
        params.i_means = None
        params.q_means = None
        params.scales = None

        return params

    def _format_data(self, data: np.ndarray) -> np.ndarray:
        """Check that the IQ data is 2D and convert it to a numpy array.

        Args:
            data: A data array to format. This is a single numpy array containing
                all circuit results input to the data processor.
                This data has different dimensions depending on whether
                single-shot or averaged data is being processed.
                Single-shot data is four dimensional, i.e., ``[#circuits, #shots, #slots, 2]``,
                while averaged IQ data is three dimensional, i.e., ``[#circuits, #slots, 2]``.
                Here, ``#slots`` is the number of classical registers used in the circuit.

        Returns:
            data and any error estimate as a numpy array.

        Raises:
            DataProcessorError: If the datum does not have the correct format.
        """
        self._n_circs = 0
        self._n_shots = 0
        self._n_slots = 0
        self._n_iq = 0

        # identify shape
        try:
            # level1 single-shot data
            self._n_circs, self._n_shots, self._n_slots, self._n_iq = data.shape
        except ValueError:
            try:
                # level1 data averaged over shots
                self._n_circs, self._n_slots, self._n_iq = data.shape
            except ValueError as ex:
                raise DataProcessorError(
                    f"Data given to {self.__class__.__name__} is not likely level1 data."
                ) from ex

        if self._validate:
            if self._n_iq != 2:
                raise DataProcessorError(
                    f"IQ data given to {self.__class__.__name__} does not have two-dimensions "
                    f"(I and Q). Instead, {self._n_iq} dimensions were found."
                )

        return data

    def _process(self, data: np.ndarray) -> np.ndarray:
        """Project the IQ data onto the axis defined by an SVD and scale it.

        Args:
            data: A data array to process. This is a single numpy array containing
                all circuit results input to the data processor.

        Returns:
            A Tuple of 1D arrays of the result of the SVD and the associated error. Each entry
            is the real part of the averaged IQ data of a qubit.

        Raises:
            DataProcessorError: If the SVD has not been previously trained on data.
        """
        if not self.is_trained:
            raise DataProcessorError("SVD must be trained on data before it can be used.")

        # IQ axis is reduced by projection
        if self._n_shots == 0:
            # level1 average mode
            dims = self._n_circs, self._n_slots
        else:
            # level1 single mode
            dims = self._n_circs, self._n_shots, self._n_slots

        projected_data = np.zeros(dims, dtype=object)

        for idx in range(self._n_slots):
            scale = self.parameters.scales[idx]
            # error propagation is computed from data if any std error exists
            centered = np.array(
                [
                    data[..., idx, 0] - self.parameters.i_means[idx],
                    data[..., idx, 1] - self.parameters.q_means[idx],
                ]
            )
            projected_data[..., idx] = (self.parameters.main_axes[idx] @ centered) / scale

        return projected_data

    def train(self, data: np.ndarray):
        """Train the SVD on the given data.

        Each element of the given data will be converted to a 2D array of dimension
        n_qubits x 2. The number of qubits is inferred from the shape of the data.
        For each qubit the data is collected into an array of shape 2 x n_data_points.
        The mean of the in-phase a quadratures is subtracted before passing the data
        to numpy's svd function. The dominant axis and the scale is saved for each
        qubit so that future data points can be projected onto the axis.

        .. note::

            Before training the SVD the mean of the training data is subtracted from the
            training data to avoid large offsets in the data.
            These means can be retrieved with :attr:`.parameters.i_means` or
            :attr:`parameters.q_means` for I and Q quadrature, respectively.

        Args:
            data: A data array to be trained. This is a single numpy array containing
                all circuit results input to the data processor.
        """
        if data is None:
            return

        # TODO do not remove standard error. Currently svd is not supported.
        data = unp.nominal_values(self._format_data(data))

        main_axes = []
        scales = []
        i_means = []
        q_means = []
        for idx in range(self._n_slots):
            datums = np.vstack([datum[idx] for datum in data]).T

            # Calculate the mean of the data to recenter it in the IQ plane.
            mean_i = np.average(datums[0, :])
            mean_q = np.average(datums[1, :])
            i_means.append(mean_i)
            q_means.append(mean_q)

            datums[0, :] = datums[0, :] - mean_i
            datums[1, :] = datums[1, :] - mean_q

            mat_u, mat_s, _ = np.linalg.svd(datums)
            main_axes.append(mat_u[:, 0])
            scales.append(mat_s[0])

        self.set_parameters(
            main_axes=main_axes,
            scales=scales,
            i_means=i_means,
            q_means=q_means,
        )


class IQPart(DataAction):
    """Abstract class for IQ data post-processing."""

    def __init__(self, scale: float = 1.0, validate: bool = True):
        """
        Args:
            scale: Float with which to multiply the IQ data. Defaults to 1.0.
            validate: If set to False the DataAction will not validate its input.
        """
        self.scale = scale
        super().__init__(validate)

    @abstractmethod
    def _process(self, data: np.ndarray) -> np.ndarray:
        """Defines how the IQ point is processed.

        The last dimension of the array should correspond to [real, imaginary] part of data.

        Args:
            data: A data array to process. This is a single numpy array containing
                all circuit results input to the data processor.

        Returns:
            The data that has been processed.
        """

    def _format_data(self, data: np.ndarray) -> np.ndarray:
        """Format and validate the input.

        Args:
            data: A data array to format. This is a single numpy array containing
                all circuit results input to the data processor.

        Returns:
            The data that has been validated and formatted.

        Raises:
            DataProcessorError: When input data is not likely IQ data.
        """
        if self._validate:
            if data.shape[-1] != 2:
                raise DataProcessorError(
                    f"IQ data given to {self.__class__.__name__} must be a multi-dimensional array"
                    "of dimension [d0, d1, ..., 2] in which the last dimension "
                    "corresponds to IQ elements."
                    f"Input data contains element with length {data.shape[-1]} != 2."
                )

        return data

    def __repr__(self):
        """String representation of the node."""
        return f"{self.__class__.__name__}(validate={self._validate}, scale={self.scale})"


class ToReal(IQPart):
    """IQ data post-processing. Isolate the real part of single-shot IQ data."""

    def _process(self, data: np.ndarray) -> np.ndarray:
        """Take the real part of the IQ data.

        Args:
            data: An N-dimensional array of complex IQ point as [real, imaginary].

        Returns:
            A N-1 dimensional array, each entry is the real part of the given IQ data.
        """
        return data[..., 0] * self.scale


class ToImag(IQPart):
    """IQ data post-processing. Isolate the imaginary part of single-shot IQ data."""

    def _process(self, data: np.ndarray) -> np.ndarray:
        """Take the imaginary part of the IQ data.

        Args:
            data: An N-dimensional array of complex IQ point as [real, imaginary].

        Returns:
            A N-1 dimensional array, each entry is the imaginary part of the given IQ data.
        """
        return data[..., 1] * self.scale


class ToAbs(IQPart):
    """IQ data post-processing. Take the absolute value of the IQ point."""

    def _process(self, data: np.array) -> np.array:
        """Take the absolute value of the IQ data.

        Args:
            data: An N-dimensional array of complex IQ point as [real, imaginary].

        Returns:
            A N-1 dimensional array, each entry is the absolute value of the given IQ data.
        """
        # pylint: disable=no-member
        return unp.sqrt(data[..., 0] ** 2 + data[..., 1] ** 2) * self.scale


class Probability(DataAction):
    r"""Compute the mean probability of a single measurement outcome from counts.

    This node returns the mean and standard deviation of a single measurement
    outcome probability :math:`p` estimated from the observed counts. The mean and
    variance are computed from the posterior Beta distribution
    :math:`B(\alpha_0^\prime,\alpha_1^\prime)` estimated from a Bayesian update
    of a prior Beta distribution :math:`B(\alpha_0, \alpha_1)` given the observed
    counts.

    The mean and variance of the Beta distribution :math:`B(\alpha_0, \alpha_1)` are:

    .. math::

        \text{E}[p] = \frac{\alpha_0}{\alpha_0 + \alpha_1}, \quad
        \text{Var}[p] = \frac{\text{E}[p] (1 - \text{E}[p])}{\alpha_0 + \alpha_1 + 1}

    Given a prior Beta distribution :math:`B(\alpha_0, \alpha_1)`, the posterior
    distribution for the observation of :math:`F` counts of a given
    outcome out of :math:`N` total shots is a
    :math:`B(\alpha_0^\prime,\alpha_1^\prime):math:` with

    .. math::
        \alpha_0^\prime = \alpha_0 + F, \quad
        \alpha_1^\prime = \alpha_1 + N - F.

    .. note::

        The default value for the prior distribution is *Jeffery's Prior*
        :math:`\alpha_0 = \alpha_1 = 0.5` which represents ignorance about the true
        probability value. Note that for this prior the mean probability estimate
        from a finite number of counts can never be exactly 0 or 1. The estimated
        mean and variance are given by

        .. math::

            \text{E}[p] = \frac{F + 0.5}{N + 1}, \quad
            \text{Var}[p] = \frac{\text{E}[p] (1 - \text{E}[p])}{N + 2}

        This node will deprecate standard error provided by the previous node.
    """

    def __init__(
        self,
        outcome: str,
        alpha_prior: Union[float, Sequence[float]] = 0.5,
        validate: bool = True,
    ):
        """Initialize a counts to probability data conversion.

        Args:
            outcome: The bitstring for which to return the probability and variance.
            alpha_prior: A prior Beta distribution parameter ``[`alpha0, alpha1]``.
                         If specified as float this will use the same value for
                         ``alpha0`` and``alpha1`` (Default: 0.5).
            validate: If set to False the DataAction will not validate its input.

        Raises:
            DataProcessorError: When the dimension of the prior and expected parameter vector
                do not match.
        """
        self._outcome = outcome
        if isinstance(alpha_prior, Number):
            self._alpha_prior = [alpha_prior, alpha_prior]
        else:
            if validate and len(alpha_prior) != 2:
                raise DataProcessorError(
                    "Prior for probability node must be a float or pair of floats."
                )
            self._alpha_prior = list(alpha_prior)

        super().__init__(validate)

    def _format_data(self, data: np.ndarray) -> np.ndarray:
        """
        Checks that the given data has a counts format.

        Args:
            data: A data array to format. This is a single numpy array containing
                all circuit results input to the data processor.
                This is usually an object data type containing Python dictionaries of
                count data keyed on the measured bitstring.
                A count value is a discrete quantity representing the frequency of an event.
                Therefore, count values do not have an uncertainty.

        Returns:
            The ``data`` as given.

        Raises:
            DataProcessorError: If the data is not a counts dict or a list of counts dicts.
        """
        valid_count_type = int, np.integer

        if self._validate:
            for datum in data:
                if not isinstance(datum, dict):
                    raise DataProcessorError(
                        f"Data entry must be dictionary of counts, received {type(datum)}."
                    )
                for bit_str, count in datum.items():
                    if not isinstance(bit_str, str):
                        raise DataProcessorError(
                            f"Key {bit_str} is not a valid count key in {self.__class__.__name__}."
                        )
                    if not isinstance(count, valid_count_type):
                        raise DataProcessorError(
                            f"Count {bit_str} is not a valid count for {self.__class__.__name__}. "
                            "The uncertainty of probability is computed based on sampling error, "
                            "thus the count should be an error-free discrete quantity "
                            "representing the frequency of event."
                        )

        return data

    def _process(self, data: np.ndarray) -> np.ndarray:
        """Compute mean and standard error from the beta distribution.

        Args:
            data: A data array to process. This is a single numpy array containing
                all circuit results input to the data processor.
                This is usually an object data type containing Python dictionaries of
                count data keyed on the measured bitstring.

        Returns:
            The data that has been processed.
        """
        probabilities = np.empty(data.size, dtype=object)

        for idx, counts_dict in enumerate(data):
            shots = sum(counts_dict.values())
            freq = counts_dict.get(self._outcome, 0)
            alpha_posterior = [freq + self._alpha_prior[0], shots - freq + self._alpha_prior[1]]
            alpha_sum = sum(alpha_posterior)

            p_mean = alpha_posterior[0] / alpha_sum
            p_var = p_mean * (1 - p_mean) / (alpha_sum + 1)

            probabilities[idx] = ufloat(nominal_value=p_mean, std_dev=np.sqrt(p_var))

        return probabilities

    def __repr__(self):
        """String representation of the node."""
        options_str = ", ".join(
            [
                f"validate={self._validate}",
                f"outcome={self._outcome}",
                f"alpha_prior={self._alpha_prior}",
            ]
        )
        return f"{self.__class__.__name__}({options_str})"


class BasisExpectationValue(DataAction):
    """Compute expectation value of measured basis from probability.

    Note:
        The sign becomes P(0) -> 1, P(1) -> -1.
    """

    def _format_data(self, data: np.ndarray) -> np.ndarray:
        """Format and validate the input.

        Args:
            data: A data array to format. This is a single numpy array containing
                all circuit results input to the data processor.

        Returns:
            The data that has been validated and formatted.

        Raises:
            DataProcessorError: When input value is not in [0, 1]
        """
        if self._validate:
            if not all(0.0 <= p <= 1.0 for p in data):
                raise DataProcessorError(
                    f"Input data for node {self.__class__.__name__} is not likely probability."
                )

        return data

    def _process(self, data: np.ndarray) -> np.ndarray:
        """Compute basis eigenvalue.

        Args:
            data: A data array to process. This is a single numpy array containing
                all circuit results input to the data processor.

        Returns:
            The data that has been processed.
        """
        return 2 * (0.5 - data)


<<<<<<< HEAD
class RestlessNode(DataAction, ABC):
    """An abstract node for restless data processing nodes.
    
    In restless measurements, the qubit is not reset after each measurement. Instead, the
    outcome of the previous quantum non-demolition measurement is the initial state for the
    current circuit. Restless measurements therefore require special data processing nodes
    that are implemented as sub-classes of `ResltessNode`. 
    """

    def __init__(self, validate: bool = True):
        """Initialize a restless node.

        Args:
            validate: If set to True the node will validate its input.
        """
        super().__init__(validate)
        self._n_shots = None
        self._n_circuits = None

    def _format_data(self, data: Any) -> Any:
        """Convert the data to an array.

        This node will also set all the attributes needed to process the data such as
        the number of shots and the number of circuits.

        Args:
            data: An array representing the memory.
        """

        self._n_shots = len(data[0])
        self._n_circuits = len(data)

        datum = np.array(data)

        if self._validate:
            if datum.shape != (self._n_circuits, self._n_shots):
                raise DataProcessorError(
                    f"The datum given to {self.__class__.__name__} does not convert "
                    "of an array with dimension (number of circuit, number of shots)."
                )

        return data

    def _reorder(self, unordered_data: np.array) -> np.array:
        """Reorder the measured data according to the measurement sequence.

        Here, is assumed that the inner loop of the measurement is done over the circuits
        and the outer loop is done over the shots.
        """
        if unordered_data is None:
            return unordered_data

        order_data = []

        for shot_idx in range(self._n_shots):
            for circuit_idx in range(self._n_circuits):
                order_data.append(unordered_data[circuit_idx][shot_idx])

        return np.array(order_data)


class RestlessToCounts(RestlessNode):
    """Convert restless memory to counts.

    This node takes as input a list of lists where the sublist is the memory of
    each measured circuit. The sublists therefore have a length given by the
    number of shots. This data is reordered into a one dimensional array where
    the element at index j was the jth measured shot. This node assumes that
    a list of circuits :code:`[circ_1, cric_2, ..., circ_m]` is measured :code:`n_shots`
    times according to the following order:

    .. parsed-literal::

        [
            circuit 1 - shot 1,
            circuit 2 - shot 1,
            ...
            circuit m - shot 1,
            circuit 1 - shot 2,
            circuit 2 - shot 2,
            ...
            circuit m - shot 2,
            circuit 1 - shot 3,
            ...
            circuit m - shot n,
        ]

    Once the shots have been ordered in this fashion the node compares each shot with the
    previous shot. If they are the same then the shot corresponds to a 0, i.e. no state
    change, and if they are different then the shot corresponds to a 1, i.e. there was
    a state change.
    """

    def __init__(self, num_qubits: int, validate: bool = True):
        """
        Args:
            num_qubits: The number of qubits which is needed to construct the header needed
            by :code:`qiskit.result.postprocess.format_counts_memory` to convert the memory 
            into a bit-string of counts.
            validate: If set to False the DataAction will not validate its input.
        """
        super().__init__(validate)
        self._num_qubits = num_qubits

    def _process(self, data: np.array) -> np.array:
        """Reorder the shots and assign values to them based on the previous outcome.

        Args:
            data: An array representing the memory.

        Returns:
            A counts dictionary processed according to the restless methodology.
        """

        # Step 1. Reorder the data.
        memory = self._reorder(data)

        # Step 2. Do the restless classification into counts.
        counts = [defaultdict(int) for _ in range(self._n_circuits)]
        prev_shot = "0" * self._num_qubits
        header = {"memory_slots": self._num_qubits}

        for idx, shot in enumerate(memory):
            shot = format_counts_memory(shot, header)

            restless_adjusted_shot = RestlessToCounts._restless_classify(shot, prev_shot)

            circuit_idx = idx % self._n_circuits

            counts[circuit_idx][restless_adjusted_shot] += 1

            prev_shot = shot

        return np.array([dict(counts_dict) for counts_dict in counts])

    @staticmethod
    def _restless_classify(shot: str, prev_shot: str) -> str:
        """Adjust the measured shot based on the previous shot.

        Each bitstring of shot is compared to the previous bitstring. If both are equal
        the restless adjusted bitstring is 0 (no state change) otherwise it is 1 (the
        qubit changed state). This corresponds to taking the exclusive OR operation
        between each bit and its previous outcome.

        Args:
            shot: A measured shot as a binary string, e.g. "0110100".

        Returns:
            The restless adjusted string computed by comparing the shot with the previous shot.
        """
        restless_adjusted_bits = []

        for idx, bit in enumerate(shot):
            restless_adjusted_bits.append("0" if bit == prev_shot[idx] else "1")

        return "".join(restless_adjusted_bits)
=======
class ProjectorType(Enum):
    """Types of projectors for data dimensionality reduction."""

    SVD = SVD
    ABS = ToAbs
    REAL = ToReal
    IMAG = ToImag
>>>>>>> d6957f4a
<|MERGE_RESOLUTION|>--- conflicted
+++ resolved
@@ -15,11 +15,7 @@
 from abc import abstractmethod
 from enum import Enum
 from numbers import Number
-<<<<<<< HEAD
-from typing import List, Union, Sequence, Any, Dict, Tuple
-=======
-from typing import Union, Sequence
->>>>>>> d6957f4a
+from typing import Union, Sequence, Any
 
 import numpy as np
 from uncertainties import unumpy as unp, ufloat
@@ -27,7 +23,6 @@
 from qiskit_experiments.data_processing.data_action import DataAction, TrainableDataAction
 from qiskit_experiments.data_processing.exceptions import DataProcessorError
 from qiskit_experiments.framework import Options
-
 from abc import ABC
 from collections import defaultdict
 
@@ -598,7 +593,15 @@
         return 2 * (0.5 - data)
 
 
-<<<<<<< HEAD
+class ProjectorType(Enum):
+    """Types of projectors for data dimensionality reduction."""
+
+    SVD = SVD
+    ABS = ToAbs
+    REAL = ToReal
+    IMAG = ToImag
+
+
 class RestlessNode(DataAction, ABC):
     """An abstract node for restless data processing nodes.
     
@@ -754,13 +757,4 @@
         for idx, bit in enumerate(shot):
             restless_adjusted_bits.append("0" if bit == prev_shot[idx] else "1")
 
-        return "".join(restless_adjusted_bits)
-=======
-class ProjectorType(Enum):
-    """Types of projectors for data dimensionality reduction."""
-
-    SVD = SVD
-    ABS = ToAbs
-    REAL = ToReal
-    IMAG = ToImag
->>>>>>> d6957f4a
+        return "".join(restless_adjusted_bits)