# This code is part of Qiskit.
#
# (C) Copyright IBM 2021.
#
# This code is licensed under the Apache License, Version 2.0. You may
# obtain a copy of this license in the LICENSE.txt file in the root directory
# of this source tree or at http://www.apache.org/licenses/LICENSE-2.0.
#
# Any modifications or derivative works of this code must retain this
# copyright notice, and modified files need to carry a notice indicating
# that they have been altered from the originals.

"""Different data analysis steps."""

from abc import abstractmethod
from typing import Any, Dict, List, Optional, Tuple, Union
import numpy as np

from qiskit_experiments.data_processing.data_action import DataAction, TrainableDataAction
from qiskit_experiments.data_processing.exceptions import DataProcessorError


class AverageData(DataAction):
    """A node to average data representable as numpy arrays."""

    def __init__(self, axis: int, validate: bool = True):
        """Initialize a data averaging node.

        Args:
            axis: The axis along which to average.
            validate: If set to False the DataAction will not validate its input.
        """
        super().__init__(validate)
        self._axis = axis

    def _format_data(self, datum: Any, error: Optional[Any] = None):
        """Format the data into numpy arrays."""
        datum = np.asarray(datum, dtype=float)

        if self._validate:
            if len(datum.shape) <= self._axis:
                raise DataProcessorError(
                    f"Cannot average the {len(datum.shape)} dimensional "
                    f"array along axis {self._axis}."
                )

        if error is not None:
            error = np.asarray(error, dtype=float)

        return datum, error

    def _process(
        self, datum: np.array, error: Optional[np.array] = None
    ) -> Tuple[np.array, np.array]:
        """Average the data.

         Args:
             datum: an array of data.

         Returns:
             Two arrays with one less dimension than the given datum and error. The error
             is the standard error of the mean, i.e. the standard deviation of the datum
             divided by :math:`sqrt{N}` where :math:`N` is the number of data points.

        Raises:
            DataProcessorError: If the axis is not an int.
        """
        standard_error = np.std(datum, axis=self._axis) / np.sqrt(datum.shape[self._axis])

        return np.average(datum, axis=self._axis), standard_error


class MinMaxNormalize(DataAction):
    """Normalizes the data."""

    def _format_data(self, datum: Any, error: Optional[Any] = None):
        """Format the data into numpy arrays."""
        datum = np.asarray(datum, dtype=float)

        if error is not None:
            error = np.asarray(error, dtype=float)

        return datum, error

    def _process(
        self, datum: np.array, error: Optional[np.array] = None
    ) -> Tuple[np.array, np.array]:
        """Normalize the data to the interval [0, 1]."""
        min_y, max_y = np.min(datum), np.max(datum)

        if error is not None:
            return (datum - min_y) / (max_y - min_y), error / (max_y - min_y)
        else:
            return (datum - min_y) / (max_y - min_y), None


class SVD(TrainableDataAction):
    """Singular Value Decomposition of averaged IQ data."""

    def __init__(self, validate: bool = True):
        """
        Args:
            validate: If set to False the DataAction will not validate its input.
        """
        super().__init__(validate=validate)
        self._main_axes = None
        self._means = None
        self._scales = None

    def _format_data(self, datum: Any, error: Optional[Any] = None) -> Tuple[Any, Any]:
        """Check that the IQ data is 2D and convert it to a numpy array.

        Args:
            datum: A single item of data which corresponds to single-shot IQ data.

        Returns:
            datum and any error estimate as a numpy array.

        Raises:
            DataProcessorError: If the datum does not have the correct format.
        """
        datum = np.asarray(datum, dtype=float)

        if error is not None:
            error = np.asarray(error, dtype=float)

        if self._validate:
            if len(datum.shape) not in {2, 3}:
                raise DataProcessorError(
                    f"IQ data given to {self.__class__.__name__} must be an 2D array. "
                    f"Instead, a {len(datum.shape)}D array was given."
                )

            if error is not None and len(error.shape) not in {2, 3}:
                raise DataProcessorError(
                    f"IQ data error given to {self.__class__.__name__} must be an 2D array."
                    f"Instead, a {len(error.shape)}D array was given."
                )

        return datum, error

    @property
    def axis(self) -> List[np.array]:
        """Return the axis of the trained SVD"""
        return self._main_axes

    def means(self, qubit: int, iq_index: int) -> float:
        """Return the mean by which to correct the IQ data.

        Before training the SVD the mean of the training data is subtracted from the
        training data to avoid large offsets in the data. These means can be retrieved
        with this function.

        Args:
            qubit: Index of the qubit.
            iq_index: Index of either the in-phase (i.e. 0) or the quadrature (i.e. 1).

        Returns:
            The mean that was determined during training for the given qubit and IQ index.
        """
        return self._means[qubit][iq_index]

    @property
    def scales(self) -> List[float]:
        """Return the scaling of the SVD."""
        return self._scales

    @property
    def is_trained(self) -> bool:
        """Return True is the SVD has been trained.

        Returns:
            True if the SVD has been trained.
        """
        return self._main_axes is not None

    def _process(
        self, datum: np.array, error: Optional[np.array] = None
    ) -> Tuple[np.array, np.array]:
        """Project the IQ data onto the axis defined by an SVD and scale it.

        Args:
            datum: A 2D array of qubits, and an average complex IQ point as [real, imaginary].
            error: An optional 2D array of qubits, and an error on an average complex IQ
                point as [real, imaginary].

        Returns:
            A Tuple of 1D arrays of the result of the SVD and the associated error. Each entry
            is the real part of the averaged IQ data of a qubit.

        Raises:
            DataProcessorError: If the SVD has not been previously trained on data.
        """

        if not self.is_trained:
            raise DataProcessorError("SVD must be trained on data before it can be used.")

        n_qubits = datum.shape[0] if len(datum.shape) == 2 else datum.shape[1]
        processed_data = []

        if error is not None:
            processed_error = []
        else:
            processed_error = None

        # process each averaged IQ point with its own axis.
        for idx in range(n_qubits):

            centered = np.array(
                [datum[..., idx, iq] - self.means(qubit=idx, iq_index=iq) for iq in [0, 1]]
            )

            processed_data.append((self._main_axes[idx] @ centered) / self.scales[idx])

            if error is not None:
                angle = np.arctan(self._main_axes[idx][1] / self._main_axes[idx][0])
                error_value = np.sqrt(
                    (error[..., idx, 0] * np.cos(angle)) ** 2
                    + (error[..., idx, 1] * np.sin(angle)) ** 2
                )
                processed_error.append(error_value / self.scales[idx])

        if len(processed_data) == 1:
            if error is None:
                return processed_data[0], None
            else:
                return processed_data[0], processed_error[0]

        if error is None:
            return np.array(processed_data), None
        else:
            return np.array(processed_data), np.array(processed_error)

    def train(self, data: List[Any]):
        """Train the SVD on the given data.

        Each element of the given data will be converted to a 2D array of dimension
        n_qubits x 2. The number of qubits is inferred from the shape of the data.
        For each qubit the data is collected into an array of shape 2 x n_data_points.
        The mean of the in-phase a quadratures is subtracted before passing the data
        to numpy's svd function. The dominant axis and the scale is saved for each
        qubit so that future data points can be projected onto the axis.

        Args:
            data: A list of datums. Each datum will be converted to a 2D array.
        """
        if data is None:
            return

        n_qubits = self._format_data(data[0])[0].shape[0]

        self._main_axes = []
        self._scales = []
        self._means = []

        for qubit_idx in range(n_qubits):
            datums = np.vstack([self._format_data(datum)[0][qubit_idx] for datum in data]).T

            # Calculate the mean of the data to recenter it in the IQ plane.
            mean_i = np.average(datums[0, :])
            mean_q = np.average(datums[1, :])

            self._means.append((mean_i, mean_q))

            datums[0, :] = datums[0, :] - mean_i
            datums[1, :] = datums[1, :] - mean_q

            mat_u, mat_s, _ = np.linalg.svd(datums)

            self._main_axes.append(mat_u[:, 0])
            self._scales.append(mat_s[0])


class IQPart(DataAction):
    """Abstract class for IQ data post-processing."""

    def __init__(self, scale: float = 1.0, validate: bool = True):
        """
        Args:
            scale: Float with which to multiply the IQ data. Defaults to 1.0.
            validate: If set to False the DataAction will not validate its input.
        """
        self.scale = scale
        super().__init__(validate)

    @abstractmethod
    def _process(self, datum: np.array, error: Optional[np.array] = None) -> np.array:
        """Defines how the IQ point is processed.

        The dimension of the input datum corresponds to different types of data:
        - 2D represents average IQ Data.
        - 3D represents either a single-shot datum or all data of averaged data.
        - 4D represents all data of single-shot data.

        Args:
            datum: A N dimensional array of complex IQ points as [real, imaginary].
            error: A N dimensional array of errors on complex IQ points as [real, imaginary].

        Returns:
            Processed IQ point and its associated error estimate.
        """

    def _format_data(self, datum: Any, error: Optional[Any] = None) -> Tuple[Any, Any]:
        """Check that the IQ data has the correct format and convert to numpy array.

        Args:
            datum: A single item of data which corresponds to single-shot IQ data. It's
                dimension will depend on whether it is single-shot IQ data (three-dimensional)
                or averaged IQ date (two-dimensional).

        Returns:
            datum and any error estimate as a numpy array.

        Raises:
            DataProcessorError: If the datum does not have the correct format.
        """
        datum = np.asarray(datum, dtype=float)

        if error is not None:
            error = np.asarray(error, dtype=float)

        if self._validate:
            if len(datum.shape) not in {2, 3, 4}:
                raise DataProcessorError(
                    f"IQ data given to {self.__class__.__name__} must be an N dimensional"
                    f"array with N in (2, 3, 4). Instead, a {len(datum.shape)}D array was given."
                )

            if error is not None and len(error.shape) not in {2, 3, 4}:
                raise DataProcessorError(
                    f"IQ data error given to {self.__class__.__name__} must be an N dimensional"
                    f"array with N in (2, 3, 4). Instead, a {len(error.shape)}D array was given."
                )

            if error is not None and len(error.shape) != len(datum.shape):
                raise DataProcessorError(
                    "Datum and error do not have the same shape: "
                    f"{len(datum.shape)} != {len(error.shape)}."
                )

        return datum, error

    def __repr__(self):
        """String representation of the node."""
        return f"{self.__class__.__name__}(validate: {self._validate}, scale: {self.scale})"


class ToReal(IQPart):
    """IQ data post-processing. Isolate the real part of single-shot IQ data."""

    def _process(
        self, datum: np.array, error: Optional[np.array] = None
    ) -> Tuple[np.array, np.array]:
        """Take the real part of the IQ data.

        Args:
            datum: An N dimensional array of shots, qubits, and a complex IQ point as
                [real, imaginary].
            error: An N dimensional optional array of shots, qubits, and an error on a
                complex IQ point as [real, imaginary].

        Returns:
            A N-1 dimensional array, each entry is the real part of the given IQ data and error.
        """
        if error is not None:
            return datum[..., 0] * self.scale, error[..., 0] * self.scale
        else:
            return datum[..., 0] * self.scale, None


class ToImag(IQPart):
    """IQ data post-processing. Isolate the imaginary part of single-shot IQ data."""

    def _process(self, datum: np.array, error: Optional[np.array] = None) -> np.array:
        """Take the imaginary part of the IQ data.

        Args:
            datum: An N dimensional array of shots, qubits, and a complex IQ point as
                [real, imaginary].
            error: An N dimensional optional array of shots, qubits, and an error on a
                complex IQ point as [real, imaginary].

        Returns:
            A N-1 dimensional array, each entry is the imaginary part of the given IQ data
            and error.
        """
        if error is not None:
            return datum[..., 1] * self.scale, error[..., 1] * self.scale
        else:
            return datum[..., 1] * self.scale, None


class Probability(DataAction):
    """Count data post processing. This returns the probabilities of the outcome string
    used to initialize an instance of Probability."""

    def __init__(self, outcome: str = "1", validate: bool = True):
        """Initialize a counts to probability data conversion.

        Args:
            outcome: The bitstring for which to compute the probability which defaults to "1".
            validate: If set to False the DataAction will not validate its input.
        """
        self._outcome = outcome
        super().__init__(validate)

    def _format_data(self, datum: dict, error: Optional[Any] = None) -> Tuple[dict, Any]:
        """
        Checks that the given data has a counts format.

        Args:
            datum: An instance of data the should be a dict with bit strings as keys
                and counts as values.

        Returns:
            The datum as given.

        Raises:
            DataProcessorError: if the data is not a counts dict or a list of counts dicts.
        """
        if self._validate:

            if isinstance(datum, dict):
                data = [datum]
            elif isinstance(datum, list):
                data = datum
            else:
                raise DataProcessorError(f"Datum must be dict or list, received {type(datum)}.")

<<<<<<< HEAD
                if not isinstance(count, (int, float, np.integer)):
=======
            for datum_ in data:
                if not isinstance(datum_, dict):
>>>>>>> 674ee35a
                    raise DataProcessorError(
                        f"Given counts datum {datum_} to "
                        f"{self.__class__.__name__} is not a valid count format."
                    )

                for bit_str, count in datum_.items():
                    if not isinstance(bit_str, str):
                        raise DataProcessorError(
                            f"Key {bit_str} is not a valid count key in{self.__class__.__name__}."
                        )

                    if not isinstance(count, (int, float)):
                        raise DataProcessorError(
                            f"Count {bit_str} is not a valid count value in {self.__class__.__name__}."
                        )

        return datum, None

    def _process(
        self,
        datum: Union[Dict[str, Any], List[Dict[str, Any]]],
        error: Optional[Union[Dict, List]] = None,
    ) -> Union[Tuple[float, float], Tuple[np.array, np.array]]:
        """
        Args:
            datum: The data dictionary,taking the data under counts and
                adding the corresponding probabilities.

        Returns:
            processed data: A dict with the populations and standard deviation.
        """
        if isinstance(datum, dict):
            return self._population_error(datum)
        else:
            populations, errors = [], []

            for datum_ in datum:
                pop, error = self._population_error(datum_)
                populations.append(pop)
                errors.append(error)

            return np.array(populations), np.array(errors)

    def _population_error(self, counts_dict) -> Tuple[float, float]:
        """Helper method"""
        shots = sum(counts_dict.values())
        p_mean = counts_dict.get(self._outcome, 0.0) / shots
        p_var = p_mean * (1 - p_mean) / shots

        return p_mean, np.sqrt(p_var)<|MERGE_RESOLUTION|>--- conflicted
+++ resolved
@@ -427,12 +427,8 @@
             else:
                 raise DataProcessorError(f"Datum must be dict or list, received {type(datum)}.")
 
-<<<<<<< HEAD
-                if not isinstance(count, (int, float, np.integer)):
-=======
             for datum_ in data:
                 if not isinstance(datum_, dict):
->>>>>>> 674ee35a
                     raise DataProcessorError(
                         f"Given counts datum {datum_} to "
                         f"{self.__class__.__name__} is not a valid count format."
@@ -444,7 +440,7 @@
                             f"Key {bit_str} is not a valid count key in{self.__class__.__name__}."
                         )
 
-                    if not isinstance(count, (int, float)):
+                    if not isinstance(count, (int, float, np.integer)):
                         raise DataProcessorError(
                             f"Count {bit_str} is not a valid count value in {self.__class__.__name__}."
                         )
