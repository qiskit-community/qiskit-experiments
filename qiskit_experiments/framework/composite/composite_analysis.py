# This code is part of Qiskit.
#
# (C) Copyright IBM 2021.
#
# This code is licensed under the Apache License, Version 2.0. You may
# obtain a copy of this license in the LICENSE.txt file in the root directory
# of this source tree or at http://www.apache.org/licenses/LICENSE-2.0.
#
# Any modifications or derivative works of this code must retain this
# copyright notice, and modified files need to carry a notice indicating
# that they have been altered from the originals.
"""
Composite Experiment Analysis class.
"""

from typing import List, Dict
import numpy as np
from qiskit.result import marginal_counts
from qiskit_experiments.framework import BaseAnalysis, ExperimentData


class CompositeAnalysis(BaseAnalysis):
    """Run analysis for composite experiments.

    Composite experiments consist of several component experiments
    run together in a single execution, the results of which are returned
    as a single list of circuit result data in the :class:`ExperimentData`
    container. Analysis of this composite circuit data involves constructing
    a child experiment data container for each component experiment containing
    the marginalized circuit result data for that experiment. Each component
    child data is then analyzed using the analysis class from the corresponding
    component experiment.

    .. note::

        The the child :class:`ExperimentData` for each component experiment
        does not already exist in the experiment data they will be initialized
        and added to the experiment data when :meth:`run` is called on the
        composite :class:`ExperimentData`.

        When calling :meth:`run` on experiment data already containing
        initialized component experiment child data, any previously stored
        circuit data will be cleared and replaced with the marginalized data
        reconstructed from the parent composite experiment data.
    """

    def _run_analysis(self, experiment_data: ExperimentData):
        # Extract job metadata for the component experiments so it can be added
        # to the child experiment data incase it is required by the child experiments
        # analysis classes
        composite_exp = experiment_data.experiment
        component_exps = composite_exp.component_experiment()
        component_metadata = experiment_data.metadata.get(
            "component_metadata", [{}] * composite_exp.num_experiments
        )

        # Initialize component data for updating and get the experiment IDs for
        # the component child experiments in case there are other child experiments
        # in the experiment data
        component_ids = self._initialize_components(composite_exp, experiment_data)

        # Compute marginalize data for each component experiment
        marginalized_data = self._marginalize_data(experiment_data.data())

        # Add the marginalized component data and component job metadata
        # to each component child experiment. Note that this will clear
        # any currently stored data in the experiment. Since copying of
        # child data is handled by the `replace_results` kwarg of the
        # parent container it is safe to always clear and replace the
        # results of child containers in this step
        for i, (sub_data, sub_exp) in enumerate(zip(marginalized_data, component_exps)):
            sub_exp_data = experiment_data.child_data(component_ids[i])

            # Clear any previously stored data and add marginalized data
            sub_exp_data._data.clear()
            sub_exp_data.add_data(sub_data)

            # Add component job metadata
            sub_exp_data.metadata.update(component_metadata[i])

            # Run analysis
            # Since copy for replace result is handled at the parent level
            # we always run with replace result on component analysis
            sub_exp.analysis.run(sub_exp_data, replace_results=True)

<<<<<<< HEAD
        # Add callback to wait for all component analysis to finish before returning
=======
            # Record the component experiment id and type as an analysis result
            # for evidence analysis has started and to display in the service DB
            result = AnalysisResultData(
                name=sub_exp_data.experiment_type,
                value=sub_exp_data.experiment_id,
                device_components=[
                    Qubit(qubit) for qubit in sub_exp_data.metadata.get("physical_qubits", [])
                ],
            )
            analysis_results.append(result)

        # Wait for all component analysis to finish before returning
>>>>>>> db3962c5
        # the parent experiment analysis results
        for comp_id in component_ids:
            experiment_data.child_data(comp_id).block_for_results()

        return [], []

    def _initialize_components(self, experiment, experiment_data):
        """Initialize child data components and return list of child experiment IDs"""
        # Check if component child experiment data containers have already
        # been created. If so the list of indices for their positions in the
        # ordered dict should exist. Index is used to extract the experiment
        # IDs for each child experiment which can change when re-running analysis
        # if replace_results=False, so that we update the correct child data
        # for each component experiment
        component_index = experiment_data.metadata.get("component_child_index", [])
        if not component_index:
            # If the experiment Construct component data and update indices
            start_index = len(experiment_data.child_data())
            component_index = []
            for i, sub_exp in enumerate(experiment.component_experiment()):
                sub_data = sub_exp._initialize_experiment_data()
                experiment_data.add_child_data(sub_data)
                component_index.append(start_index + i)
            experiment_data.metadata["component_child_index"] = component_index

        # Child components exist so we can get their ID for accessing them
        child_ids = experiment_data._child_data.keys()
        component_ids = [child_ids[idx] for idx in component_index]
        return component_ids

    def _marginalize_data(self, composite_data: List[Dict]) -> List[Dict]:
        """Return marginalized data for component experiments"""
        # Marginalize data
        marginalized_data = {}
        for datum in composite_data:
            metadata = datum.get("metadata", {})

            # Add marginalized data to sub experiments
            if "composite_clbits" in metadata:
                composite_clbits = metadata["composite_clbits"]
            else:
                composite_clbits = None
            for i, index in enumerate(metadata["composite_index"]):
                if index not in marginalized_data:
                    # Initialize data list for marginalized
                    marginalized_data[index] = []
                sub_data = {"metadata": metadata["composite_metadata"][i]}
                if "counts" in datum:
                    if composite_clbits is not None:
                        sub_data["counts"] = marginal_counts(datum["counts"], composite_clbits[i])
                    else:
                        sub_data["counts"] = datum["counts"]
                if "memory" in datum:
                    if composite_clbits is not None:
                        sub_data["memory"] = (
                            np.array(datum["memory"])[composite_clbits[i]]
                        ).tolist()
                    else:
                        sub_data["memory"] = datum["memory"]
                marginalized_data[index].append(sub_data)

        # Sort by index
        return [marginalized_data[i] for i in sorted(marginalized_data.keys())]<|MERGE_RESOLUTION|>--- conflicted
+++ resolved
@@ -83,22 +83,7 @@
             # we always run with replace result on component analysis
             sub_exp.analysis.run(sub_exp_data, replace_results=True)
 
-<<<<<<< HEAD
-        # Add callback to wait for all component analysis to finish before returning
-=======
-            # Record the component experiment id and type as an analysis result
-            # for evidence analysis has started and to display in the service DB
-            result = AnalysisResultData(
-                name=sub_exp_data.experiment_type,
-                value=sub_exp_data.experiment_id,
-                device_components=[
-                    Qubit(qubit) for qubit in sub_exp_data.metadata.get("physical_qubits", [])
-                ],
-            )
-            analysis_results.append(result)
-
         # Wait for all component analysis to finish before returning
->>>>>>> db3962c5
         # the parent experiment analysis results
         for comp_id in component_ids:
             experiment_data.child_data(comp_id).block_for_results()
