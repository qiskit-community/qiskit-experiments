# This code is part of Qiskit.
#
# (C) Copyright IBM 2021.
#
# This code is licensed under the Apache License, Version 2.0. You may
# obtain a copy of this license in the LICENSE.txt file in the root directory
# of this source tree or at http://www.apache.org/licenses/LICENSE-2.0.
#
# Any modifications or derivative works of this code must retain this
# copyright notice, and modified files need to carry a notice indicating
# that they have been altered from the originals.
"""
Experiment Data class
"""

from __future__ import annotations
import logging
import re
from typing import Dict, Optional, List, Union, Any, Callable, Tuple, TYPE_CHECKING
from datetime import datetime, timezone
from concurrent import futures
from functools import wraps
from collections import deque, defaultdict
import contextlib
import copy
import uuid
import time
import sys
import json
import traceback
import warnings
import numpy as np
import pandas as pd
from dateutil import tz
from matplotlib import pyplot
from qiskit.result import Result
from qiskit.providers.jobstatus import JobStatus, JOB_FINAL_STATES
from qiskit.exceptions import QiskitError
from qiskit.providers import Job, Backend, Provider
from qiskit.utils.deprecation import deprecate_arg

from qiskit_ibm_experiment import (
    IBMExperimentService,
    ExperimentData as ExperimentDataclass,
    AnalysisResultData as AnalysisResultDataclass,
    ResultQuality,
)
from qiskit_experiments.framework.json import ExperimentEncoder, ExperimentDecoder
from qiskit_experiments.database_service.utils import (
    plot_to_svg_bytes,
    ThreadSafeOrderedDict,
    ThreadSafeList,
)
from qiskit_experiments.database_service.device_component import to_component, DeviceComponent
from qiskit_experiments.framework.analysis_result import AnalysisResult
from qiskit_experiments.framework.analysis_result_data import AnalysisResultData
from qiskit_experiments.framework.analysis_result_table import AnalysisResultTable
from qiskit_experiments.framework import BackendData
from qiskit_experiments.framework.containers import ArtifactData
from qiskit_experiments.framework import ExperimentStatus, AnalysisStatus, AnalysisCallback
from qiskit_experiments.framework.package_deps import qiskit_version
from qiskit_experiments.database_service.exceptions import (
    ExperimentDataError,
    ExperimentEntryNotFound,
    ExperimentDataSaveFailed,
)
from qiskit_experiments.database_service.utils import objs_to_zip, zip_to_objs

from .containers.figure_data import FigureData, FigureType

if TYPE_CHECKING:
    # There is a cyclical dependency here, but the name needs to exist for
    # Sphinx on Python 3.9+ to link type hints correctly.  The gating on
    # `TYPE_CHECKING` means that the import will never be resolved by an actual
    # interpreter, only static analysis.
    from . import BaseExperiment

LOG = logging.getLogger(__name__)


def do_auto_save(func: Callable):
    """Decorate the input function to auto save data."""

    @wraps(func)
    def _wrapped(self, *args, **kwargs):
        return_val = func(self, *args, **kwargs)
        if self.auto_save:
            self.save_metadata()
        return return_val

    return _wrapped


def utc_to_local(utc_dt: datetime) -> datetime:
    """Convert input UTC timestamp to local timezone.

    Args:
        utc_dt: Input UTC timestamp.

    Returns:
        A ``datetime`` with the local timezone.
    """
    if utc_dt is None:
        return None
    local_dt = utc_dt.astimezone(tz.tzlocal())
    return local_dt


def local_to_utc(local_dt: datetime) -> datetime:
    """Convert input local timezone timestamp to UTC timezone.

    Args:
        local_dt: Input local timestamp.

    Returns:
        A ``datetime`` with the UTC timezone.
    """
    if local_dt is None:
        return None
    utc_dt = local_dt.astimezone(tz.UTC)
    return utc_dt


def parse_utc_datetime(dt_str: str) -> datetime:
    """Parses UTC datetime from a string"""
    if dt_str is None:
        return None

    db_datetime_format = "%Y-%m-%dT%H:%M:%S.%fZ"
    dt_utc = datetime.strptime(dt_str, db_datetime_format)
    dt_utc = dt_utc.replace(tzinfo=timezone.utc)
    return dt_utc


class ExperimentData:
    """Experiment data container class.

    .. note::
        Saving experiment data to the cloud database is currently a limited access feature. You can
        check whether you have access by logging into the IBM Quantum interface
        and seeing if you can see the `database <https://quantum.ibm.com/experiments>`__.

    This class handles the following:

    1. Storing the data related to an experiment: raw data, metadata, analysis results,
       and figures
    2. Managing jobs and adding data from jobs automatically
    3. Saving and loading data from the database service

    The field ``db_data`` is a dataclass (``ExperimentDataclass``) containing
    all the data that can be stored in the database and loaded from it, and
    as such is subject to strict conventions.

    Other data fields can be added and used freely, but they won't be saved
    to the database.

    """

    _metadata_version = 1
    _job_executor = futures.ThreadPoolExecutor()

    _json_encoder = ExperimentEncoder
    _json_decoder = ExperimentDecoder

    _metadata_filename = "metadata.json"
    _max_workers_cap = 10

    def __init__(
        self,
        experiment: Optional["BaseExperiment"] = None,
        backend: Optional[Backend] = None,
        service: Optional[IBMExperimentService] = None,
        provider: Optional[Provider] = None,
        parent_id: Optional[str] = None,
        job_ids: Optional[List[str]] = None,
        child_data: Optional[List[ExperimentData]] = None,
        verbose: Optional[bool] = True,
        db_data: Optional[ExperimentDataclass] = None,
        start_datetime: Optional[datetime] = None,
        **kwargs,
    ):
        """Initialize experiment data.

        Args:
            experiment: Experiment object that generated the data.
            backend: Backend the experiment runs on. This overrides the
                backend in the experiment object.
            service: The service that stores the experiment results to the database
            provider: The provider used for the experiments
                (can be used to automatically obtain the service)
            parent_id: ID of the parent experiment data
                in the setting of a composite experiment
            job_ids: IDs of jobs submitted for the experiment.
            child_data: List of child experiment data.
            verbose: Whether to print messages.
            db_data: A prepared ExperimentDataclass of the experiment info.
                This overrides other db parameters.
            start_datetime: The time when the experiment started running.
                If none, defaults to the current time.

        Additional info:
            In order to save the experiment data to the cloud service, the class
            needs access to the experiment service provider. It can be obtained
            via three different methods, given here by priority:

            1. Passing it directly via the ``service`` parameter.
            2. Implicitly obtaining it from the ``provider`` parameter.
            3. Implicitly obtaining it from the ``backend`` parameter, using that backend's provider.
        """
        if experiment is not None:
            backend = backend or experiment.backend
            experiment_type = experiment.experiment_type
        else:
            # Don't use None since the resultDB won't accept that
            experiment_type = ""
        if job_ids is None:
            job_ids = []

        self._experiment = experiment

        # data stored in the database
        metadata = {}
        if experiment is not None:
            metadata = copy.deepcopy(experiment._metadata())
        source = metadata.pop(
            "_source",
            {
                "class": f"{self.__class__.__module__}.{self.__class__.__name__}",
                "metadata_version": self.__class__._metadata_version,
                "qiskit_version": qiskit_version(),
            },
        )
        metadata["_source"] = source
        experiment_id = kwargs.get("experiment_id", str(uuid.uuid4()))
        if db_data is None:
            self._db_data = ExperimentDataclass(
                experiment_id=experiment_id,
                experiment_type=experiment_type,
                parent_id=parent_id,
                job_ids=job_ids,
                metadata=metadata,
            )
        else:
            self._db_data = db_data
        if self.start_datetime is None:
            if start_datetime is None:
                start_datetime = datetime.now()
            self.start_datetime = start_datetime
        for key, value in kwargs.items():
            if hasattr(self._db_data, key):
                setattr(self._db_data, key, value)
            else:
                LOG.warning("Key '%s' not stored in the database", key)

        # general data related
        self._backend = None
        if backend is not None:
            self._set_backend(backend, recursive=False)
        self.provider = provider
        if provider is None and backend is not None:
            self.provider = backend.provider
        self._service = service
        if self._service is None and self.provider is not None:
            self._service = self.get_service_from_provider(self.provider)
        if self._service is None and self.provider is None and self.backend is not None:
            self._service = self.get_service_from_backend(self.backend)
        self._auto_save = False
        self._created_in_db = False
        self._extra_data = kwargs
        self.verbose = verbose

        # job handling related
        self._jobs = ThreadSafeOrderedDict(job_ids)
        self._job_futures = ThreadSafeOrderedDict()
        self._running_time = None
        self._analysis_callbacks = ThreadSafeOrderedDict()
        self._analysis_futures = ThreadSafeOrderedDict()
        # Set 2 workers for analysis executor so there can be 1 actively running
        # future and one waiting "running" future. This is to allow the second
        # future to be cancelled without waiting for the actively running future
        # to finish first.
        self._analysis_executor = futures.ThreadPoolExecutor(max_workers=2)
        self._monitor_executor = futures.ThreadPoolExecutor()

        # data storage
        self._result_data = ThreadSafeList()
        self._figures = ThreadSafeOrderedDict(self._db_data.figure_names)
        self._analysis_results = AnalysisResultTable()
        self._artifacts = ThreadSafeOrderedDict()

        self._deleted_figures = deque()
        self._deleted_analysis_results = deque()
        self._deleted_artifacts = set()  # for holding unique artifact names to be deleted

        # Add experiment options to artifacts
        if self.experiment:
            self.add_artifacts(
                ArtifactData(name="experiment_config", data=self.experiment.config())
            )

        # Child related
        # Add component data and set parent ID to current container
        self._child_data = ThreadSafeOrderedDict()
        if child_data is not None:
            self._set_child_data(child_data)

    # Getters/setters for experiment metadata

    @property
    def experiment(self):
        """Return the experiment for this data.

        Returns:
            BaseExperiment: the experiment object.
        """
        return self._experiment

    @property
    def completion_times(self) -> Dict[str, datetime]:
        """Returns the completion times of the jobs."""
        job_times = {}
        for job_id, job in self._jobs.items():
            if job is not None and "COMPLETED" in job.time_per_step():
                job_times[job_id] = job.time_per_step().get("COMPLETED")

        return job_times

    @property
    def tags(self) -> List[str]:
        """Return tags assigned to this experiment data.

        Returns:
            A list of tags assigned to this experiment data.

        """
        return self._db_data.tags

    @tags.setter
    def tags(self, new_tags: List[str]) -> None:
        """Set tags for this experiment."""
        if not isinstance(new_tags, list):
            raise ExperimentDataError(f"The `tags` field of {type(self).__name__} must be a list.")
        self._db_data.tags = np.unique(new_tags).tolist()
        if self.auto_save:
            self.save_metadata()

    @property
    def metadata(self) -> Dict:
        """Return experiment metadata.

        Returns:
            Experiment metadata.
        """
        return self._db_data.metadata

    @property
    def creation_datetime(self) -> datetime:
        """Return the creation datetime of this experiment data.

        Returns:
            The timestamp when this experiment data was saved to the cloud service
            in the local timezone.

        """
        return self._db_data.creation_datetime

    @property
    def start_datetime(self) -> datetime:
        """Return the start datetime of this experiment data.

        Returns:
            The timestamp when this experiment began running in the local timezone.

        """
        return self._db_data.start_datetime

    @start_datetime.setter
    def start_datetime(self, new_start_datetime: datetime) -> None:
        self._db_data.start_datetime = new_start_datetime

    @property
    def updated_datetime(self) -> datetime:
        """Return the update datetime of this experiment data.

        Returns:
            The timestamp when this experiment data was last updated in the service
            in the local timezone.

        """
        return self._db_data.updated_datetime

    @property
    def running_time(self) -> datetime:
        """Return the running time of this experiment data.

        The running time is the time the latest successful job started running on
        the remote quantum machine. This can change as more jobs finish.

        """
        return self._running_time

    @property
    def end_datetime(self) -> datetime:
        """Return the end datetime of this experiment data.

        The end datetime is the time the latest job data was
        added without errors; this can change as more jobs finish.

        Returns:
            The timestamp when the last job of this experiment finished
            in the local timezone.

        """
        return self._db_data.end_datetime

    @end_datetime.setter
    def end_datetime(self, new_end_datetime: datetime) -> None:
        self._db_data.end_datetime = new_end_datetime

    @property
    def hub(self) -> str:
        """Return the hub of this experiment data.

        Returns:
            The hub of this experiment data.

        """
        return self._db_data.hub

    @property
    def group(self) -> str:
        """Return the group of this experiment data.

        Returns:
            The group of this experiment data.

        """
        return self._db_data.group

    @property
    def project(self) -> str:
        """Return the project of this experiment data.

        Returns:
            The project of this experiment data.

        """
        return self._db_data.project

    @property
    def experiment_id(self) -> str:
        """Return experiment ID

        Returns:
            Experiment ID.
        """

        return self._db_data.experiment_id

    @property
    def experiment_type(self) -> str:
        """Return experiment type

        Returns:
            Experiment type.
        """

        return self._db_data.experiment_type

    @experiment_type.setter
    def experiment_type(self, new_type: str) -> None:
        """Sets the parent id"""
        self._db_data.experiment_type = new_type

    @property
    def parent_id(self) -> str:
        """Return parent experiment ID

        Returns:
            Parent ID.
        """
        return self._db_data.parent_id

    @parent_id.setter
    def parent_id(self, new_id: str) -> None:
        """Sets the parent id"""
        self._db_data.parent_id = new_id

    @property
    def job_ids(self) -> List[str]:
        """Return experiment job IDs.

        Returns: IDs of jobs submitted for this experiment.
        """
        return self._db_data.job_ids

    @property
    def figure_names(self) -> List[str]:
        """Return names of the figures associated with this experiment.

        Returns:
            Names of figures associated with this experiment.
        """
        return self._db_data.figure_names

    @property
    def share_level(self) -> str:
        """Return the share level for this experiment

        Returns:
            Experiment share level.
        """
        return self._db_data.share_level

    @share_level.setter
    def share_level(self, new_level: str) -> None:
        """Set the experiment share level,
           to this experiment itself and its descendants.

        Args:
            new_level: New experiment share level. Valid share levels are provider-
                specified. For example, IBM Quantum experiment service allows
                "public", "hub", "group", "project", and "private".
        """
        self._db_data.share_level = new_level
        for data in self._child_data.values():
            original_auto_save = data.auto_save
            data.auto_save = False
            data.share_level = new_level
            data.auto_save = original_auto_save
        if self.auto_save:
            self.save_metadata()

    @property
    def notes(self) -> str:
        """Return experiment notes.

        Returns:
            Experiment notes.
        """
        return self._db_data.notes

    @notes.setter
    def notes(self, new_notes: str) -> None:
        """Update experiment notes.

        Args:
            new_notes: New experiment notes.
        """
        self._db_data.notes = new_notes
        if self.auto_save:
            self.save_metadata()

    @property
    def backend_name(self) -> str:
        """Return the backend's name"""
        return self._db_data.backend

    @property
    def backend(self) -> Backend:
        """Return backend.

        Returns:
            Backend.
        """
        return self._backend

    @backend.setter
    def backend(self, new_backend: Backend) -> None:
        """Update backend.

        Args:
            new_backend: New backend.
        """
        self._set_backend(new_backend)
        if self.auto_save:
            self.save_metadata()

    def _set_backend(self, new_backend: Backend, recursive: bool = True) -> None:
        """Set backend.
        Args:
            new_backend: New backend.
            recursive: should set the backend for children as well
        """
        # defined independently from the setter to enable setting without autosave

        self._backend = new_backend
        self._backend_data = BackendData(new_backend)
        self._db_data.backend = self._backend_data.name
        if self._db_data.backend is None:
            self._db_data.backend = str(new_backend)
        provider = self._backend_data.provider
        if provider is not None:
            self._set_hgp_from_provider(provider)
        # qiskit-ibm-runtime style
        elif hasattr(self._backend, "_instance"):
            self.hgp = self._backend._instance
        if recursive:
            for data in self.child_data():
                data._set_backend(new_backend)

    def _set_hgp_from_provider(self, provider):
        try:
            # qiskit-ibm-provider style
            if hasattr(provider, "_hgps"):
                for hgp_string, hgp in provider._hgps.items():
                    if self.backend.name in hgp.backends:
                        self.hgp = hgp_string
                        break
        except (AttributeError, IndexError, QiskitError):
            return

    @property
    def hgp(self) -> str:
        """Returns Hub/Group/Project data as a formatted string"""
        return f"{self.hub}/{self.group}/{self.project}"

    @hgp.setter
    def hgp(self, new_hgp: str) -> None:
        """Sets the Hub/Group/Project data from a formatted string"""
        if re.match(r"[^/]*/[^/]*/[^/]*$", new_hgp) is None:
            raise QiskitError("hgp can be only given in a <hub>/<group>/<project> format")
        self._db_data.hub, self._db_data.group, self._db_data.project = new_hgp.split("/")

    def _clear_results(self, delete_artifacts=True):
        """Delete all currently stored analysis results and figures"""
        # Schedule existing analysis results for deletion next save call
        self._deleted_analysis_results.extend(list(self._analysis_results.result_ids))
        self._analysis_results.clear()
        # Schedule existing figures for deletion next save call
        # TODO: Fully delete artifacts from the service
        # Current implementation uploads empty files instead
        if delete_artifacts:
            for artifact in self._artifacts.values():
                self._deleted_artifacts.add(artifact.name)
            self._artifacts = ThreadSafeOrderedDict()
        for key in self._figures.keys():
            self._deleted_figures.append(key)
        self._figures = ThreadSafeOrderedDict()
<<<<<<< HEAD
=======
        self._artifacts = ThreadSafeOrderedDict()
        self._db_data.figure_names.clear()
>>>>>>> c4e9a52d

    @property
    def service(self) -> Optional[IBMExperimentService]:
        """Return the database service.

        Returns:
            Service that can be used to access this experiment in a database.
        """
        return self._service

    @service.setter
    def service(self, service: IBMExperimentService) -> None:
        """Set the service to be used for storing experiment data

        Args:
            service: Service to be used.

        Raises:
            ExperimentDataError: If an experiment service is already being used.
        """
        self._set_service(service)

    @property
    def provider(self) -> Optional[Provider]:
        """Return the backend provider.

        Returns:
            Provider that is used to obtain backends and job data.
        """
        return self._provider

    @provider.setter
    def provider(self, provider: Provider) -> None:
        """Set the provider to be used for obtaining job data

        Args:
            provider: Provider to be used.
        """
        self._provider = provider

    @property
    def auto_save(self) -> bool:
        """Return current auto-save option.

        Returns:
            Whether changes will be automatically saved.
        """
        return self._auto_save

    @auto_save.setter
    def auto_save(self, save_val: bool) -> None:
        """Set auto save preference.

        Args:
            save_val: Whether to do auto-save.
        """
        # children will be saved once we set auto_save for them
        if save_val is True:
            self.save(save_children=False)
        self._auto_save = save_val
        for data in self.child_data():
            data.auto_save = save_val

    @property
    def source(self) -> Dict:
        """Return the class name and version."""
        return self._db_data.metadata["_source"]

    # Data addition and deletion

    def add_data(
        self,
        data: Union[Result, List[Result], Dict, List[Dict]],
    ) -> None:
        """Add experiment data.

        Args:
            data: Experiment data to add. Several types are accepted for convenience:

                * Result: Add data from this ``Result`` object.
                * List[Result]: Add data from the ``Result`` objects.
                * Dict: Add this data.
                * List[Dict]: Add this list of data.

        Raises:
            TypeError: If the input data type is invalid.
        """
        if any(not future.done() for future in self._analysis_futures.values()):
            LOG.warning(
                "Not all analysis has finished running. Adding new data may "
                "create unexpected analysis results."
            )
        if not isinstance(data, list):
            data = [data]

        # Directly add non-job data
        with self._result_data.lock:
            for datum in data:
                if isinstance(datum, dict):
                    self._result_data.append(datum)
                elif isinstance(datum, Result):
                    self._add_result_data(datum)
                else:
                    raise TypeError(f"Invalid data type {type(datum)}.")

    def add_jobs(
        self,
        jobs: Union[Job, List[Job]],
        timeout: Optional[float] = None,
    ) -> None:
        """Add experiment data.

        Args:
            jobs: The Job or list of Jobs to add result data from.
            timeout: Optional, time in seconds to wait for all jobs to finish
                     before cancelling them.

        Raises:
            TypeError: If the input data type is invalid.

        .. note::
            If a timeout is specified the :meth:`cancel_jobs` method will be
            called after timing out to attempt to cancel any unfinished jobs.

            If you want to wait for jobs without cancelling, use the timeout
            kwarg of :meth:`block_for_results` instead.
        """
        if any(not future.done() for future in self._analysis_futures.values()):
            LOG.warning(
                "Not all analysis has finished running. Adding new jobs may "
                "create unexpected analysis results."
            )
        if isinstance(jobs, Job):
            jobs = [jobs]

        # Add futures for extracting finished job data
        timeout_ids = []
        for job in jobs:
            if self.backend is not None:
                backend_name = BackendData(self.backend).name
                job_backend_name = BackendData(job.backend()).name
                if self.backend and backend_name != job_backend_name:
                    LOG.warning(
                        "Adding a job from a backend (%s) that is different "
                        "than the current backend (%s). "
                        "The new backend will be used, but "
                        "service is not changed if one already exists.",
                        job.backend(),
                        self.backend,
                    )
            self.backend = job.backend()

            jid = job.job_id()
            if jid in self._jobs:
                LOG.warning(
                    "Skipping duplicate job, a job with this ID already exists [Job ID: %s]", jid
                )
            else:
                self.job_ids.append(jid)
                self._jobs[jid] = job
                if jid in self._job_futures:
                    LOG.warning("Job future has already been submitted [Job ID: %s]", jid)
                else:
                    self._add_job_future(job)
                    if timeout is not None:
                        timeout_ids.append(jid)

        # Add future for cancelling jobs that timeout
        if timeout_ids:
            self._job_executor.submit(self._timeout_running_jobs, timeout_ids, timeout)

        if self.auto_save:
            self.save_metadata()

    def _timeout_running_jobs(self, job_ids, timeout):
        """Function for cancelling jobs after timeout length.

        This function should be submitted to an executor to run as a future.

        Args:
            job_ids: the IDs of jobs to wait for.
            timeout: The total time to wait for all jobs before cancelling.
        """
        futs = [self._job_futures[jid] for jid in job_ids]
        waited = futures.wait(futs, timeout=timeout)

        # Try to cancel timed-out jobs
        if waited.not_done:
            LOG.debug("Cancelling running jobs that exceeded add_jobs timeout.")
            done_ids = {fut.result()[0] for fut in waited.done}
            notdone_ids = [jid for jid in job_ids if jid not in done_ids]
            self.cancel_jobs(notdone_ids)

    def _add_job_future(self, job):
        """Submit new _add_job_data job to executor"""
        jid = job.job_id()
        if jid in self._job_futures:
            LOG.warning("Job future has already been submitted [Job ID: %s]", jid)
        else:
            self._job_futures[jid] = self._job_executor.submit(self._add_job_data, job)

    def _add_job_data(
        self,
        job: Job,
    ) -> Tuple[str, bool]:
        """Wait for a job to finish and add job result data.

        Args:
            job: the Job to wait for and add data from.

        Returns:
            A tuple (str, bool) of the job id and bool of if the job data was added.

        Raises:
            Exception: If an error occurred when adding job data.
        """
        jid = job.job_id()
        try:
            job_result = job.result()
            try:
                self._running_time = job.time_per_step().get("running", None)
            except AttributeError:
                pass
            self._add_result_data(job_result, jid)
            LOG.debug("Job data added [Job ID: %s]", jid)
            # sets the endtime to be the time the last successful job was added
            self.end_datetime = datetime.now()
            return jid, True
        except Exception as ex:  # pylint: disable=broad-except
            # Handle cancelled jobs
            status = job.status()
            if status == JobStatus.CANCELLED:
                LOG.warning("Job was cancelled before completion [Job ID: %s]", jid)
                return jid, False
            if status == JobStatus.ERROR:
                LOG.error(
                    "Job data not added for errored job [Job ID: %s]\nError message: %s",
                    jid,
                    job.error_message(),
                )
                return jid, False
            LOG.warning("Adding data from job failed [Job ID: %s]", job.job_id())
            raise ex

    def add_analysis_callback(self, callback: Callable, **kwargs: Any):
        """Add analysis callback for running after experiment data jobs are finished.

        This method adds the `callback` function to a queue to be run
        asynchronously after completion of any running jobs, or immediately
        if no running jobs. If this method is called multiple times the
        callback functions will be executed in the order they were
        added.

        Args:
            callback: Callback function invoked when job finishes successfully.
                      The callback function will be called as
                      ``callback(expdata, **kwargs)`` where `expdata` is this
                      ``DbExperimentData`` object, and `kwargs` are any additional
                      keyword arguments passed to this method.
            **kwargs: Keyword arguments to be passed to the callback function.
        """
        with self._job_futures.lock and self._analysis_futures.lock:
            # Create callback dataclass
            cid = uuid.uuid4().hex
            self._analysis_callbacks[cid] = AnalysisCallback(
                name=callback.__name__,
                callback_id=cid,
            )

            # Futures to wait for
            futs = self._job_futures.values() + self._analysis_futures.values()
            wait_future = self._monitor_executor.submit(
                self._wait_for_futures, futs, name="jobs and analysis"
            )

            # Create a future to monitor event for calls to cancel_analysis
            def _monitor_cancel():
                self._analysis_callbacks[cid].event.wait()
                return False

            cancel_future = self._monitor_executor.submit(_monitor_cancel)

            # Add run analysis future
            self._analysis_futures[cid] = self._analysis_executor.submit(
                self._run_analysis_callback, cid, wait_future, cancel_future, callback, **kwargs
            )

    def _run_analysis_callback(
        self,
        callback_id: str,
        wait_future: futures.Future,
        cancel_future: futures.Future,
        callback: Callable,
        **kwargs,
    ):
        """Run an analysis callback after specified futures have finished."""
        if callback_id not in self._analysis_callbacks:
            raise ValueError(f"No analysis callback with id {callback_id}")

        # Monitor jobs and cancellation event to see if callback should be run
        # or cancelled
        # Future which returns if either all jobs finish, or cancel event is set
        waited = futures.wait([wait_future, cancel_future], return_when="FIRST_COMPLETED")
        cancel = not all(fut.result() for fut in waited.done)

        # Ensure monitor event is set so monitor future can terminate
        self._analysis_callbacks[callback_id].event.set()

        # If not ready cancel the callback before running
        if cancel:
            self._analysis_callbacks[callback_id].status = AnalysisStatus.CANCELLED
            LOG.info(
                "Cancelled analysis callback [Experiment ID: %s][Analysis Callback ID: %s]",
                self.experiment_id,
                callback_id,
            )
            return callback_id, False

        # Run callback function
        self._analysis_callbacks[callback_id].status = AnalysisStatus.RUNNING
        try:
            LOG.debug(
                "Running analysis callback '%s' [Experiment ID: %s][Analysis Callback ID: %s]",
                self._analysis_callbacks[callback_id].name,
                self.experiment_id,
                callback_id,
            )
            callback(self, **kwargs)
            self._analysis_callbacks[callback_id].status = AnalysisStatus.DONE
            LOG.debug(
                "Analysis callback finished [Experiment ID: %s][Analysis Callback ID: %s]",
                self.experiment_id,
                callback_id,
            )
            return callback_id, True
        except Exception as ex:  # pylint: disable=broad-except
            self._analysis_callbacks[callback_id].status = AnalysisStatus.ERROR
            tb_text = "".join(traceback.format_exception(type(ex), ex, ex.__traceback__))
            error_msg = (
                f"Analysis callback failed [Experiment ID: {self.experiment_id}]"
                f"[Analysis Callback ID: {callback_id}]:\n{tb_text}"
            )
            self._analysis_callbacks[callback_id].error_msg = error_msg
            LOG.warning(error_msg)
            return callback_id, False

    def _add_result_data(self, result: Result, job_id: Optional[str] = None) -> None:
        """Add data from a Result object

        Args:
            result: Result object containing data to be added.
            job_id: The id of the job the result came from. If `None`, the
            job id in `result` is used.
        """
        if job_id is None:
            job_id = result.job_id
        if job_id not in self._jobs:
            self._jobs[job_id] = None
            self.job_ids.append(job_id)
        with self._result_data.lock:
            # Lock data while adding all result data
            for i, _ in enumerate(result.results):
                data = result.data(i)
                data["job_id"] = job_id
                if "counts" in data:
                    # Format to Counts object rather than hex dict
                    data["counts"] = result.get_counts(i)
                expr_result = result.results[i]
                if hasattr(expr_result, "header") and hasattr(expr_result.header, "metadata"):
                    data["metadata"] = expr_result.header.metadata
                data["shots"] = expr_result.shots
                data["meas_level"] = expr_result.meas_level
                if hasattr(expr_result, "meas_return"):
                    data["meas_return"] = expr_result.meas_return
                self._result_data.append(data)

    def _retrieve_data(self):
        """Retrieve job data if missing experiment data."""
        # Get job results if missing in experiment data.
        if self.provider is None:
            # 'self._result_data' could be locked, so I check a copy of it.
            if not self._result_data.copy():
                # Adding warning so the user will have indication why the analysis may fail.
                LOG.warning(
                    "Provider for ExperimentData object doesn't exist, resulting in a failed attempt to"
                    " retrieve data from the server; no stored result data exists"
                )
            return
        retrieved_jobs = {}
        jobs_to_retrieve = []  # the list of all jobs to retrieve from the server

        # first find which jobs are listed in the `job_ids` field of the experiment data
        if self.job_ids is not None:
            for jid in self.job_ids:
                if jid not in self._jobs or self._jobs[jid] is None:
                    jobs_to_retrieve.append(jid)

        for jid in jobs_to_retrieve:
            LOG.debug("Retrieving job [Job ID: %s]", jid)
            try:  # qiskit-ibm-runtime syntax
                job = self.provider.job(jid)
                retrieved_jobs[jid] = job
            except AttributeError:  # TODO: remove this path for qiskit-ibm-provider
                try:
                    job = self.provider.retrieve_job(jid)
                    retrieved_jobs[jid] = job
                except Exception:  # pylint: disable=broad-except
                    LOG.warning(
                        "Unable to retrieve data from job [Job ID: %s]: %s",
                        jid,
                        traceback.format_exc(),
                    )
            except Exception:  # pylint: disable=broad-except
                LOG.warning(
                    "Unable to retrieve data from job [Job ID: %s]: %s", jid, traceback.format_exc()
                )
        # Add retrieved job objects to stored jobs and extract data
        for jid, job in retrieved_jobs.items():
            self._jobs[jid] = job
            if job.status() in JOB_FINAL_STATES:
                # Add job results synchronously
                self._add_job_data(job)
            else:
                # Add job results asynchronously
                self._add_job_future(job)

    def data(
        self,
        index: Optional[Union[int, slice, str]] = None,
    ) -> Union[Dict, List[Dict]]:
        """Return the experiment data at the specified index.

        Args:
            index: Index of the data to be returned.
                Several types are accepted for convenience:

                    * None: Return all experiment data.
                    * int: Specific index of the data.
                    * slice: A list slice of data indexes.
                    * str: ID of the job that produced the data.

        Returns:
            Experiment data.

        Raises:
            TypeError: If the input `index` has an invalid type.
        """
        self._retrieve_data()
        if index is None:
            return self._result_data.copy()
        if isinstance(index, (int, slice)):
            return self._result_data[index]
        if isinstance(index, str):
            return [data for data in self._result_data if data.get("job_id") == index]
        raise TypeError(f"Invalid index type {type(index)}.")

    @do_auto_save
    def add_figures(
        self,
        figures: Union[FigureType, List[FigureType]],
        figure_names: Optional[Union[str, List[str]]] = None,
        overwrite: bool = False,
        save_figure: Optional[bool] = None,
    ) -> Union[str, List[str]]:
        """Add the experiment figure.

        Args:
            figures: Paths of the figure files or figure data.
            figure_names: Names of the figures. If ``None``, use the figure file
                names, if given, or a generated name of the format ``experiment_type``, figure
                index, first 5 elements of ``device_components``, and first 8 digits of the
                experiment ID connected by underscores, such as ``T1_Q0_0123abcd.svg``. If `figures`
                is a list, then `figure_names` must also be a list of the same length or ``None``.
            overwrite: Whether to overwrite the figure if one already exists with
                the same name. By default, overwrite is ``False`` and the figure will be renamed
                with an incrementing numerical suffix. For example, trying to save ``figure.svg`` when
                ``figure.svg`` already exists will save it as ``figure-1.svg``, and trying to save
                ``figure-1.svg`` when ``figure-1.svg`` already exists will save it as ``figure-2.svg``.
            save_figure: Whether to save the figure in the database. If ``None``,
                the ``auto-save`` attribute is used.

        Returns:
            Figure names in SVG format.

        Raises:
            ValueError: If an input parameter has an invalid value.
        """
        if figure_names is not None and not isinstance(figure_names, list):
            figure_names = [figure_names]
        if not isinstance(figures, list):
            figures = [figures]
        if figure_names is not None and len(figures) != len(figure_names):
            raise ValueError(
                "The parameter figure_names must be None or a list of "
                "the same size as the parameter figures."
            )

        added_figs = []
        for idx, figure in enumerate(figures):
            if figure_names is None:
                if isinstance(figure, str):
                    # figure is a filename, so we use it as the name
                    fig_name = figure
                elif not isinstance(figure, FigureData):
                    # Generate a name in the form StandardRB_Q0_Q1_Q2_b4f1d8ad-1.svg
                    fig_name = (
                        f"{self.experiment_type}_"
                        f'{"_".join(str(i) for i in self.metadata.get("device_components", [])[:5])}_'
                        f"{self.experiment_id[:8]}.svg"
                    )
                else:
                    # Keep the existing figure name if there is one
                    fig_name = figure.name
            else:
                fig_name = figure_names[idx]
            if not fig_name.endswith(".svg"):
                LOG.info("File name %s does not have an SVG extension. A '.svg' is added.")
                fig_name += ".svg"

            existing_figure = fig_name in self._figures
            if existing_figure and not overwrite:
                # Remove any existing suffixes then generate new figure name
                # StandardRB_Q0_Q1_Q2_b4f1d8ad.svg becomes StandardRB_Q0_Q1_Q2_b4f1d8ad
                fig_name_chunked = fig_name.rsplit("-", 1)
                if len(fig_name_chunked) != 1:  # Figure name already has a suffix
                    # This extracts StandardRB_Q0_Q1_Q2_b4f1d8ad as the prefix from
                    # StandardRB_Q0_Q1_Q2_b4f1d8ad-1.svg
                    fig_name_prefix = fig_name_chunked[0]
                    try:
                        fig_name_suffix = int(fig_name_chunked[1].rsplit(".", 1)[0])
                    except ValueError:  # the suffix is not an int, add our own suffix
                        # my-custom-figure-name will be the prefix of my-custom-figure-name.svg
                        fig_name_prefix = fig_name.rsplit(".", 1)[0]
                        fig_name_suffix = 0
                else:
                    # StandardRB_Q0_Q1_Q2_b4f1d8ad.svg has no hyphens so
                    # StandardRB_Q0_Q1_Q2_b4f1d8ad would be its prefix
                    fig_name_prefix = fig_name.rsplit(".", 1)[0]
                    fig_name_suffix = 0
                fig_name = f"{fig_name_prefix}-{fig_name_suffix + 1}.svg"
                while fig_name in self._figures:  # Increment suffix until the name isn't taken
                    # If StandardRB_Q0_Q1_Q2_b4f1d8ad-1.svg already exists,
                    # StandardRB_Q0_Q1_Q2_b4f1d8ad-2.svg will be the name of this figure
                    fig_name_suffix += 1
                    fig_name = f"{fig_name_prefix}-{fig_name_suffix + 1}.svg"

            # figure_data = None
            if isinstance(figure, str):
                with open(figure, "rb") as file:
                    figure = file.read()

            # check whether the figure is already wrapped, meaning it came from a sub-experiment
            if isinstance(figure, FigureData):
                figure_data = figure.copy(new_name=fig_name)
                figure = figure_data.figure

            else:
                figure_metadata = {
                    "qubits": self.metadata.get("physical_qubits"),
                    "device_components": self.metadata.get("device_components"),
                    "experiment_type": self.experiment_type,
                }
                figure_data = FigureData(figure=figure, name=fig_name, metadata=figure_metadata)

            self._figures[fig_name] = figure_data
            self._db_data.figure_names.append(fig_name)

            save = save_figure if save_figure is not None else self.auto_save
            if save and self._service:
                if isinstance(figure, pyplot.Figure):
                    figure = plot_to_svg_bytes(figure)
                self._service.create_or_update_figure(
                    experiment_id=self.experiment_id,
                    figure=figure,
                    figure_name=fig_name,
                    create=not existing_figure,
                )
            added_figs.append(fig_name)

        return added_figs if len(added_figs) != 1 else added_figs[0]

    @do_auto_save
    def delete_figure(
        self,
        figure_key: Union[str, int],
    ) -> str:
        """Add the experiment figure.

        Args:
            figure_key: Name or index of the figure.

        Returns:
            Figure name.

        Raises:
            ExperimentEntryNotFound: If the figure is not found.
        """
        figure_key = self._find_figure_key(figure_key)

        del self._figures[figure_key]
        self._deleted_figures.append(figure_key)

        if self._service and self.auto_save:
            with service_exception_to_warning():
                self.service.delete_figure(experiment_id=self.experiment_id, figure_name=figure_key)
            self._deleted_figures.remove(figure_key)

        return figure_key

    def _find_figure_key(
        self,
        figure_key: int | str,
    ) -> str:
        """A helper method to find figure key."""
        if isinstance(figure_key, int):
            if figure_key < 0 or figure_key >= len(self._figures):
                raise ExperimentEntryNotFound(f"Figure index {figure_key} out of range.")
            return self._figures.keys()[figure_key]

        # All figures must have '.svg' in their names when added, as the extension is added to the key
        # name in the `add_figures()` method of this class.
        if isinstance(figure_key, str):
            if not figure_key.endswith(".svg"):
                figure_key += ".svg"

        if figure_key not in self._figures:
            raise ExperimentEntryNotFound(f"Figure key {figure_key} not found.")
        return figure_key

    def figure(
        self,
        figure_key: Union[str, int],
        file_name: Optional[str] = None,
    ) -> Union[int, FigureData]:
        """Retrieve the specified experiment figure.

        Args:
            figure_key: Name or index of the figure.
            file_name: Name of the local file to save the figure to. If ``None``,
                the content of the figure is returned instead.

        Returns:
            The size of the figure if `file_name` is specified. Otherwise the
            content of the figure as a `FigureData` object.

        Raises:
            ExperimentEntryNotFound: If the figure cannot be found.
        """
        figure_key = self._find_figure_key(figure_key)

        figure_data = self._figures.get(figure_key, None)
        if figure_data is None and self.service:
            figure = self.service.figure(experiment_id=self.experiment_id, figure_name=figure_key)
            figure_data = FigureData(figure=figure, name=figure_key)
            self._figures[figure_key] = figure_data

        if figure_data is None:
            raise ExperimentEntryNotFound(f"Figure {figure_key} not found.")

        if file_name:
            with open(file_name, "wb") as output:
                num_bytes = output.write(figure_data.figure)
                return num_bytes
        return figure_data

    @deprecate_arg(
        name="results",
        since="0.6",
        additional_msg="Use keyword arguments rather than creating an AnalysisResult object.",
        package_name="qiskit-experiments",
        pending=True,
    )
    @do_auto_save
    def add_analysis_results(
        self,
        results: Optional[Union[AnalysisResult, List[AnalysisResult]]] = None,
        *,
        name: Optional[str] = None,
        value: Optional[Any] = None,
        quality: Optional[str] = None,
        components: Optional[List[DeviceComponent]] = None,
        experiment: Optional[str] = None,
        experiment_id: Optional[str] = None,
        result_id: Optional[str] = None,
        tags: Optional[List[str]] = None,
        backend: Optional[str] = None,
        run_time: Optional[datetime] = None,
        created_time: Optional[datetime] = None,
        **extra_values,
    ) -> None:
        """Save the analysis result.

        Args:
            results: Analysis results to be saved.
            name: Name of the result entry.
            value: Analyzed quantity.
            quality: Quality of the data.
            components: Associated device components.
            experiment: String identifier of the associated experiment.
            experiment_id: ID of the associated experiment.
            result_id: ID of this analysis entry. If not set a random UUID is generated.
            tags: List of arbitrary tags.
            backend: Name of associated backend.
            run_time: The date time when the experiment started to run on the device.
            created_time: The date time when this analysis is performed.
            extra_values: Arbitrary keyword arguments for supplementary information.
                New dataframe columns are created in the analysis result table with added keys.
        """
        if results is not None:
            # TODO deprecate this path
            if not isinstance(results, list):
                results = [results]
            for result in results:
                extra_values = result.extra.copy()
                if result.chisq is not None:
                    # Move chisq to extra.
                    # This is not global outcome, e.g. QPT doesn't provide chisq.
                    extra_values["chisq"] = result.chisq
                experiment = extra_values.pop("experiment", self.experiment_type)
                backend = extra_values.pop("backend", self.backend_name)
                run_time = extra_values.pop("run_time", self.running_time)
                created_time = extra_values.pop("created_time", None)
                self._analysis_results.add_data(
                    name=result.name,
                    value=result.value,
                    quality=result.quality,
                    components=result.device_components,
                    experiment=experiment,
                    experiment_id=result.experiment_id,
                    result_id=result.result_id,
                    tags=result.tags,
                    backend=backend,
                    run_time=run_time,
                    created_time=created_time,
                    **extra_values,
                )
                if self.auto_save:
                    result.save()
        else:
            experiment = experiment or self.experiment_type
            experiment_id = experiment_id or self.experiment_id
            tags = tags or []
            backend = backend or self.backend_name

            uid = self._analysis_results.add_data(
                result_id=result_id,
                name=name,
                value=value,
                quality=quality,
                components=components,
                experiment=experiment,
                experiment_id=experiment_id,
                tags=tags or [],
                backend=backend,
                run_time=run_time,
                created_time=created_time,
                **extra_values,
            )
            if self.auto_save:
                service_result = _series_to_service_result(
                    series=self._analysis_results.get_data(uid, columns="all").iloc[0],
                    service=self._service,
                    auto_save=False,
                )
                service_result.save()

    @do_auto_save
    def delete_analysis_result(
        self,
        result_key: Union[int, str],
    ) -> list[str]:
        """Delete the analysis result.

        Args:
            result_key: ID or index of the analysis result to be deleted.

        Returns:
            Deleted analysis result IDs.

        Raises:
            ExperimentEntryNotFound: If analysis result not found or multiple entries are found.
        """
        uids = self._analysis_results.del_data(result_key)

        if self._service and self.auto_save:
            with service_exception_to_warning():
                for uid in uids:
                    self.service.delete_analysis_result(result_id=uid)
        else:
            self._deleted_analysis_results.extend(uids)

        return uids

    def _retrieve_analysis_results(self, refresh: bool = False):
        """Retrieve service analysis results.

        Args:
            refresh: Retrieve the latest analysis results from the server, if
                an experiment service is available.
        """
        # Get job results if missing experiment data.
        if self.service and (len(self._analysis_results) == 0 or refresh):
            retrieved_results = self.service.analysis_results(
                experiment_id=self.experiment_id, limit=None, json_decoder=self._json_decoder
            )
            for result in retrieved_results:
                # Canonicalize IBM specific data structure.
                # TODO define proper data schema on frontend and delegate this to service.
                cano_quality = AnalysisResult.RESULT_QUALITY_TO_TEXT.get(result.quality, "unknown")
                cano_components = [to_component(c) for c in result.device_components]
                extra = result.result_data["_extra"]
                if result.chisq is not None:
                    extra["chisq"] = result.chisq
                self._analysis_results.add_data(
                    name=result.result_type,
                    value=result.result_data["_value"],
                    quality=cano_quality,
                    components=cano_components,
                    experiment_id=result.experiment_id,
                    result_id=result.result_id,
                    tags=result.tags,
                    backend=result.backend_name,
                    created_time=result.creation_datetime,
                    **extra,
                )

    @deprecate_arg(
        name="dataframe",
        deprecation_description="Setting ``dataframe`` to False in analysis_results",
        since="0.6",
        package_name="qiskit-experiments",
        pending=True,
        predicate=lambda dataframe: not dataframe,
    )
    def analysis_results(
        self,
        index: int | slice | str | None = None,
        refresh: bool = False,
        block: bool = True,
        timeout: float | None = None,
        columns: str | list[str] = "default",
        dataframe: bool = False,
    ) -> AnalysisResult | list[AnalysisResult] | pd.DataFrame:
        """Return analysis results associated with this experiment.

        .. caution::
            Retrieving analysis results by a numerical index, whether an integer or a slice,
            is deprecated as of 0.6 and will be removed in a future release. Use the name
            or ID of the result instead.

        When this method is called with ``dataframe=True`` you will receive
        matched result entries with the ``index`` condition in the dataframe format.
        You can access a certain entry value by specifying its row index by either
        row number or short index string. For example,

        .. jupyter-input::

            results = exp_data.analysis_results("res1", dataframe=True)

            print(results)

        .. jupyter-output::

                      name  experiment  components  value  quality  backend          run_time
            7dd286f4  res1       MyExp    [Q0, Q1]      1     good    test1  2024-02-06 13:46
            f62042a7  res1       MyExp    [Q2, Q3]      2     good    test1  2024-02-06 13:46

        Getting the first result value with a row number (``iloc``).

        .. code-block:: python

            value = results.iloc[0].value

        Getting the first result value with a short index (``loc``).

        .. code-block:: python

            value = results.loc["7dd286f4"]

        See the pandas `DataFrame`_ documentation for the tips about data handling.

        .. _DataFrame: https://pandas.pydata.org/docs/reference/api/pandas.DataFrame.html

        Args:
            index: Index of the analysis result to be returned.
                Several types are accepted for convenience:

                * None: Return all analysis results.
                * int: Specific index of the analysis results.
                * slice: A list slice of indexes.
                * str: ID or name of the analysis result.

            refresh: Retrieve the latest analysis results from the server, if
                an experiment service is available.
            block: If ``True``, block for any analysis callbacks to finish running.
            timeout: max time in seconds to wait for analysis callbacks to finish running.
            columns: Specifying a set of columns to return. You can pass a list of each
                column name to return, otherwise builtin column groups are available:

                * ``all``: Return all columns, including metadata to communicate
                  with the experiment service, such as entry IDs.
                * ``default``: Return columns including analysis result with supplementary
                  information about experiment.
                * ``minimal``: Return only analysis subroutine returns.

            dataframe: Set to ``True`` to return analysis results in the dataframe format.

        Returns:
            A copy of analysis results data. Updating the returned object doesn't
            mutate the original dataset.

        Raises:
            ExperimentEntryNotFound: If the entry cannot be found.
        """
        if block:
            self._wait_for_futures(
                self._analysis_futures.values(), name="analysis", timeout=timeout
            )
        self._retrieve_analysis_results(refresh=refresh)

        if dataframe:
            return self._analysis_results.get_data(index, columns=columns)

        # Convert back into List[AnalysisResult] which is payload for IBM experiment service.
        # This will be removed in future version.
        tmp_df = self._analysis_results.get_data(index, columns="all")
        service_results = []
        for _, series in tmp_df.iterrows():
            service_results.append(
                _series_to_service_result(
                    series=series,
                    service=self._service,
                    auto_save=self._auto_save,
                )
            )
        if index == 0 and tmp_df.iloc[0]["name"].startswith("@"):
            warnings.warn(
                "Curve fit results have moved to experiment artifacts and will be removed "
                "from analysis results in a future release. Use "
                'expdata.artifacts("fit_summary").data to access curve fit results.',
                DeprecationWarning,
            )
        elif isinstance(index, (int, slice)):
            warnings.warn(
                "Accessing analysis results via a numerical index is deprecated and will be "
                "removed in a future release. Use the ID or name of the analysis result "
                "instead.",
                DeprecationWarning,
            )
        if len(service_results) == 1 and index is not None:
            return service_results[0]
        return service_results

    # Save and load from the database

    def save_metadata(self) -> None:
        """Save this experiments metadata to a database service.

        .. note::
            This method does not save analysis results, figures, or artifacts.
            Use :meth:`save` for general saving of all experiment data.

            See :meth:`qiskit.providers.experiment.IBMExperimentService.create_experiment`
            for fields that are saved.
        """
        self._save_experiment_metadata()
        for data in self.child_data():
            data.save_metadata()

    def _save_experiment_metadata(self, suppress_errors: bool = True) -> None:
        """Save this experiments metadata to a database service.
        Args:
            suppress_errors: should the method catch exceptions (true) or
            pass them on, potentially aborting the experiment (false)
        Raises:
            QiskitError: If the save to the database failed
        .. note::
            This method does not save analysis results nor figures.
            Use :meth:`save` for general saving of all experiment data.

            See :meth:`qiskit.providers.experiment.IBMExperimentService.create_experiment`
            for fields that are saved.
        """
        if not self._service:
            LOG.warning(
                "Experiment cannot be saved because no experiment service is available. "
                "An experiment service is available, for example, "
                "when using an IBM Quantum backend."
            )
            return
        try:
            handle_metadata_separately = self._metadata_too_large()
            if handle_metadata_separately:
                metadata = self._db_data.metadata
                self._db_data.metadata = {}

            result = self.service.create_or_update_experiment(
                self._db_data, json_encoder=self._json_encoder, create=not self._created_in_db
            )
            if isinstance(result, dict):
                created_datetime = result.get("created_at", None)
                updated_datetime = result.get("updated_at", None)
                self._db_data.creation_datetime = parse_utc_datetime(created_datetime)
                self._db_data.updated_datetime = parse_utc_datetime(updated_datetime)

            self._created_in_db = True

            if handle_metadata_separately:
                self.service.file_upload(
                    self._db_data.experiment_id,
                    self._metadata_filename,
                    metadata,
                    json_encoder=self._json_encoder,
                )
                self._db_data.metadata = metadata

        except Exception as ex:  # pylint: disable=broad-except
            # Don't automatically fail the experiment just because its data cannot be saved.
            LOG.error("Unable to save the experiment data: %s", traceback.format_exc())
            if not suppress_errors:
                raise QiskitError(f"Experiment data save failed\nError Message:\n{str(ex)}") from ex

    def _metadata_too_large(self):
        """Determines whether the metadata should be stored in a separate file"""
        # currently the entire POST JSON request body is limited by default to 100kb
        total_metadata_size = sys.getsizeof(json.dumps(self.metadata, cls=self._json_encoder))
        return total_metadata_size > 10000

    def save(
        self,
        suppress_errors: bool = True,
        max_workers: int = 3,
        save_figures: bool = True,
        save_artifacts: bool = True,
        save_children: bool = True,
    ) -> None:
        """Save the experiment data to a database service.

        Args:
            suppress_errors: should the method catch exceptions (true) or
                pass them on, potentially aborting the experiment (false)
            max_workers: Maximum number of concurrent worker threads (default 3, maximum 10)
            save_figures: Whether to save figures in the database or not
            save_artifacts: Whether to save artifacts in the database
            save_children: For composite experiments, whether to save children as well

        Raises:
            ExperimentDataSaveFailed: If no experiment database service
            was found, or the experiment service failed to save

        .. note::
            This saves the experiment metadata, all analysis results, and all
            figures. Depending on the number of figures and analysis results this
            operation could take a while.

            To only update a previously saved experiments metadata (eg for
            additional tags or notes) use :meth:`save_metadata`.
        """
        # TODO - track changes
        if not self._service:
            LOG.warning(
                "Experiment cannot be saved because no experiment service is available. "
                "An experiment service is available, for example, "
                "when using an IBM Quantum backend."
            )
            if suppress_errors:
                return
            else:
                raise ExperimentDataSaveFailed("No service found")
        if max_workers > self._max_workers_cap:
            LOG.warning(
                "max_workers cannot be larger than %s. Setting max_workers = %s now.",
                self._max_workers_cap,
                self._max_workers_cap,
            )
            max_workers = self._max_workers_cap

        if save_artifacts:
            # populate the metadata entry for artifact file names
            self.metadata["artifact_files"] = {
                f"{artifact.name}.zip" for artifact in self._artifacts.values()
            }

        self._save_experiment_metadata(suppress_errors=suppress_errors)

        if not self._created_in_db:
            LOG.warning("Could not save experiment metadata to DB, aborting experiment save")
            return

        analysis_results_to_create = []
        for _, series in self._analysis_results.dataframe.iterrows():
            # TODO We should support saving entire dataframe
            #  Calling API per entry takes huge amount of time.
            legacy_result = _series_to_service_result(
                series=series,
                service=self._service,
                auto_save=False,
            )
            analysis_results_to_create.append(legacy_result._db_data)
        try:
            self.service.create_analysis_results(
                data=analysis_results_to_create,
                blocking=True,
                json_encoder=self._json_encoder,
                max_workers=max_workers,
            )
        except Exception as ex:  # pylint: disable=broad-except
            # Don't automatically fail the experiment just because its data cannot be saved.
            LOG.error("Unable to save the experiment data: %s", traceback.format_exc())
            if not suppress_errors:
                raise ExperimentDataSaveFailed(
                    f"Analysis result save failed\nError Message:\n{str(ex)}"
                ) from ex

        for result in self._deleted_analysis_results.copy():
            with service_exception_to_warning():
                self._service.delete_analysis_result(result_id=result)
            self._deleted_analysis_results.remove(result)

        if save_figures:
            with self._figures.lock:
                figures_to_create = []
                for name, figure in self._figures.items():
                    if figure is None:
                        continue
                    # currently only the figure and its name are stored in the database
                    if isinstance(figure, FigureData):
                        figure = figure.figure
                        LOG.debug("Figure metadata is currently not saved to the database")
                    if isinstance(figure, pyplot.Figure):
                        figure = plot_to_svg_bytes(figure)
                    figures_to_create.append((figure, name))
                self.service.create_figures(
                    experiment_id=self.experiment_id,
                    figure_list=figures_to_create,
                    blocking=True,
                    max_workers=max_workers,
                )

        for name in self._deleted_figures.copy():
            with service_exception_to_warning():
                self._service.delete_figure(experiment_id=self.experiment_id, figure_name=name)
            self._deleted_figures.remove(name)

        # save artifacts
        if save_artifacts:
            with self._artifacts.lock:
                # make dictionary {artifact name: [artifact ids]}
                artifact_list = defaultdict(list)
                for artifact in self._artifacts.values():
                    artifact_list[artifact.name].append(artifact.artifact_id)
                try:
                    for artifact_name, artifact_ids in artifact_list.items():
                        file_zipped = objs_to_zip(
                            artifact_ids,
                            [self._artifacts[artifact_id] for artifact_id in artifact_ids],
                            json_encoder=self._json_encoder,
                        )
                        self.service.file_upload(
                            experiment_id=self.experiment_id,
                            file_name=f"{artifact_name}.zip",
                            file_data=file_zipped,
                        )
                except Exception:  # pylint: disable=broad-except:
                    LOG.error("Unable to save artifacts: %s", traceback.format_exc())

            # Upload a blank file if the whole file should be deleted
            # TODO: replace with direct artifact deletion when available
            for artifact_name in self._deleted_artifacts.copy():
                try:  # Don't overwrite with a blank file if there's still artifacts with this name
                    self.artifacts(artifact_name)
                except Exception:  # pylint: disable=broad-except:
                    with service_exception_to_warning():
                        self.service.file_upload(
                            experiment_id=self.experiment_id,
                            file_name=f"{artifact_name}.zip",
                            file_data=None,
                        )
                # Even if we didn't overwrite an artifact file, we don't need to keep this because
                # an existing artifact(s) needs to be deleted to delete the artifact file in the future
                self._deleted_artifacts.remove(artifact_name)

        if not self.service.local and self.verbose:
            print(
                "You can view the experiment online at "
                f"https://quantum.ibm.com/experiments/{self.experiment_id}"
            )
        # handle children, but without additional prints
        if save_children:
            for data in self._child_data.values():
                original_verbose = data.verbose
                data.verbose = False
                data.save(
                    suppress_errors=suppress_errors,
                    max_workers=max_workers,
                    save_figures=save_figures,
                    save_artifacts=save_artifacts,
                )
                data.verbose = original_verbose

    def jobs(self) -> List[Job]:
        """Return a list of jobs for the experiment"""
        return self._jobs.values()

    def cancel_jobs(
        self,
        ids: str | list[str] | None = None,
    ) -> bool:
        """Cancel any running jobs.

        Args:
            ids: Job(s) to cancel. If None all non-finished jobs will be cancelled.

        Returns:
            True if the specified jobs were successfully cancelled
            otherwise false.
        """
        if isinstance(ids, str):
            ids = [ids]

        with self._jobs.lock:
            all_cancelled = True
            for jid, job in reversed(self._jobs.items()):
                if ids and jid not in ids:
                    # Skip cancelling this callback
                    continue
                if job and job.status() not in JOB_FINAL_STATES:
                    try:
                        job.cancel()
                        LOG.warning("Cancelled job [Job ID: %s]", jid)
                    except Exception as err:  # pylint: disable=broad-except
                        all_cancelled = False
                        LOG.warning("Unable to cancel job [Job ID: %s]:\n%s", jid, err)
                        continue

                # Remove done or cancelled job futures
                if jid in self._job_futures:
                    del self._job_futures[jid]

        return all_cancelled

    def cancel_analysis(
        self,
        ids: str | list[str] | None = None,
    ) -> bool:
        """Cancel any queued analysis callbacks.

        .. note::
            A currently running analysis callback cannot be cancelled.

        Args:
            ids: Analysis callback(s) to cancel. If None all non-finished
                 analysis will be cancelled.

        Returns:
            True if the specified analysis callbacks were successfully
            cancelled otherwise false.
        """
        if isinstance(ids, str):
            ids = [ids]

        # Lock analysis futures so we can't add more while trying to cancel
        with self._analysis_futures.lock:
            all_cancelled = True
            not_running = []
            for cid, callback in reversed(self._analysis_callbacks.items()):
                if ids and cid not in ids:
                    # Skip cancelling this callback
                    continue

                # Set event to cancel callback
                callback.event.set()

                # Check for running callback that can't be cancelled
                if callback.status == AnalysisStatus.RUNNING:
                    all_cancelled = False
                    LOG.warning(
                        "Unable to cancel running analysis callback [Experiment ID: %s]"
                        "[Analysis Callback ID: %s]",
                        self.experiment_id,
                        cid,
                    )
                else:
                    not_running.append(cid)

            # Wait for completion of other futures cancelled via event.set
            waited = futures.wait([self._analysis_futures[cid] for cid in not_running], timeout=1)
            # Get futures that didn't raise exception
            for fut in waited.done:
                if fut.done() and not fut.exception():
                    cid = fut.result()[0]
                    if cid in self._analysis_futures:
                        del self._analysis_futures[cid]

        return all_cancelled

    def cancel(self) -> bool:
        """Attempt to cancel any running jobs and queued analysis callbacks.

        .. note::
            A running analysis callback cannot be cancelled.

        Returns:
            True if all jobs and analysis are successfully cancelled, otherwise false.
        """
        # Cancel analysis first since it is queued on jobs, then cancel jobs
        # otherwise there can be a race issue when analysis starts running
        # as soon as jobs are cancelled
        analysis_cancelled = self.cancel_analysis()
        jobs_cancelled = self.cancel_jobs()
        return analysis_cancelled and jobs_cancelled

    def block_for_results(self, timeout: Optional[float] = None) -> "ExperimentData":
        """Block until all pending jobs and analysis callbacks finish.

        Args:
            timeout: Timeout in seconds for waiting for results.

        Returns:
            The experiment data with finished jobs and post-processing.
        """
        start_time = time.time()
        with self._job_futures.lock and self._analysis_futures.lock:
            # Lock threads to get all current job and analysis futures
            # at the time of function call and then release the lock
            job_ids = self._job_futures.keys()
            job_futs = self._job_futures.values()
            analysis_ids = self._analysis_futures.keys()
            analysis_futs = self._analysis_futures.values()

        # Wait for futures
        self._wait_for_futures(job_futs + analysis_futs, name="jobs and analysis", timeout=timeout)
        # Clean up done job futures
        num_jobs = len(job_ids)
        for jid, fut in zip(job_ids, job_futs):
            if (fut.done() and not fut.exception()) or fut.cancelled():
                if jid in self._job_futures:
                    del self._job_futures[jid]
                    num_jobs -= 1

        # Clean up done analysis futures
        num_analysis = len(analysis_ids)
        for cid, fut in zip(analysis_ids, analysis_futs):
            if (fut.done() and not fut.exception()) or fut.cancelled():
                if cid in self._analysis_futures:
                    del self._analysis_futures[cid]
                    num_analysis -= 1

        # Check if more futures got added while this function was running
        # and block recursively. This could happen if an analysis callback
        # spawns another callback or creates more jobs
        if len(self._job_futures) > num_jobs or len(self._analysis_futures) > num_analysis:
            time_taken = time.time() - start_time
            if timeout is not None:
                timeout = max(0, timeout - time_taken)
            return self.block_for_results(timeout=timeout)

        return self

    def _wait_for_futures(
        self, futs: List[futures.Future], name: str = "futures", timeout: Optional[float] = None
    ) -> bool:
        """Wait for jobs to finish running.

        Args:
            futs: Job or analysis futures to wait for.
            name: type name for future for logger messages.
            timeout: The length of time to wait for all jobs
                     before returning False.

        Returns:
            True if all jobs finished. False if timeout time was reached
            or any jobs were cancelled or had an exception.
        """
        waited = futures.wait(futs, timeout=timeout)
        value = True

        # Log futures still running after timeout
        if waited.not_done:
            LOG.info(
                "Waiting for %s timed out before completion [Experiment ID: %s].",
                name,
                self.experiment_id,
            )
            value = False

        # Check for futures that were cancelled or errored
        excepts = ""
        for fut in waited.done:
            ex = fut.exception()
            if ex:
                excepts += "\n".join(traceback.format_exception(type(ex), ex, ex.__traceback__))
                value = False
            elif fut.cancelled():
                LOG.debug(
                    "%s was cancelled before completion [Experiment ID: %s]",
                    name,
                    self.experiment_id,
                )
                value = False
            elif not fut.result()[1]:
                # The job/analysis did not succeed, and the failure reflects in the second
                # returned value of _add_job_data/_run_analysis_callback. See details in Issue #866.
                value = False
        if excepts:
            LOG.error(
                "%s raised exceptions [Experiment ID: %s]:%s", name, self.experiment_id, excepts
            )

        return value

    def status(self) -> ExperimentStatus:
        """Return the experiment status.

        Possible return values for :class:`.ExperimentStatus` are

        * :attr:`~.ExperimentStatus.EMPTY` - experiment data is empty
        * :attr:`~.ExperimentStatus.INITIALIZING` - experiment jobs are being initialized
        * :attr:`~.ExperimentStatus.QUEUED` - experiment jobs are queued
        * :attr:`~.ExperimentStatus.RUNNING` - experiment jobs is actively running
        * :attr:`~.ExperimentStatus.CANCELLED` - experiment jobs or analysis has been cancelled
        * :attr:`~.ExperimentStatus.POST_PROCESSING` - experiment analysis is actively running
        * :attr:`~.ExperimentStatus.DONE` - experiment jobs and analysis have successfully run
        * :attr:`~.ExperimentStatus.ERROR` - experiment jobs or analysis incurred an error

        .. note::

            If an experiment has status :attr:`~.ExperimentStatus.ERROR`
            there may still be pending or running jobs. In these cases it
            may be beneficial to call :meth:`cancel_jobs` to terminate these
            remaining jobs.

        Returns:
            The experiment status.
        """
        if all(
            len(container) == 0
            for container in [
                self._result_data,
                self._jobs,
                self._job_futures,
                self._analysis_callbacks,
                self._analysis_futures,
                self._figures,
                self._analysis_results,
            ]
        ):
            return ExperimentStatus.EMPTY

        # Return job status is job is not DONE
        try:
            return {
                JobStatus.INITIALIZING: ExperimentStatus.INITIALIZING,
                JobStatus.QUEUED: ExperimentStatus.QUEUED,
                JobStatus.VALIDATING: ExperimentStatus.VALIDATING,
                JobStatus.RUNNING: ExperimentStatus.RUNNING,
                JobStatus.CANCELLED: ExperimentStatus.CANCELLED,
                JobStatus.ERROR: ExperimentStatus.ERROR,
            }[self.job_status()]
        except KeyError:
            pass

        # Return analysis status if Done, cancelled or error
        try:
            return {
                AnalysisStatus.DONE: ExperimentStatus.DONE,
                AnalysisStatus.CANCELLED: ExperimentStatus.CANCELLED,
                AnalysisStatus.ERROR: ExperimentStatus.ERROR,
            }[self.analysis_status()]
        except KeyError:
            return ExperimentStatus.POST_PROCESSING

    def job_status(self) -> JobStatus:
        """Return the experiment job execution status.

        Possible return values for :class:`qiskit.providers.jobstatus.JobStatus` are

        * ``ERROR`` - if any job incurred an error
        * ``CANCELLED`` - if any job is cancelled.
        * ``RUNNING`` - if any job is still running.
        * ``QUEUED`` - if any job is queued.
        * ``VALIDATING`` - if any job is being validated.
        * ``INITIALIZING`` - if any job is being initialized.
        * ``DONE`` - if all jobs are finished.

        .. note::

            If an experiment has status ``ERROR`` or ``CANCELLED`` there may still be
            pending or running jobs. In these cases it may be beneficial to call
            :meth:`cancel_jobs` to terminate these remaining jobs.

        Returns:
            The job execution status.
        """
        statuses = set()
        with self._jobs.lock:
            # No jobs present
            if not self._jobs:
                return JobStatus.DONE

            statuses = set()
            for job in self._jobs.values():
                if job:
                    statuses.add(job.status())

        # If any jobs are in non-DONE state return that state
        for stat in [
            JobStatus.ERROR,
            JobStatus.CANCELLED,
            JobStatus.RUNNING,
            JobStatus.QUEUED,
            JobStatus.VALIDATING,
            JobStatus.INITIALIZING,
        ]:
            if stat in statuses:
                return stat

        return JobStatus.DONE

    def analysis_status(self) -> AnalysisStatus:
        """Return the data analysis post-processing status.

        Possible return values for :class:`.AnalysisStatus` are

        * :attr:`~.AnalysisStatus.ERROR` - if any analysis callback incurred an error
        * :attr:`~.AnalysisStatus.CANCELLED` - if any analysis callback is cancelled.
        * :attr:`~.AnalysisStatus.RUNNING` - if any analysis callback is actively running.
        * :attr:`~.AnalysisStatus.QUEUED` - if any analysis callback is queued.
        * :attr:`~.AnalysisStatus.DONE` - if all analysis callbacks have successfully run.

        Returns:
            Then analysis status.
        """
        statuses = set()
        for status in self._analysis_callbacks.values():
            statuses.add(status.status)

        for stat in [
            AnalysisStatus.ERROR,
            AnalysisStatus.CANCELLED,
            AnalysisStatus.RUNNING,
            AnalysisStatus.QUEUED,
        ]:
            if stat in statuses:
                return stat

        return AnalysisStatus.DONE

    def job_errors(self) -> str:
        """Return any errors encountered in job execution."""
        errors = []

        # Get any job errors
        for job in self._jobs.values():
            if job and job.status() == JobStatus.ERROR:
                if hasattr(job, "error_message"):
                    error_msg = job.error_message()
                else:
                    error_msg = ""
                errors.append(f"\n[Job ID: {job.job_id()}]: {error_msg}")

        # Get any job futures errors:
        for jid, fut in self._job_futures.items():
            if fut and fut.done() and fut.exception():
                ex = fut.exception()
                errors.append(
                    f"[Job ID: {jid}]"
                    "\n".join(traceback.format_exception(type(ex), ex, ex.__traceback__))
                )
        return "".join(errors)

    def analysis_errors(self) -> str:
        """Return any errors encountered during analysis callbacks."""
        errors = []

        # Get any callback errors
        for cid, callback in self._analysis_callbacks.items():
            if callback.status == AnalysisStatus.ERROR:
                errors.append(f"\n[Analysis Callback ID: {cid}]: {callback.error_msg}")

        return "".join(errors)

    def errors(self) -> str:
        """Return errors encountered during job and analysis execution.

        .. note::
            To display only job or analysis errors use the
            :meth:`job_errors` or :meth:`analysis_errors` methods.

        Returns:
            Experiment errors.
        """
        return self.job_errors() + self.analysis_errors()

    # Children handling

    def add_child_data(self, experiment_data: ExperimentData):
        """Add child experiment data to the current experiment data"""
        experiment_data.parent_id = self.experiment_id
        self._child_data[experiment_data.experiment_id] = experiment_data
        self.metadata["child_data_ids"] = self._child_data.keys()

    def child_data(
        self, index: Optional[Union[int, slice, str]] = None
    ) -> Union[ExperimentData, List[ExperimentData]]:
        """Return child experiment data.

        Args:
            index: Index of the child experiment data to be returned.
                Several types are accepted for convenience:

                    * None: Return all child data.
                    * int: Specific index of the child data.
                    * slice: A list slice of indexes.
                    * str: experiment ID of the child data.

        Returns:
            The requested single or list of child experiment data.

        Raises:
            QiskitError: If the index or ID of the child experiment data
                         cannot be found.
        """
        if index is None:
            return self._child_data.values()
        if isinstance(index, (int, slice)):
            return self._child_data.values()[index]
        if isinstance(index, str):
            return self._child_data[index]
        raise QiskitError(f"Invalid index type {type(index)}.")

    @classmethod
    def load(
        cls,
        experiment_id: str,
        service: Optional[IBMExperimentService] = None,
        provider: Optional[Provider] = None,
    ) -> "ExperimentData":
        """Load a saved experiment data from a database service.

        Args:
            experiment_id: Experiment ID.
            service: the database service.
            provider: an IBMProvider required for loading job data and
                can be used to initialize the service. When using
                :external+qiskit_ibm_runtime:doc:`qiskit-ibm-runtime <index>`,
                this is the :class:`~qiskit_ibm_runtime.QiskitRuntimeService` and should
                not be confused with the experiment database service
                :meth:`qiskit_ibm_experiment.IBMExperimentService`.

        Returns:
            The loaded experiment data.
        Raises:
            ExperimentDataError: If not service nor provider were given.
        """
        if service is None:
            if provider is None:
                raise ExperimentDataError(
                    "Loading an experiment requires a valid Qiskit provider or experiment service."
                )
            service = cls.get_service_from_provider(provider)
        data = service.experiment(experiment_id, json_decoder=cls._json_decoder)
        if service.experiment_has_file(experiment_id, cls._metadata_filename):
            metadata = service.file_download(
                experiment_id, cls._metadata_filename, json_decoder=cls._json_decoder
            )
            data.metadata.update(metadata)

        expdata = cls(service=service, db_data=data, provider=provider)

        # Retrieve data and analysis results
        # Maybe this isn't necessary but the repr of the class should
        # be updated to show correct number of results including remote ones
        expdata._retrieve_data()
        expdata._retrieve_analysis_results()

        # Recreate artifacts
        try:
            if "artifact_files" in expdata.metadata:
                for filename in expdata.metadata["artifact_files"]:
                    if service.experiment_has_file(experiment_id, filename):
                        artifact_file = service.file_download(experiment_id, filename)
                        for artifact in zip_to_objs(artifact_file, json_decoder=cls._json_decoder):
                            expdata.add_artifacts(artifact)
        except Exception:  # pylint: disable=broad-except:
            LOG.error("Unable to load artifacts: %s", traceback.format_exc())

        # mark it as existing in the DB
        expdata._created_in_db = True

        child_data_ids = expdata.metadata.pop("child_data_ids", [])
        child_data = [
            ExperimentData.load(child_id, service, provider) for child_id in child_data_ids
        ]
        expdata._set_child_data(child_data)

        return expdata

    def copy(self, copy_results: bool = True) -> "ExperimentData":
        """Make a copy of the experiment data with a new experiment ID.

        Args:
            copy_results: If True copy the analysis results, figures, and artifacts
                          into the returned container, along with the
                          experiment data and metadata. If False only copy
                          the experiment data and metadata.

        Returns:
            A copy of the experiment data object with the same data
            but different IDs.

        .. note:
            If analysis results and figures are copied they will also have
            new result IDs and figure names generated for the copies.

            This method can not be called from an analysis callback. It waits
            for analysis callbacks to complete before copying analysis results.
        """
        new_instance = ExperimentData(
            backend=self.backend,
            service=self.service,
            provider=self.provider,
            parent_id=self.parent_id,
            job_ids=self.job_ids,
            child_data=list(self._child_data.values()),
            verbose=self.verbose,
        )
        new_instance._db_data = self._db_data.copy()
        # Figure names shouldn't be copied over
        new_instance._db_data.figure_names = []
        new_instance._db_data.experiment_id = str(
            uuid.uuid4()
        )  # different id for copied experiment
        if self.experiment is None:
            new_instance._experiment = None
        else:
            new_instance._experiment = self.experiment.copy()

        LOG.debug(
            "Copying experiment data [Experiment ID: %s]: %s",
            self.experiment_id,
            new_instance.experiment_id,
        )

        # Copy basic properties and metadata

        new_instance._jobs = self._jobs.copy_object()
        new_instance._auto_save = self._auto_save
        new_instance._extra_data = self._extra_data

        # Copy circuit result data and jobs
        with self._result_data.lock:  # Hold the lock so no new data can be added.
            new_instance._result_data = self._result_data.copy_object()
            for jid, fut in self._job_futures.items():
                if not fut.done():
                    new_instance._add_job_future(new_instance._jobs[jid])

        # If not copying results return the object
        if not copy_results:
            return new_instance

        # Copy results and figures.
        # This requires analysis callbacks to finish
        self._wait_for_futures(self._analysis_futures.values(), name="analysis")
        new_instance._analysis_results = self._analysis_results.copy()
        with self._figures.lock:
            new_instance._figures = ThreadSafeOrderedDict()
            new_instance.add_figures(self._figures.values())

        with self._artifacts.lock:
            new_instance._artifacts = ThreadSafeOrderedDict()
            new_instance.add_artifacts(self._artifacts.values())

        # Recursively copy child data
        child_data = [data.copy(copy_results=copy_results) for data in self.child_data()]
        new_instance._set_child_data(child_data)
        return new_instance

    def _set_child_data(self, child_data: List[ExperimentData]):
        """Set child experiment data for the current experiment."""
        self._child_data = ThreadSafeOrderedDict()
        for data in child_data:
            self.add_child_data(data)
        self._db_data.metadata["child_data_ids"] = self._child_data.keys()

    def _set_service(self, service: IBMExperimentService, replace: bool = None) -> None:
        """Set the service to be used for storing experiment data,
           to this experiment itself and its descendants.

        Args:
            service: Service to be used.
            replace: Should an existing service be replaced?
            If not, and a current service exists, exception is raised

        Raises:
            ExperimentDataError: If an experiment service is already being used and `replace==False`.
        """
        if self._service and not replace:
            raise ExperimentDataError("An experiment service is already being used.")
        self._service = service
        with contextlib.suppress(Exception):
            self.auto_save = self._service.options.get("auto_save", False)
        for data in self.child_data():
            data._set_service(service)

    def add_tags_recursive(self, tags2add: List[str]) -> None:
        """Add tags to this experiment itself and its descendants

        Args:
            tags2add - the tags that will be added to the existing tags
        """
        self.tags += tags2add
        for data in self._child_data.values():
            data.add_tags_recursive(tags2add)

    def remove_tags_recursive(self, tags2remove: List[str]) -> None:
        """Remove tags from this experiment itself and its descendants

        Args:
            tags2remove - the tags that will be removed from the existing tags
        """
        self.tags = [x for x in self.tags if x not in tags2remove]
        for data in self._child_data.values():
            data.remove_tags_recursive(tags2remove)

    # representation and serialization

    def __repr__(self):
        out = f"{type(self).__name__}({self.experiment_type}"
        out += f", {self.experiment_id}"
        if self.parent_id:
            out += f", parent_id={self.parent_id}"
        if self.tags:
            out += f", tags={self.tags}"
        if self.job_ids:
            out += f", job_ids={self.job_ids}"
        if self.share_level:
            out += f", share_level={self.share_level}"
        if self.metadata:
            out += f", metadata=<{len(self.metadata)} items>"
        if self.figure_names:
            out += f", figure_names={self.figure_names}"
        if self.notes:
            out += f", notes={self.notes}"
        if self._extra_data:
            for key, val in self._extra_data.items():
                out += f", {key}={repr(val)}"
        out += ")"
        return out

    def __getattr__(self, name: str) -> Any:
        try:
            return self._extra_data[name]
        except KeyError:
            # pylint: disable=raise-missing-from
            raise AttributeError(f"Attribute {name} is not defined")

    def _safe_serialize_jobs(self):
        """Return serializable object for stored jobs"""
        # Since Job objects are not serializable this removes
        # them from the jobs dict and returns {job_id: None}
        # that can be used to retrieve jobs from a service after loading
        jobs = ThreadSafeOrderedDict()
        with self._jobs.lock:
            for jid in self._jobs.keys():
                jobs[jid] = None
        return jobs

    def _safe_serialize_figures(self):
        """Return serializable object for stored figures"""
        # Convert any MPL figures into SVG images before serializing
        figures = ThreadSafeOrderedDict()
        with self._figures.lock:
            for name, figure in self._figures.items():
                if isinstance(figure, pyplot.Figure):
                    figures[name] = plot_to_svg_bytes(figure)
                else:
                    figures[name] = figure
        return figures

    def __json_encode__(self):
        if any(not fut.done() for fut in self._job_futures.values()):
            raise QiskitError(
                "Not all experiment jobs have finished. Jobs must be "
                "cancelled or done to serialize experiment data."
            )
        if any(not fut.done() for fut in self._analysis_futures.values()):
            raise QiskitError(
                "Not all experiment analysis has finished. Analysis must be "
                "cancelled or done to serialize experiment data."
            )
        json_value = {
            "_db_data": self._db_data,
            "_analysis_results": self._analysis_results,
            "_analysis_callbacks": self._analysis_callbacks,
            "_deleted_figures": self._deleted_figures,
            "_deleted_analysis_results": self._deleted_analysis_results,
            "_result_data": self._result_data,
            "_extra_data": self._extra_data,
            "_created_in_db": self._created_in_db,
            "_figures": self._safe_serialize_figures(),  # Convert figures to SVG
            "_jobs": self._safe_serialize_jobs(),  # Handle non-serializable objects
            "_artifacts": self._artifacts,
            "_experiment": self._experiment,
            "_child_data": self._child_data,
            "_running_time": self._running_time,
        }
        # the attribute self._service in charge of the connection and communication with the
        #  experiment db. It doesn't have meaning in the json format so there is no need to serialize
        #  it.
        for att in ["_service", "_backend"]:
            json_value[att] = None
            value = getattr(self, att)
            if value is not None:
                LOG.info("%s cannot be JSON serialized", str(type(value)))

        return json_value

    @classmethod
    def __json_decode__(cls, value):
        ret = cls()
        for att, att_val in value.items():
            setattr(ret, att, att_val)
        return ret

    def __getstate__(self):
        if any(not fut.done() for fut in self._job_futures.values()):
            LOG.warning(
                "Not all job futures have finished."
                " Data from running futures will not be serialized."
            )
        if any(not fut.done() for fut in self._analysis_futures.values()):
            LOG.warning(
                "Not all analysis callbacks have finished."
                " Results from running callbacks will not be serialized."
            )

        state = self.__dict__.copy()

        # Remove non-pickleable attributes
        for key in ["_job_futures", "_analysis_futures", "_analysis_executor", "_monitor_executor"]:
            del state[key]

        # Convert figures to SVG
        state["_figures"] = self._safe_serialize_figures()

        # Handle partially pickleable attributes
        state["_jobs"] = self._safe_serialize_jobs()

        return state

    @staticmethod
    def get_service_from_backend(backend):
        """Initializes the service from the backend data"""
        # qiskit-ibm-runtime style
        try:
            if hasattr(backend, "service"):
                token = backend.service._account.token
                return IBMExperimentService(token=token, url=backend.service._account.url)
            return ExperimentData.get_service_from_provider(backend.provider)
        except Exception:  # pylint: disable=broad-except
            return None

    @staticmethod
    def get_service_from_provider(provider):
        """Initializes the service from the provider data"""
        try:
            # qiskit-ibm-provider style
            if hasattr(provider, "_account"):
                warnings.warn(
                    "qiskit-ibm-provider has been deprecated in favor of qiskit-ibm-runtime. Support"
                    "for qiskit-ibm-provider backends will be removed in Qiskit Experiments 0.7.",
                    DeprecationWarning,
                    stacklevel=2,
                )
                return IBMExperimentService(
                    token=provider._account.token, url=provider._account.url
                )
            return None
        except Exception:  # pylint: disable=broad-except
            return None

    def __setstate__(self, state):
        self.__dict__.update(state)
        # Initialize non-pickled attributes
        self._job_futures = ThreadSafeOrderedDict()
        self._analysis_futures = ThreadSafeOrderedDict()
        self._analysis_executor = futures.ThreadPoolExecutor(max_workers=1)
        self._monitor_executor = futures.ThreadPoolExecutor()

    def __str__(self):
        line = 51 * "-"
        n_res = len(self._analysis_results)
        status = self.status()
        ret = line
        ret += f"\nExperiment: {self.experiment_type}"
        ret += f"\nExperiment ID: {self.experiment_id}"
        if self._db_data.parent_id:
            ret += f"\nParent ID: {self._db_data.parent_id}"
        if self._child_data:
            ret += f"\nChild Experiment Data: {len(self._child_data)}"
        ret += f"\nStatus: {status}"
        if status == "ERROR":
            ret += "\n  "
            ret += "\n  ".join(self._errors)
        if self.backend:
            ret += f"\nBackend: {self.backend}"
        if self.tags:
            ret += f"\nTags: {self.tags}"
        ret += f"\nData: {len(self._result_data)}"
        ret += f"\nAnalysis Results: {n_res}"
        ret += f"\nFigures: {len(self._figures)}"
        ret += f"\nArtifacts: {len(self._artifacts)}"
        return ret

    @deprecate_arg(
        name="overwrite",
        new_alias="overwrite_id",
        since="0.7",
        package_name="qiskit-experiments",
        pending=True,
    )
    def add_artifacts(
        self,
        artifacts: ArtifactData | list[ArtifactData],
        overwrite_id: bool = False,
        overwrite_name: bool = False,
    ):
        """Add artifacts to experiment. The artifact ID must be unique.

        Args:
            artifacts: Artifact or list of artifacts to be added.
            overwrite_id: Whether to overwrite the existing artifact by ID.
            overwrite_name: Whether to overwrite the existing artifact by name.
        """
        if isinstance(artifacts, ArtifactData):
            artifacts = [artifacts]

        for artifact in artifacts:
            if artifact.artifact_id in self._artifacts and not overwrite_id:
                raise ValueError(
                    "An artifact with id {artifact.id} already exists."
                    "Set overwrite_id to True if you want to overwrite the existing"
                    "artifact."
                )
            if overwrite_name:
                keys = self._find_artifact_keys(artifact.name)
                if keys:
                    for key in keys:
                        self._artifacts[key] = artifact
                else:
                    self._artifacts[artifact.artifact_id] = artifact
            else:
                self._artifacts[artifact.artifact_id] = artifact

    def delete_artifact(
        self,
        artifact_key: int | str,
    ) -> str | list[str]:
        """Delete specified artifact data.

        Args:
            artifact_key: UID, name or index of the figure.

        Returns:
            Deleted artifact ids.
        """
        artifact_keys = self._find_artifact_keys(artifact_key)

        for key in artifact_keys:
            self._deleted_artifacts.add(self._artifacts[key].name)
            del self._artifacts[key]

        if len(artifact_keys) == 1:
            return artifact_keys[0]
        return artifact_keys

    def artifacts(
        self,
        artifact_key: int | str = None,
    ) -> ArtifactData | list[ArtifactData]:
        """Return specified artifact data.

        Args:
            artifact_key: UID, name or index of the figure.

        Returns:
            A list of specified artifact data.
        """
        if artifact_key is None:
            return self._artifacts.values()

        artifact_keys = self._find_artifact_keys(artifact_key)
        if artifact_keys is None:
            raise ExperimentEntryNotFound(f"Artifact key {artifact_key} not found.")

        out = []
        for key in artifact_keys:
            artifact_data = self._artifacts[key]
            out.append(artifact_data)

        if len(out) == 1:
            return out[0]
        return out

    def _find_artifact_keys(
        self,
        artifact_key: int | str,
    ) -> list[str]:
        """A helper method to find artifact key."""
        if isinstance(artifact_key, int):
            if artifact_key < 0 or artifact_key >= len(self._artifacts):
                raise ExperimentEntryNotFound(f"Artifact index {artifact_key} out of range.")
            return [self._artifacts.keys()[artifact_key]]

        if artifact_key not in self._artifacts:
            name_matched = [k for k, d in self._artifacts.items() if d.name == artifact_key]
            if len(name_matched) == 0:
                return None
            return name_matched
        return [artifact_key]


@contextlib.contextmanager
def service_exception_to_warning():
    """Convert an exception raised by experiment service to a warning."""
    try:
        yield
    except Exception:  # pylint: disable=broad-except
        LOG.warning("Experiment service operation failed: %s", traceback.format_exc())


def _series_to_service_result(
    series: pd.Series,
    service: IBMExperimentService,
    auto_save: bool,
    source: Optional[Dict[str, Any]] = None,
) -> AnalysisResult:
    """Helper function to convert dataframe to AnalysisResult payload for IBM experiment service.

    .. note::

        Now :class:`.AnalysisResult` is only used to save data in the experiment service.
        All local operations must be done with :class:`.AnalysisResultTable` dataframe.
        ExperimentData._analysis_results are totally decoupled from
        the model of IBM experiment service until this function is implicitly called.

    Args:
        series: Pandas dataframe Series (a row of dataframe).
        service: Experiment service.
        auto_save: Do auto save when entry value changes.

    Returns:
        Legacy AnalysisResult payload.
    """
    # TODO This must be done on experiment service rather than by client.
    qe_result = AnalysisResultData.from_table_element(**series.replace({np.nan: None}).to_dict())

    result_data = AnalysisResult.format_result_data(
        value=qe_result.value,
        extra=qe_result.extra,
        chisq=qe_result.chisq,
        source=source,
    )

    # Overwrite formatted result data dictionary with original objects.
    # The format_result_data method implicitly deep copies input value and extra field,
    # but it means the dictionary stores input objects with different object id.
    # This affects computation of error propagation with ufloats, because it
    # recognizes the value correlation with object id.
    # See test.curve_analysis.test_baseclass.TestCurveAnalysis.test_end_to_end_compute_new_entry.
    result_data["_value"] = qe_result.value
    result_data["_extra"] = qe_result.extra

    # IBM Experiment Service doesn't have data field for experiment and run time.
    # These are added to extra field so that these data can be saved.
    result_data["_extra"]["experiment"] = qe_result.experiment
    result_data["_extra"]["run_time"] = qe_result.run_time

    try:
        quality = ResultQuality(str(qe_result.quality).upper())
    except ValueError:
        quality = "unknown"

    experiment_service_payload = AnalysisResultDataclass(
        result_id=qe_result.result_id,
        experiment_id=qe_result.experiment_id,
        result_type=qe_result.name,
        result_data=result_data,
        device_components=list(map(to_component, qe_result.device_components)),
        quality=quality,
        tags=qe_result.tags,
        backend_name=qe_result.backend,
        creation_datetime=qe_result.created_time,
        chisq=qe_result.chisq,
    )

    service_result = AnalysisResult()
    service_result.set_data(experiment_service_payload)

    with contextlib.suppress(ExperimentDataError):
        service_result.service = service
        service_result.auto_save = auto_save

    return service_result<|MERGE_RESOLUTION|>--- conflicted
+++ resolved
@@ -637,11 +637,7 @@
         for key in self._figures.keys():
             self._deleted_figures.append(key)
         self._figures = ThreadSafeOrderedDict()
-<<<<<<< HEAD
-=======
-        self._artifacts = ThreadSafeOrderedDict()
         self._db_data.figure_names.clear()
->>>>>>> c4e9a52d
 
     @property
     def service(self) -> Optional[IBMExperimentService]:
