--- conflicted
+++ resolved
@@ -158,16 +158,9 @@
         # Validate experiment is compatible with existing data
         if not isinstance(experiment_data, ExperimentData):
             raise QiskitError("Input `experiment_data` is not a valid ExperimentData.")
-<<<<<<< HEAD
-        metadata = experiment_data.metadata()
-        if experiment_data.experiment_type != self._type:
-            raise QiskitError("Existing ExperimentData contains data from a different experiment.")
-        if metadata.get("physical_qubits") != list(self.physical_qubits):
-=======
         if experiment_data.experiment_type != self._type:
             raise QiskitError("Existing ExperimentData contains data from a different experiment.")
         if experiment_data.metadata.get("physical_qubits") != list(self.physical_qubits):
->>>>>>> 5530e5a4
             raise QiskitError(
                 "Existing ExperimentData contains data for a different set of physical qubits."
             )
