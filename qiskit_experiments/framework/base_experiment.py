# This code is part of Qiskit.
#
# (C) Copyright IBM 2021.
#
# This code is licensed under the Apache License, Version 2.0. You may
# obtain a copy of this license in the LICENSE.txt file in the root directory
# of this source tree or at http://www.apache.org/licenses/LICENSE-2.0.
#
# Any modifications or derivative works of this code must retain this
# copyright notice, and modified files need to carry a notice indicating
# that they have been altered from the originals.
"""
Base Experiment class.
"""

from abc import ABC, abstractmethod
import copy
<<<<<<< HEAD
from typing import Sequence, Optional, Tuple, List, Dict, Union
=======
import inspect
import dataclasses
from functools import wraps
from collections import OrderedDict
from numbers import Integral
from typing import Sequence, Optional, Tuple, List, Dict, Union, Any
>>>>>>> 6b25166c

from qiskit import transpile, assemble, QuantumCircuit
from qiskit.providers import BaseJob
from qiskit.providers import Backend, BaseBackend
from qiskit.providers.basebackend import BaseBackend as LegacyBackend
from qiskit.exceptions import QiskitError
from qiskit.qobj.utils import MeasLevel
from qiskit.providers.options import Options
from qiskit_experiments.framework.experiment_data import ExperimentData
from qiskit_experiments.version import __version__


@dataclasses.dataclass(frozen=True)
class ExperimentConfig:
    """Store configuration settings for an Experiment

    This stores the current configuration of a
    :class:~qiskit_experiments.framework.BaseExperiment` and
    can be used to reconstruct the experiment using either the
    :meth:`experiment` property if the experiment class type is
    currently stored, or the
    :meth:~qiskit_experiments.framework.BaseExperiment.from_config`
    class method of the appropriate experiment.
    """

    cls: type = None
    args: Tuple[Any] = dataclasses.field(default_factory=tuple)
    kwargs: Dict[str, Any] = dataclasses.field(default_factory=dict)
    experiment_options: Dict[str, Any] = dataclasses.field(default_factory=dict)
    transpile_options: Dict[str, Any] = dataclasses.field(default_factory=dict)
    run_options: Dict[str, Any] = dataclasses.field(default_factory=dict)
    version: str = __version__

    @property
    def experiment(self) -> "BaseExperiment":
        """Return the experiment constructed from this config.

        Returns:
            The experiment reconstructed from the config.

        Raises:
            QiskitError: if the experiment class is not stored,
                         was not successful deserialized, or reconstruction
                         of the experiment fails.
        """
        cls = self.cls
        if cls is None:
            raise QiskitError("No experiment class in experiment config")
        if isinstance(cls, dict):
            raise QiskitError(
                "Unable to load experiment class. Try manually loading "
                "experiment using `Experiment.from_config(config)` instead."
            )
        try:
            return cls.from_config(self)
        except Exception as ex:
            msg = "Unable to construct experiments from config."
            if cls.version != __version__:
                msg += (
                    f" Note that config version ({cls.version}) differs from the current"
                    f" qiskit-experiments version ({__version__}). You could try"
                    " installing a compatible qiskit-experiments version."
                )
            raise QiskitError("{}\nError Message:\n{}".format(msg, str(ex))) from ex


class BaseExperiment(ABC):
    """Abstract base class for experiments.

    Class Attributes:

        __analysis_class__: Optional, the default Analysis class to use for
                            data analysis. If None no data analysis will be
                            done on experiment data (Default: None).
        __experiment_data__: ExperimentData class that is produced by the
                             experiment (Default: ExperimentData).
    """

    # Analysis class for experiment
    __analysis_class__ = None

    # ExperimentData class for experiment
    __experiment_data__ = ExperimentData

    def __init__(
        self,
        qubits: Sequence[int],
        backend: Optional[Backend] = None,
        experiment_type: Optional[str] = None,
    ):
        """Initialize the experiment object.

        Args:
            qubits: list of physical qubits for the experiment.
            backend: Optional, the backend to run the experiment on.
            experiment_type: Optional, the experiment type string.

        Raises:
            QiskitError: if qubits contains duplicates.
        """
        # Experiment identification metadata
        self._type = experiment_type if experiment_type else type(self).__name__

        # Backend
        self._backend = None
        if isinstance(backend, (Backend, BaseBackend)):
            self._set_backend(backend)

        # Circuit parameters
        self._num_qubits = len(qubits)
        self._physical_qubits = tuple(qubits)
        if self._num_qubits != len(set(self._physical_qubits)):
            raise QiskitError("Duplicate qubits in physical qubits list.")

        # Experiment options
        self._experiment_options = self._default_experiment_options()
        self._transpile_options = self._default_transpile_options()
        self._run_options = self._default_run_options()
        self._analysis_options = self._default_analysis_options()

        # Store keys of non-default options
        self._set_experiment_options = set()
        self._set_transpile_options = set()
        self._set_run_options = set()
        self._set_analysis_options = set()

    def __new__(cls, *args, **kwargs):
        """Store init args and kwargs for subclass __init__ methods"""
        # This method automatically stores all arg and kwargs from subclass
        # init methods for use in converting an experiment to config

        # Get all non-self init args and kwarg names for subclass
        spec = inspect.getfullargspec(cls.__init__)
        init_arg_names = spec.args[1:]
        num_init_kwargs = len(spec.defaults) if spec.defaults else 0
        num_init_args = len(init_arg_names) - num_init_kwargs

        # Convert passed values for args and kwargs into an ordered dict
        # This will sort args passed as kwargs and kwargs passed as
        # positional args in the function call
        num_call_args = len(args)
        ord_args = OrderedDict()
        ord_kwargs = OrderedDict()
        for i, argname in enumerate(init_arg_names):
            if i < num_init_args:
                update = ord_args
            else:
                update = ord_kwargs
            if i < num_call_args:
                update[argname] = args[i]
            elif argname in kwargs:
                update[argname] = kwargs[argname]

        # pylint: disable = attribute-defined-outside-init
        instance = super(BaseExperiment, cls).__new__(cls)
        instance.__init_args__ = ord_args
        instance.__init_kwargs__ = ord_kwargs
        return instance

    @property
    def experiment_type(self) -> str:
        """Return experiment type."""
        return self._type

    @property
    def physical_qubits(self) -> Tuple[int, ...]:
        """Return the device qubits for the experiment."""
        return self._physical_qubits

    @property
    def num_qubits(self) -> int:
        """Return the number of qubits for the experiment."""
        return self._num_qubits

    @property
    def backend(self) -> Union[Backend, None]:
        """Return the backend for the experiment"""
        return self._backend

    @backend.setter
    def backend(self, backend: Union[Backend, None]) -> None:
        """Set the backend for the experiment"""
        self._set_backend(backend)

    def _set_backend(self, backend: Backend):
        """Set the backend for the experiment.

        Subclasses can override this method to extract additional
        properties from the supplied backend if required.
        """
        self._backend = backend

    def copy(self) -> "BaseExperiment":
        """Return a copy of the experiment"""
        # We want to avoid a deep copy be default for performance so we
        # need to also copy the Options structures so that if they are
        # updated on the copy they don't effect the original.
        ret = copy.copy(self)
        ret._experiment_options = copy.copy(self._experiment_options)
        ret._run_options = copy.copy(self._run_options)
        ret._transpile_options = copy.copy(self._transpile_options)
        ret._analysis_options = copy.copy(self._analysis_options)
        return ret

    @property
    def config(self) -> ExperimentConfig:
        """Return the config dataclass for this experiment"""
        args = tuple(getattr(self, "__init_args__", OrderedDict()).values())
        kwargs = dict(getattr(self, "__init_kwargs__", OrderedDict()))
        # Only store non-default valued options
        experiment_options = dict(
            (key, getattr(self._experiment_options, key)) for key in self._set_experiment_options
        )
        transpile_options = dict(
            (key, getattr(self._transpile_options, key)) for key in self._set_transpile_options
        )
        run_options = dict((key, getattr(self._run_options, key)) for key in self._set_run_options)
        return ExperimentConfig(
            cls=type(self),
            args=args,
            kwargs=kwargs,
            experiment_options=experiment_options,
            transpile_options=transpile_options,
            run_options=run_options,
        )

    @classmethod
    def from_config(cls, config: Union[ExperimentConfig, Dict]) -> "BaseExperiment":
        """Initialize an experiment from experiment config"""
        if isinstance(config, dict):
            config = ExperimentConfig(**dict)
        ret = cls(*config.args, **config.kwargs)
        if config.experiment_options:
            ret.set_experiment_options(**config.experiment_options)
        if config.transpile_options:
            ret.set_transpile_options(**config.transpile_options)
        if config.run_options:
            ret.set_run_options(**config.run_options)
        return ret

    def run(
        self,
        backend: Optional[Backend] = None,
        analysis: bool = True,
        **run_options,
    ) -> ExperimentData:
        """Run an experiment and perform analysis.

        Args:
            backend: Optional, the backend to run the experiment on. This
                     will override any currently set backends for the single
                     execution.
            analysis: If True run analysis on the experiment data.
            run_options: backend runtime options used for circuit execution.

        Returns:
            The experiment data object.

        Raises:
            QiskitError: if experiment is run with an incompatible existing
                         ExperimentData container.
        """
        if backend is None:
            experiment = self
        else:
            experiment = self.copy()
            experiment._set_backend(backend)
        if experiment.backend is None:
            raise QiskitError("Cannot run experiment, no backend has been set.")

        # Initialize result container
        experiment_data = experiment._initialize_experiment_data()

        # Run options
        run_opts = copy.copy(experiment.run_options)
        run_opts.update_options(**run_options)
        run_opts = run_opts.__dict__

        # Generate and transpile circuits
        transpile_opts = copy.copy(experiment.transpile_options.__dict__)
        transpile_opts["initial_layout"] = list(experiment.physical_qubits)
        circuits = transpile(experiment.circuits(), experiment.backend, **transpile_opts)
        experiment._postprocess_transpiled_circuits(circuits, **run_options)

        # Run jobs
        jobs = experiment._run_jobs(circuits, **run_opts)
        experiment_data.add_data(jobs)
        experiment._add_job_metadata(experiment_data, jobs, **run_opts)

        # Optionally run analysis
        if analysis and self.__analysis_class__ is not None:
            experiment_data.add_analysis_callback(self.run_analysis)

        # Return the ExperimentData future
        return experiment_data

    def _initialize_experiment_data(self) -> ExperimentData:
        """Initialize the return data container for the experiment run"""
        return self.__experiment_data__(experiment=self)

    def run_analysis(self, experiment_data: ExperimentData, **options) -> ExperimentData:
        """Run analysis and update ExperimentData with analysis result.

        Args:
            experiment_data: the experiment data to analyze.
            options: additional analysis options. Any values set here will
                     override the value from :meth:`analysis_options`
                     for the current run.

        Returns:
            An experiment data object containing the analysis results and figures.

        Raises:
            QiskitError: if experiment_data container is not valid for analysis.
        """
        # Get analysis options
        analysis_options = copy.copy(self.analysis_options)
        analysis_options.update_options(**options)
        analysis_options = analysis_options.__dict__

        # Run analysis
        analysis = self.analysis()
        analysis.run(experiment_data, **analysis_options)
        return experiment_data

    def _run_jobs(self, circuits: List[QuantumCircuit], **run_options) -> List[BaseJob]:
        """Run circuits on backend as 1 or more jobs."""
        # Run experiment jobs
        max_experiments = getattr(self.backend.configuration(), "max_experiments", None)
        if max_experiments and len(circuits) > max_experiments:
            # Split jobs for backends that have a maximum job size
            job_circuits = [
                circuits[i : i + max_experiments] for i in range(0, len(circuits), max_experiments)
            ]
        else:
            # Run as single job
            job_circuits = [circuits]

        # Run jobs
        jobs = []
        for circs in job_circuits:
            if isinstance(self.backend, LegacyBackend):
                qobj = assemble(circs, backend=self.backend, **run_options)
                job = self.backend.run(qobj)
            else:
                job = self.backend.run(circs, **run_options)
            jobs.append(job)
        return jobs

    @classmethod
    def analysis(cls):
        """Return the default Analysis class for the experiment."""
        if cls.__analysis_class__ is None:
            raise QiskitError(f"Experiment {cls.__name__} does not have a default Analysis class")
        # pylint: disable = not-callable
        return cls.__analysis_class__()

    @abstractmethod
    def circuits(self) -> List[QuantumCircuit]:
        """Return a list of experiment circuits.

        Returns:
            A list of :class:`QuantumCircuit`.

        .. note::
            These circuits should be on qubits ``[0, .., N-1]`` for an
            *N*-qubit experiment. The circuits mapped to physical qubits
            are obtained via the :meth:`transpiled_circuits` method.
        """
        # NOTE: Subclasses should override this method using the `options`
        # values for any explicit experiment options that effect circuit
        # generation

    @classmethod
    def _default_experiment_options(cls) -> Options:
        """Default kwarg options for experiment"""
        # Experiment subclasses should override this method to return
        # an `Options` object containing all the supported options for
        # that experiment and their default values. Only options listed
        # here can be modified later by the different methods for
        # setting options.
        return Options()

    @property
    def experiment_options(self) -> Options:
        """Return the options for the experiment."""
        return self._experiment_options

    def set_experiment_options(self, **fields):
        """Set the experiment options.

        Args:
            fields: The fields to update the options

        Raises:
            AttributeError: If the field passed in is not a supported options
        """
        for field in fields:
            if not hasattr(self._experiment_options, field):
                raise AttributeError(
                    f"Options field {field} is not valid for {type(self).__name__}"
                )
        self._experiment_options.update_options(**fields)
        self._set_experiment_options = self._set_experiment_options.union(fields)

    @classmethod
    def _default_transpile_options(cls) -> Options:
        """Default transpiler options for transpilation of circuits"""
        # Experiment subclasses can override this method if they need
        # to set specific default transpiler options to transpile the
        # experiment circuits.
        return Options(optimization_level=0)

    @property
    def transpile_options(self) -> Options:
        """Return the transpiler options for the :meth:`run` method."""
        return self._transpile_options

    def set_transpile_options(self, **fields):
        """Set the transpiler options for :meth:`run` method.

        Args:
            fields: The fields to update the options

        Raises:
            QiskitError: if `initial_layout` is one of the fields.
        """
        if "initial_layout" in fields:
            raise QiskitError(
                "Initial layout cannot be specified as a transpile option"
                " as it is determined by the experiment physical qubits."
            )
        self._transpile_options.update_options(**fields)
        self._set_transpile_options = self._set_transpile_options.union(fields)

    @classmethod
    def _default_run_options(cls) -> Options:
        """Default options values for the experiment :meth:`run` method."""
        return Options(meas_level=MeasLevel.CLASSIFIED)

    @property
    def run_options(self) -> Options:
        """Return options values for the experiment :meth:`run` method."""
        return self._run_options

    def set_run_options(self, **fields):
        """Set options values for the experiment  :meth:`run` method.

        Args:
            fields: The fields to update the options
        """
        self._run_options.update_options(**fields)
        self._set_run_options = self._set_run_options.union(fields)

    @classmethod
    def _default_analysis_options(cls) -> Options:
        """Default options for analysis of experiment results."""
        # Experiment subclasses can override this method if they need
        # to set specific analysis options defaults that are different
        # from the Analysis subclass `_default_options` values.
        if cls.__analysis_class__:
            return cls.__analysis_class__._default_options()
        return Options()

    @property
    def analysis_options(self) -> Options:
        """Return the analysis options for :meth:`run` analysis."""
        return self._analysis_options

    def set_analysis_options(self, **fields):
        """Set the analysis options for :meth:`run` method.

        Args:
            fields: The fields to update the options
        """
        self._analysis_options.update_options(**fields)
        self._set_analysis_options = self._set_analysis_options.union(fields)

    def _postprocess_transpiled_circuits(self, circuits: List[QuantumCircuit], **run_options):
        """Additional post-processing of transpiled circuits before running on backend"""
        pass

    def _metadata(self) -> Dict[str, any]:
        """Return experiment metadata for ExperimentData.

        The :meth:`_add_job_metadata` method will be called for each
        experiment execution to append job metadata, including current
        option values, to the ``job_metadata`` list.
        """
        metadata = {
            "experiment_type": self._type,
            "num_qubits": self.num_qubits,
            "physical_qubits": list(self.physical_qubits),
            "job_metadata": [],
        }
        # Add additional metadata if subclasses specify it
        for key, val in self._additional_metadata().items():
            metadata[key] = val
        return metadata

    def _additional_metadata(self) -> Dict[str, any]:
        """Add additional subclass experiment metadata.

        Subclasses can override this method if it is necessary to store
        additional experiment metadata in ExperimentData.
        """
        return {}

    def _add_job_metadata(self, experiment_data: ExperimentData, jobs: BaseJob, **run_options):
        """Add runtime job metadata to ExperimentData.

        Args:
            experiment_data: the experiment data container.
            jobs: the job objects.
            run_options: backend run options for the job.
        """
        metadata = {
            "job_ids": [job.job_id() for job in jobs],
            "experiment_options": copy.copy(self.experiment_options.__dict__),
            "transpile_options": copy.copy(self.transpile_options.__dict__),
            "analysis_options": copy.copy(self.analysis_options.__dict__),
            "run_options": copy.copy(run_options),
        }
        experiment_data._metadata["job_metadata"].append(metadata)


def fix_class_docs(wrapped_cls):
    """Experiment class decorator to fix class doc formatting.

    This fixes the BaseExperiment subclass documentation so that
    the correct init arg and kwargs are shown for the class documentation,
    rather than the generic args of the BaseExperiment.__new__ method.
    """

    @wraps(wrapped_cls.__init__, assigned=("__annotations__",))
    def __new__(cls, *args, **kwargs):
        return super(wrapped_cls, cls).__new__(cls, *args, **kwargs)

    wrapped_cls.__new__ = __new__

    return wrapped_cls<|MERGE_RESOLUTION|>--- conflicted
+++ resolved
@@ -15,16 +15,12 @@
 
 from abc import ABC, abstractmethod
 import copy
-<<<<<<< HEAD
-from typing import Sequence, Optional, Tuple, List, Dict, Union
-=======
 import inspect
 import dataclasses
 from functools import wraps
 from collections import OrderedDict
 from numbers import Integral
 from typing import Sequence, Optional, Tuple, List, Dict, Union, Any
->>>>>>> 6b25166c
 
 from qiskit import transpile, assemble, QuantumCircuit
 from qiskit.providers import BaseJob
