# This code is part of Qiskit.
#
# (C) Copyright IBM 2021.
#
# This code is licensed under the Apache License, Version 2.0. You may
# obtain a copy of this license in the LICENSE.txt file in the root directory
# of this source tree or at http://www.apache.org/licenses/LICENSE-2.0.
#
# Any modifications or derivative works of this code must retain this
# copyright notice, and modified files need to carry a notice indicating
# that they have been altered from the originals.
"""
Base Experiment class.
"""

from abc import ABC, abstractmethod
from typing import Iterable, Optional, Tuple, List, Dict
import copy
from numbers import Integral

from qiskit import transpile, assemble, QuantumCircuit
from qiskit.providers import BaseJob
from qiskit.providers.backend import Backend
from qiskit.providers.basebackend import BaseBackend as LegacyBackend
from qiskit.exceptions import QiskitError
from qiskit.qobj.utils import MeasLevel
from qiskit_experiments.framework import Options
from qiskit_experiments.framework.experiment_data import ExperimentData


class BaseExperiment(ABC):
    """Abstract base class for experiments.

    Class Attributes:

        __analysis_class__: Optional, the default Analysis class to use for
                            data analysis. If None no data analysis will be
                            done on experiment data (Default: None).
        __experiment_data__: ExperimentData class that is produced by the
                             experiment (Default: ExperimentData).
    """

    # Analysis class for experiment
    __analysis_class__ = None

    # ExperimentData class for experiment
    __experiment_data__ = ExperimentData

    def __init__(self, qubits: Iterable[int], experiment_type: Optional[str] = None):
        """Initialize the experiment object.

        Args:
            qubits: the number of qubits or list of physical qubits for
                    the experiment.
            experiment_type: Optional, the experiment type string.

        Raises:
            QiskitError: if qubits is a list and contains duplicates.
        """
        # Experiment identification metadata
        self._type = experiment_type if experiment_type else type(self).__name__

        # Circuit parameters
        if isinstance(qubits, Integral):
            self._num_qubits = qubits
            self._physical_qubits = tuple(range(qubits))
        else:
            self._num_qubits = len(qubits)
            self._physical_qubits = tuple(qubits)
            if self._num_qubits != len(set(self._physical_qubits)):
                raise QiskitError("Duplicate qubits in physical qubits list.")

        # Experiment options
        self._experiment_options = self._default_experiment_options()
        self._transpile_options = self._default_transpile_options()
        self._run_options = self._default_run_options()
        self._analysis_options = self._default_analysis_options()

    def run(
        self,
        backend: Backend,
        analysis: bool = True,
        experiment_data: Optional[ExperimentData] = None,
        **run_options,
    ) -> ExperimentData:
        """Run an experiment and perform analysis.

        Args:
            backend: The backend to run the experiment on.
            analysis: If True run analysis on the experiment data.
            experiment_data: Optional, add results to existing
                experiment data. If None a new ExperimentData object will be
                returned.
            run_options: backend runtime options used for circuit execution.

        Returns:
            The experiment data object.
        """
        # Create experiment data container
        experiment_data = self._initialize_experiment_data(backend, experiment_data)

        # Run options
        run_opts = copy.copy(self.run_options)
        run_opts.update_options(**run_options)
        run_opts = run_opts.__dict__

        # Generate and transpile circuits
        circuits = self.run_transpile(backend)

<<<<<<< HEAD
        # Execute experiment
        if isinstance(backend, LegacyBackend):
            qobj = assemble(circuits, backend=backend, **run_opts)
            job = backend.run(qobj)
        else:
            job = backend.run(circuits, **run_opts)
=======
        # Run experiment jobs
        max_experiments = getattr(backend.configuration(), "max_experiments", None)
        if max_experiments and len(circuits) > max_experiments:
            # Split jobs for backends that have a maximum job size
            job_circuits = [
                circuits[i : i + max_experiments] for i in range(0, len(circuits), max_experiments)
            ]
        else:
            # Run as single job
            job_circuits = [circuits]

        # Run jobs
        jobs = []
        for circs in job_circuits:
            if isinstance(backend, LegacyBackend):
                qobj = assemble(circs, backend=backend, **run_opts)
                job = backend.run(qobj)
            else:
                job = backend.run(circs, **run_opts)
            jobs.append(job)
>>>>>>> fd62526e

        # Add experiment option metadata
        self._add_job_metadata(experiment_data, jobs, **run_opts)

<<<<<<< HEAD
        if analysis and self.__analysis_class__ is not None:
            experiment_data.add_data(job, post_processing_callback=self.run_analysis)
        else:
            experiment_data.add_data(job)
=======
        # Add jobs
        experiment_data.add_data(jobs)

        # Optionally run analysis
        if analysis and self.__analysis_class__:
            experiment_data.add_analysis_callback(self.run_analysis)
>>>>>>> fd62526e

        return experiment_data

    def _initialize_experiment_data(
        self, backend: Backend, experiment_data: Optional[ExperimentData] = None
    ) -> ExperimentData:
        """Initialize the return data container for the experiment run"""
        if experiment_data is None:
            return self.__experiment_data__(experiment=self, backend=backend)

        # Validate experiment is compatible with existing data
        if not isinstance(experiment_data, ExperimentData):
            raise QiskitError("Input `experiment_data` is not a valid ExperimentData.")
        if experiment_data.experiment_type != self._type:
            raise QiskitError("Existing ExperimentData contains data from a different experiment.")
        if experiment_data.metadata.get("physical_qubits") != list(self.physical_qubits):
            raise QiskitError(
                "Existing ExperimentData contains data for a different set of physical qubits."
            )

        return experiment_data._copy_metadata()

<<<<<<< HEAD
    def _pre_transpile_action(self, backend: Backend):
        """An extra subroutine executed before transpilation.

        Note:
            This method may be implemented by a subclass that requires to update the
            transpiler configuration based on the given backend instance,
            otherwise the transpiler configuration should be updated with the
            :py:meth:`_default_transpile_options` method.

            For example, some specific transpiler options might change depending on the real
            hardware execution or circuit simulator execution.
            By default, this method does nothing.

        Args:
            backend: Target backend.
        """
        pass

    # pylint: disable = unused-argument
    def _post_transpile_action(
        self, circuits: List[QuantumCircuit], backend: Backend
    ) -> List[QuantumCircuit]:
        """An extra subroutine executed after transpilation.

        Note:
            This method may be implemented by a subclass that requires to update the
            circuit or its metadata after transpilation.
            Without this method, the transpiled circuit will be immediately executed on the backend.
            This method enables the experiment to modify the circuit with pulse gates,
            or some extra metadata regarding the transpiled sequence of instructions.

            By default, this method just passes transpiled circuits to the execution chain.

        Args:
            circuits: List of transpiled circuits.
            backend: Target backend.

        Returns:
            List of circuits to execute.
        """
        return circuits

    def run_transpile(self, backend: Backend, **options) -> List[QuantumCircuit]:
        """Run transpile and return transpiled circuits.

        Args:
            backend: Target backend.
            options: User provided runtime options.

        Returns:
            Transpiled circuit to execute.
        """
        # Run pre transpile if implemented by subclasses.
        self._pre_transpile_action(backend)

        # Get transpile options
        transpile_options = copy.copy(self.transpile_options)
        transpile_options.update_options(
            initial_layout=list(self._physical_qubits),
            **options,
        )
        transpile_options = transpile_options.__dict__

        circuits = transpile(circuits=self.circuits(backend), backend=backend, **transpile_options)

        # Run post transpile. This is implemented by each experiment subclass.
        circuits = self._post_transpile_action(circuits, backend)

        return circuits

    def _post_analysis_action(self, experiment_data: ExperimentData):
        """An extra subroutine executed after analysis.

        Note:
            This method may be implemented by a subclass that requires to perform
            extra data processing based on the analyzed experimental result.

            Note that the analysis routine will not complete until the backend job
            is executed, and this method will be called after the analysis routine
            is completed though a handler of the experiment result will be immediately
            returned to users (a future object). This method is automatically triggered
            when the analysis is finished, and will be processed in background.

            If this method updates some other (mutable) objects, you may need manage
            synchronization of update of the object data. Otherwise you may want to
            call :meth:`block_for_results` method of the ``experiment_data`` here
            to freeze processing chain until the job result is returned.

            By default, this method does nothing.

        Args:
            experiment_data: A future object of the experimental result.
        """
        pass

=======
>>>>>>> fd62526e
    def run_analysis(self, experiment_data: ExperimentData, **options) -> ExperimentData:
        """Run analysis and update ExperimentData with analysis result.

        Args:
<<<<<<< HEAD
            experiment_data: The experiment data to analyze.
=======
            experiment_data: the experiment data to analyze.
>>>>>>> fd62526e
            options: additional analysis options. Any values set here will
                     override the value from :meth:`analysis_options`
                     for the current run.

        Returns:
            An experiment data object containing the analysis results and figures.

        Raises:
            QiskitError: Method is called with an empty experiment result.
        """
        # Get analysis options
        analysis_options = copy.copy(self.analysis_options)
        analysis_options.update_options(**options)
        analysis_options = analysis_options.__dict__

        # Run analysis
        analysis = self.analysis()
        analysis.run(experiment_data, **analysis_options)
        return experiment_data

    @property
    def num_qubits(self) -> int:
        """Return the number of qubits for this experiment."""
        return self._num_qubits

    @property
    def physical_qubits(self) -> Tuple[int]:
        """Return the physical qubits for this experiment."""
        return self._physical_qubits

    @property
    def experiment_type(self) -> str:
        """Return experiment type."""
        return self._type

    @classmethod
    def analysis(cls):
        """Return the default Analysis class for the experiment."""
        if cls.__analysis_class__ is None:
            raise QiskitError(f"Experiment {cls.__name__} does not have a default Analysis class")
        # pylint: disable = not-callable
        return cls.__analysis_class__()

    @abstractmethod
    def circuits(self, backend: Optional[Backend] = None) -> List[QuantumCircuit]:
        """Return a list of experiment circuits.

        Args:
            backend: Optional, a backend object.

        Returns:
            A list of :class:`QuantumCircuit`.

        .. note::
            These circuits should be on qubits ``[0, .., N-1]`` for an
            *N*-qubit experiment. The circuits mapped to physical qubits
            are obtained via the :meth:`transpiled_circuits` method.
        """
        # NOTE: Subclasses should override this method using the `options`
        # values for any explicit experiment options that effect circuit
        # generation

    @classmethod
    def _default_experiment_options(cls) -> Options:
        """Default kwarg options for experiment"""
        # Experiment subclasses should override this method to return
        # an `Options` object containing all the supported options for
        # that experiment and their default values. Only options listed
        # here can be modified later by the different methods for
        # setting options.
        return Options()

    @property
    def experiment_options(self) -> Options:
        """Return the options for the experiment."""
        return self._experiment_options

    def set_experiment_options(self, **fields):
        """Set the experiment options.

        Args:
            fields: The fields to update the options

        Raises:
            AttributeError: If the field passed in is not a supported options
        """
        for field in fields:
            if not hasattr(self._experiment_options, field):
                raise AttributeError(
                    f"Options field {field} is not valid for {type(self).__name__}"
                )
        self._experiment_options.update_options(**fields)

    @classmethod
    def _default_transpile_options(cls) -> Options:
        """Default transpiler options for transpilation of circuits"""
        # Experiment subclasses can override this method if they need
        # to set specific default transpiler options to transpile the
        # experiment circuits.
        return Options(optimization_level=0)

    @property
    def transpile_options(self) -> Options:
        """Return the transpiler options for the :meth:`run` method."""
        return self._transpile_options

    def set_transpile_options(self, **fields):
        """Set the transpiler options for :meth:`run` method.

        Args:
            fields: The fields to update the options

        Raises:
            QiskitError: if `initial_layout` is one of the fields.
        """
        if "initial_layout" in fields:
            raise QiskitError(
                "Initial layout cannot be specified as a transpile option"
                " as it is determined by the experiment physical qubits."
            )
        self._transpile_options.update_options(**fields)

    @classmethod
    def _default_run_options(cls) -> Options:
        """Default options values for the experiment :meth:`run` method."""
        return Options(meas_level=MeasLevel.CLASSIFIED)

    @property
    def run_options(self) -> Options:
        """Return options values for the experiment :meth:`run` method."""
        return self._run_options

    def set_run_options(self, **fields):
        """Set options values for the experiment  :meth:`run` method.

        Args:
            fields: The fields to update the options
        """
        self._run_options.update_options(**fields)

    @classmethod
    def _default_analysis_options(cls) -> Options:
        """Default options for analysis of experiment results."""
        # Experiment subclasses can override this method if they need
        # to set specific analysis options defaults that are different
        # from the Analysis subclass `_default_options` values.
        if cls.__analysis_class__:
            return cls.__analysis_class__._default_options()
        return Options()

    @property
    def analysis_options(self) -> Options:
        """Return the analysis options for :meth:`run` analysis."""
        return self._analysis_options

    def set_analysis_options(self, **fields):
        """Set the analysis options for :meth:`run` method.

        Args:
            fields: The fields to update the options
        """
        self._analysis_options.update_options(**fields)

    def _metadata(self) -> Dict[str, any]:
        """Return experiment metadata for ExperimentData.

        The :meth:`_add_job_metadata` method will be called for each
        experiment execution to append job metadata, including current
        option values, to the ``job_metadata`` list.
        """
        metadata = {
            "experiment_type": self._type,
            "num_qubits": self.num_qubits,
            "physical_qubits": list(self.physical_qubits),
            "job_metadata": [],
        }
        # Add additional metadata if subclasses specify it
        for key, val in self._additional_metadata().items():
            metadata[key] = val
        return metadata

    def _additional_metadata(self) -> Dict[str, any]:
        """Add additional subclass experiment metadata.

        Subclasses can override this method if it is necessary to store
        additional experiment metadata in ExperimentData.
        """
        return {}

    def _add_job_metadata(self, experiment_data: ExperimentData, jobs: BaseJob, **run_options):
        """Add runtime job metadata to ExperimentData.

        Args:
            experiment_data: the experiment data container.
            jobs: the job objects.
            run_options: backend run options for the job.
        """
        metadata = {
            "job_ids": [job.job_id() for job in jobs],
            "experiment_options": copy.copy(self.experiment_options.__dict__),
            "transpile_options": copy.copy(self.transpile_options.__dict__),
            "analysis_options": copy.copy(self.analysis_options.__dict__),
            "run_options": copy.copy(run_options),
        }
        experiment_data._metadata["job_metadata"].append(metadata)<|MERGE_RESOLUTION|>--- conflicted
+++ resolved
@@ -107,14 +107,6 @@
         # Generate and transpile circuits
         circuits = self.run_transpile(backend)
 
-<<<<<<< HEAD
-        # Execute experiment
-        if isinstance(backend, LegacyBackend):
-            qobj = assemble(circuits, backend=backend, **run_opts)
-            job = backend.run(qobj)
-        else:
-            job = backend.run(circuits, **run_opts)
-=======
         # Run experiment jobs
         max_experiments = getattr(backend.configuration(), "max_experiments", None)
         if max_experiments and len(circuits) > max_experiments:
@@ -135,25 +127,18 @@
             else:
                 job = backend.run(circs, **run_opts)
             jobs.append(job)
->>>>>>> fd62526e
 
         # Add experiment option metadata
         self._add_job_metadata(experiment_data, jobs, **run_opts)
 
-<<<<<<< HEAD
-        if analysis and self.__analysis_class__ is not None:
-            experiment_data.add_data(job, post_processing_callback=self.run_analysis)
-        else:
-            experiment_data.add_data(job)
-=======
         # Add jobs
         experiment_data.add_data(jobs)
 
         # Optionally run analysis
         if analysis and self.__analysis_class__:
             experiment_data.add_analysis_callback(self.run_analysis)
->>>>>>> fd62526e
-
+
+        # Return the ExperimentData future
         return experiment_data
 
     def _initialize_experiment_data(
@@ -175,7 +160,6 @@
 
         return experiment_data._copy_metadata()
 
-<<<<<<< HEAD
     def _pre_transpile_action(self, backend: Backend):
         """An extra subroutine executed before transpilation.
 
@@ -271,17 +255,11 @@
         """
         pass
 
-=======
->>>>>>> fd62526e
     def run_analysis(self, experiment_data: ExperimentData, **options) -> ExperimentData:
         """Run analysis and update ExperimentData with analysis result.
 
         Args:
-<<<<<<< HEAD
-            experiment_data: The experiment data to analyze.
-=======
             experiment_data: the experiment data to analyze.
->>>>>>> fd62526e
             options: additional analysis options. Any values set here will
                      override the value from :meth:`analysis_options`
                      for the current run.
