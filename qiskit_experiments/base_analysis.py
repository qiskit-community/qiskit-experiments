--- conflicted
+++ resolved
@@ -90,14 +90,8 @@
         # pylint: disable=broad-except
         try:
             analysis_results, figures = self._run_analysis(experiment_data, **analysis_options)
-<<<<<<< HEAD
-        except Exception as ex:
+        except AnalysisError as ex:
             analysis_results = [AnalysisResult(success=False, error_message=ex)]
-=======
-            analysis_results["success"] = True
-        except AnalysisError as ex:
-            analysis_results = AnalysisResult(success=False, error_message=ex)
->>>>>>> 4f5f6068
             figures = None
 
         # Save to experiment data
