# This code is part of Qiskit.
#
# (C) Copyright IBM 2022.
#
# This code is licensed under the Apache License, Version 2.0. You may
# obtain a copy of this license in the LICENSE.txt file in the root directory
# of this source tree or at http://www.apache.org/licenses/LICENSE-2.0.
#
# Any modifications or derivative works of this code must retain this
# copyright notice, and modified files need to carry a notice indicating
# that they have been altered from the originals.
"""Plotter for IQ data."""
import warnings
from itertools import product
from typing import List, Optional, Tuple

import numpy as np

from qiskit_experiments.data_processing.discriminator import BaseDiscriminator
from qiskit_experiments.framework import Options

from ..utils import DataExtentCalculator, ExtentTuple
from .base_plotter import BasePlotter


class IQPlotter(BasePlotter):
    """A plotter class to plot IQ data.

    :class:`IQPlotter` plots results from experiments which used measurement-level 1, i.e. IQ data. This
    class also supports plotting predictions from a discriminator (subclass of
    :class:`BaseDiscriminator`), which is used to classify IQ results into labels. The discriminator
    labels are matched with the series-names to generate an image of the predictions. Points that are
    misclassified by the discriminator are flagged in the figure (see ``flag_misclassified``
    :attr:`option`). A canonical application of :class:`IQPlotter` is for classification of
    single-qubit readout for different prepared states.

    Example:
        .. code-block:: python

            # Create plotter
            plotter = IQPlotter(MplDrawer())

            # Iterate over results, one per prepared state. Add points and centroid to plotter and set
            # label for prepared states as |n> where n is the prepared-state number.
            series_params = {}
            for res in results:
                # Get IQ points from result memory.
                points = res.memory

                # Compute centroid as mean of all points.
                centroid = np.mean(points, axis=1)

                # Get ``prep``, which is part of the result metadata.
                prep = res.prep

                # Create label as a ket instead of just a state number (i.e., prep).
                series_params[prep] = {
                    "label":f"|{prep}>",
                }

                plotter.set_series_data(prep, points=points, centroid=centroid)
            plotter.set_figure_options(series_params=series_params)
            ...
            # Optional: Add trained discriminator.
            discrim = MyIQDiscriminator()
            discrim.fit(train_data,train_labels)    # Labels are the same as series-names.
            plotter.set_supplementary_data(discriminator=discrim)
            ...
            # Plot figure.
            fig = plotter.figure()
    """

    @classmethod
    def expected_series_data_keys(cls) -> List[str]:
        """Returns the expected series data-keys supported by this plotter.

        Data Keys:
            points: Single-shot IQ data.
            centroid: Averaged IQ data.
        """
        return [
            "points",
            "centroid",
        ]

    @classmethod
    def expected_supplementary_data_keys(cls) -> List[str]:
        """Returns the expected figures data-keys supported by this plotter.

        Data Keys:
            discriminator: A trained discriminator that classifies IQ points. If provided, the
                predictions of the discriminator will be sampled to generate a background image,
                indicating the regions for each predicted outcome. The predictions are assumed to be
                series names (str). The generated image allows viewers to see how well the discriminator
                classifies the provided series data. Must be a subclass of :class:`BaseDiscriminator`.
                See :attr:`options` for ways to control the generation of the discriminator prediction
                image.
            fidelity: A float representing the fidelity of the discrimination.
        """
        return [
            "discriminator",
            "fidelity",
        ]

    def _compute_extent(self) -> Optional[ExtentTuple]:
        """Computes the extent tuple of the data being plotted.

        Returns:
            Optional[tuple]: The tuple ``(x_min, x_max, y_min, y_max)``, defining a rectangle containing
                all the data for this plotter. If the plotter contains no data, ``None`` is returned
                instead.
        """
        ext_calc = DataExtentCalculator(
            multiplier=self.options.discriminator_multiplier,
            aspect_ratio=self.options.discriminator_aspect_ratio,
        )
        has_registered_data = False
        for series in self.series:
            if self.data_exists_for(series, "points"):
                (points,) = self.data_for(series, "points")
                ext_calc.register_data(points)
                has_registered_data = True
            if self.data_exists_for(series, "centroid"):
                (centroid,) = self.data_for(series, "centroid")
                ext_calc.register_data(np.asarray(centroid).reshape(1, 2))
                has_registered_data = True
        if self.figure_options.xlim:
            ext_calc.register_data(self.figure_options.xlim, dim=0)
            has_registered_data = True
        if self.figure_options.ylim:
            ext_calc.register_data(self.figure_options.ylim, dim=1)
            has_registered_data = True
        if has_registered_data:
            return ext_calc.extent()
        else:
            return None

    def _compute_discriminator_image(
        self,
    ) -> Tuple[Optional[np.ndarray], Optional[ExtentTuple]]:
        """Compute the array/image sampled from the discriminator predictions.

        Returns:
            tuple: The tuple ``(img, extent)`` where ``img`` is an optional 2D NumPy array of
                predictions and ``extent`` is a tuple of the extent ``(x_min, x_max, y_min, y_max)`` of
                the image.
        """
        # If the discriminator is not provided, cannot compute the image.
        if "discriminator" not in self.supplementary_data:
            return None, None

        if self.options.discriminator_extent:
            extent = self.options.discriminator_extent
        else:
            extent = self._compute_extent()
        # If ``extent`` is None, we don't have data to plot and thus cannot generate the
        # discriminator image.
        if extent is None:
            return None, None

        # Get the discriminator and check if it is trained. If not, return.
        discrim: BaseDiscriminator = self.supplementary_data["discriminator"]
        if not discrim.is_trained():
            return None, None

        # Compute discriminator resolution.
        extent_range = np.diff(np.asarray(extent).reshape(2, 2), axis=1).flatten()
        resolution = (
            (extent_range / np.max(extent_range)) * self.options.discriminator_max_resolution
        ).astype(int)

        # Create coordinates for each pixel in the image, in the same units as `extent`.
        coords = [
            [x, y]
            for x, y in product(
                np.linspace(extent[0], extent[1], resolution[0]),
                np.linspace(extent[2], extent[3], resolution[1]),
            )
        ]

        # Get predictions for coordinates from the discriminator.
        predictions = discrim.predict(coords)

        # Unwrap predictions into a 2D array
        predictions = np.reshape(predictions, tuple(resolution))

        return predictions, extent

    @classmethod
    def _default_options(cls) -> Options:
        """Return iq-plotter specific default plotter options.

        Options:
            plot_discriminator (bool): Whether to plot an image showing the predictions of the
                ``discriminator`` entry in :attr:`supplementary_data``. If True, the "discriminator"
                supplementary data entry must be set.
            discriminator_multiplier (float): The multiplier to use when computing the extent of
                the discriminator plot. The range of the series data is taken as the base value and
                multiplied by ``discriminator_extent_multiplier`` to compute the extent of the
                discriminator predictions. Defaults to 1.1.
            discriminator_aspect_ratio (float): The aspect ratio of the extent of the discriminator
                predictions, being ``width/height``. Defaults to ``1`` for a square region.
            discriminator_max_resolution (int): The number of pixels to use for the largest edge of the
                discriminator extent, used when sampling the discriminator to create the prediction
                image. Defaults to 1024.
            discriminator_alpha (float): The transparency of the discriminator prediction image. Defaults
                to 0.2 (i.e., 20%).
            discriminator_extent (Optional[ExtentTuple]): An optional tuple defining the extent of the
                image created by sampling from the discriminator. If ``None``, the extent tuple is
                computed using ``discriminator_multiplier``, ``discriminator_aspect_ratio``, and the
                series-data ``points`` and ``centroid``. Defaults to ``None``.
            flag_misclassified (bool): Whether to mark misclassified IQ values from all ``points`` series
                data, based on whether their series-name is not the same as the prediction from the
                discriminator provided as supplementary data. If ``discriminator`` is not provided,
                ``flag_misclassified`` has no effect. Defaults to True.
            misclassified_symbol (str): Symbol for misclassified points, as a drawer-compatible string.
                Defaults to "x".
            misclassified_color (str | tuple): Color for misclassified points, as a drawer-compatible
                string or RGB tuple. Defaults to "r".

        """
        options = super()._default_options()
        # Discriminator options
        options.plot_discriminator = True
        options.discriminator_multiplier = 1.1
        options.discriminator_aspect_ratio = 1.0
        options.discriminator_max_resolution = 1024
        options.discriminator_alpha = 0.2
        options.discriminator_extent = None
        # Points options
        options.flag_misclassified = True
        options.misclassified_symbol = "x"
        options.misclassified_color = "r"
        return options

    @classmethod
    def _default_figure_options(cls) -> Options:
        fig_opts = super()._default_figure_options()
        fig_opts.xlabel = "In-Phase"
        fig_opts.ylabel = "Quadrature"
        fig_opts.xval_unit = "arb."
        fig_opts.yval_unit = "arb."
        return fig_opts

    def _misclassified_points(self, series_name: str, points: np.ndarray) -> Optional[np.ndarray]:
        """Returns a list of IQ coordinates for points that are misclassified by the discriminator.

        Args:
            series_name: The series-name to use as the expected discriminator label. If the discriminator
                returns a prediction that doesn't equal ``series_name``, it is marked as misclassified.
            points: The list of points to check for misclassification.

        Returns:
            Optional[np.ndarray]: A NumPy array of IQ points, being those that were misclassified by the
            discriminator. If the discriminator isn't set and trained, then `None` is returned. The array
            may be empty.
        """
        # Check if we have a discriminator, and if it is trained. If not, return None.
        if "discriminator" not in self.supplementary_data:
            return None
        discrim: BaseDiscriminator = self.supplementary_data["discriminator"]
        if not discrim.is_trained():
            return None
        classifications = discrim.predict(points)
        misclassified = np.argwhere(classifications != series_name)
        return points[misclassified, :].reshape(-1, 2)

    def _plot_figure(self):
        """Plots an IQ figure."""
        # Plot discriminator first so that subsequent graphics change the automatic limits. This is a
        # function of the way `imshow` works for Matplotlib, in that the limits are automatically changed
        # to the extents of the image being plotted. If `image` is called after `scatter`, then the
        # automatic axis limits will be set to match the extent of the image.
        if "discriminator" in self.supplementary_data and self.options.plot_discriminator:
            if self.options.subplots != (1, 1):
                warnings.warn(
                    "Plotting discriminator predictions with subplots is not well supported by "
                    "IQPlotter as the predictions image will only be drawn on one subplot."
                )
            discrim, extent = self._compute_discriminator_image()
            if discrim is None:
                warnings.warn(
                    "Discriminator was provided but the sampled predictions image could not be "
                    "generated."
                )
            else:
                self.drawer.image(
                    np.flip(discrim.transpose(), axis=0),
                    extent,
                    name="discriminator",
                    cmap_use_series_colors=True,
                    alpha=self.options.discriminator_alpha,
                )
        # Plot points and centroids
        for ser in self.series:
            has_plotted_centroid = False
            if self.data_exists_for(ser, "centroid"):
                (centroid,) = self.data_for(ser, "centroid")
                self.drawer.scatter(
                    centroid[0],
                    centroid[1],
                    name=ser,
                    legend=True,
                    zorder=4,
                    s=20,
                    edgecolor="k",
                    marker="o",
                )
                has_plotted_centroid = True
            if self.data_exists_for(ser, "points"):
                (points,) = self.data_for(ser, "points")
                self.drawer.scatter(
                    points[:, 0],
                    points[:, 1],
                    name=ser,
                    legend=not has_plotted_centroid,
                    zorder=2,
                    s=10,
                    alpha=0.2,
                    marker=".",
                )
<<<<<<< HEAD

        # Fidelity report
        report = self._write_report()
        if len(report) > 0:
            self.drawer.textbox(report)

    def _write_report(self) -> str:
        """Write fidelity report with supplementary_data.

        Subclass can override this method to customize fidelity report.
        By default, this writes the fidelity of the discriminator in the fidelity report.

        Returns:
            Fidelity report.
        """
        report = ""

        if "fidelity" in self.supplementary_data:
            fidelity = self.supplementary_data["fidelity"]
            report += f"fidelity = {fidelity: .4g}"

        return report
=======
                if self.options.flag_misclassified:
                    misclassified_points = self._misclassified_points(ser, points)
                    if misclassified_points is not None:
                        self.drawer.scatter(
                            misclassified_points[:, 0],
                            misclassified_points[:, 1],
                            name="misclassified",
                            legend=False,
                            zorder=3,
                            s=10,
                            alpha=0.4,
                            marker=self.options.misclassified_symbol,
                            color=self.options.misclassified_color,
                        )
>>>>>>> 140480e0
<|MERGE_RESOLUTION|>--- conflicted
+++ resolved
@@ -319,30 +319,6 @@
                     alpha=0.2,
                     marker=".",
                 )
-<<<<<<< HEAD
-
-        # Fidelity report
-        report = self._write_report()
-        if len(report) > 0:
-            self.drawer.textbox(report)
-
-    def _write_report(self) -> str:
-        """Write fidelity report with supplementary_data.
-
-        Subclass can override this method to customize fidelity report.
-        By default, this writes the fidelity of the discriminator in the fidelity report.
-
-        Returns:
-            Fidelity report.
-        """
-        report = ""
-
-        if "fidelity" in self.supplementary_data:
-            fidelity = self.supplementary_data["fidelity"]
-            report += f"fidelity = {fidelity: .4g}"
-
-        return report
-=======
                 if self.options.flag_misclassified:
                     misclassified_points = self._misclassified_points(ser, points)
                     if misclassified_points is not None:
@@ -357,4 +333,25 @@
                             marker=self.options.misclassified_symbol,
                             color=self.options.misclassified_color,
                         )
->>>>>>> 140480e0
+
+        # Fidelity report
+        report = self._write_report()
+        if len(report) > 0:
+            self.drawer.textbox(report)
+
+    def _write_report(self) -> str:
+        """Write fidelity report with supplementary_data.
+
+        Subclass can override this method to customize fidelity report.
+        By default, this writes the fidelity of the discriminator in the fidelity report.
+
+        Returns:
+            Fidelity report.
+        """
+        report = ""
+
+        if "fidelity" in self.supplementary_data:
+            fidelity = self.supplementary_data["fidelity"]
+            report += f"fidelity = {fidelity: .4g}"
+
+        return report