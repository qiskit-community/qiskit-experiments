--- conflicted
+++ resolved
@@ -122,11 +122,10 @@
 
             result["results"].append(run_result)
 
-<<<<<<< HEAD
-        return TestJob(self, result)
+        return MockJob(self, result)
 
 
-class DragBackend(IQTestBackend):
+class DragBackend(MockIQBackend):
     """A simple and primitive backend, to be run by the rough drag tests."""
 
     def __init__(
@@ -148,7 +147,4 @@
 
         beta = next(iter(circuit.calibrations["xp"].keys()))[1][0]
 
-        return np.sin(n_gates * self._leakage * (beta - self.ideal_beta)) ** 2
-=======
-        return MockJob(self, result)
->>>>>>> 29b1e9de
+        return np.sin(n_gates * self._leakage * (beta - self.ideal_beta)) ** 2