# This code is part of Qiskit.
#
# (C) Copyright IBM 2021.
#
# This code is licensed under the Apache License, Version 2.0. You may
# obtain a copy of this license in the LICENSE.txt file in the root directory
# of this source tree or at http://www.apache.org/licenses/LICENSE-2.0.
#
# Any modifications or derivative works of this code must retain this
# copyright notice, and modified files need to carry a notice indicating
# that they have been altered from the originals.

"""Qiskit Experiments Root."""

from .version import __version__

# Base result classes
from .experiment_data import ExperimentData, AnalysisResult

# Experiment modules
from . import composite
<<<<<<< HEAD
from . import characterization
=======
from . import analysis
from . import randomized_benchmarking
>>>>>>> d387f67f
<|MERGE_RESOLUTION|>--- conflicted
+++ resolved
@@ -19,9 +19,6 @@
 
 # Experiment modules
 from . import composite
-<<<<<<< HEAD
 from . import characterization
-=======
 from . import analysis
-from . import randomized_benchmarking
->>>>>>> d387f67f
+from . import randomized_benchmarking