# This code is part of Qiskit.
#
# (C) Copyright IBM 2021.
#
# This code is licensed under the Apache License, Version 2.0. You may
# obtain a copy of this license in the LICENSE.txt file in the root directory
# of this source tree or at http://www.apache.org/licenses/LICENSE-2.0.
#
# Any modifications or derivative works of this code must retain this
# copyright notice, and modified files need to carry a notice indicating
# that they have been altered from the originals.
"""
Composite Experiment data class.
"""

from typing import Optional, Union, List
from qiskit.result import marginal_counts
from qiskit.exceptions import QiskitError
from qiskit_experiments.experiment_data import ExperimentData


class CompositeExperimentData(ExperimentData):
    """Composite experiment data class"""

    def __init__(
        self,
        experiment,
        backend=None,
    ):
        """Initialize experiment data.

        Args:
            experiment (CompositeExperiment): experiment object that generated the data.
            backend (Backend): Optional, Backend the experiment runs on. It can either be a
                :class:`~qiskit.providers.Backend` instance or just backend name.

        Raises:
            ExperimentError: If an input argument is invalid.
        """

        super().__init__(
            experiment,
            backend=backend,
        )

        # Initialize sub experiments
        self._components = [
<<<<<<< HEAD
            expr.__experiment_data__(expr) for expr in experiment.component_experiment()
=======
            expr.__experiment_data__(expr, backend, job_ids) for expr in experiment._experiments
>>>>>>> 929eadbd
        ]

    def __str__(self):
        line = 51 * "-"
        n_res = len(self._analysis_results)
        status = self.status()
        ret = line
        ret += f"\nExperiment: {self.experiment_type}"
        ret += f"\nExperiment ID: {self.experiment_id}"
        ret += f"\nStatus: {status}"
        if status == "ERROR":
            ret += "\n  "
            ret += "\n  ".join(self._errors)
        ret += f"\nComponent Experiments: {len(self._components)}"
        ret += f"\nCircuits: {len(self._data)}"
        ret += f"\nAnalysis Results: {n_res}"
        ret += "\n" + line
        if n_res:
            ret += "\nLast Analysis Result:"
            ret += f"\n{str(self._analysis_results.values()[-1])}"
        return ret

    def component_experiment_data(
        self, index: Optional[Union[int, slice]] = None
    ) -> Union[ExperimentData, List[ExperimentData]]:
        """Return component experiment data"""
        if index is None:
            return self._components
        if isinstance(index, (int, slice)):
            return self._components[index]
        raise QiskitError(f"Invalid index type {type(index)}.")

    def _add_single_data(self, data):
        """Add data to the experiment"""
        # TODO: Handle optional marginalizing IQ data
        metadata = data.get("metadata", {})
        if metadata.get("experiment_type") == self._type:

            # Add parallel data
            self._data.append(data)

            # Add marginalized data to sub experiments
            if "composite_clbits" in metadata:
                composite_clbits = metadata["composite_clbits"]
            else:
                composite_clbits = None
            for i, index in enumerate(metadata["composite_index"]):
                sub_data = {"metadata": metadata["composite_metadata"][i]}
                if "counts" in data:
                    if composite_clbits is not None:
                        sub_data["counts"] = marginal_counts(data["counts"], composite_clbits[i])
                    else:
                        sub_data["counts"] = data["counts"]
                self._components[index].add_data(sub_data)<|MERGE_RESOLUTION|>--- conflicted
+++ resolved
@@ -26,6 +26,7 @@
         self,
         experiment,
         backend=None,
+        job_ids=None,
     ):
         """Initialize experiment data.
 
@@ -33,6 +34,7 @@
             experiment (CompositeExperiment): experiment object that generated the data.
             backend (Backend): Optional, Backend the experiment runs on. It can either be a
                 :class:`~qiskit.providers.Backend` instance or just backend name.
+            job_ids (list[str]): Optional, IDs of jobs submitted for the experiment.
 
         Raises:
             ExperimentError: If an input argument is invalid.
@@ -41,15 +43,12 @@
         super().__init__(
             experiment,
             backend=backend,
+            job_ids=job_ids,
         )
 
         # Initialize sub experiments
         self._components = [
-<<<<<<< HEAD
-            expr.__experiment_data__(expr) for expr in experiment.component_experiment()
-=======
             expr.__experiment_data__(expr, backend, job_ids) for expr in experiment._experiments
->>>>>>> 929eadbd
         ]
 
     def __str__(self):
