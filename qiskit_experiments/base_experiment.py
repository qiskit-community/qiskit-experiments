--- conflicted
+++ resolved
@@ -136,13 +136,9 @@
         # Add Job to ExperimentData and add analysis for post processing.
         run_analysis = None
 
-<<<<<<< HEAD
-=======
         # Add experiment option metadata
         self._add_job_metadata(experiment_data, job, **run_opts)
 
-        # Queue analysis of data for when job is finished
->>>>>>> a8eeb582
         if analysis and self.__analysis_class__ is not None:
             run_analysis = self.run_analysis
 
