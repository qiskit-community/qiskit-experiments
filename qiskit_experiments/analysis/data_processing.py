--- conflicted
+++ resolved
@@ -120,9 +120,6 @@
     raise QiskitError(f"Unsupported method {method}")
 
 
-<<<<<<< HEAD
-def level2_probability(data: Dict[str, any], outcome: str) -> Tuple[float, float]:
-=======
 def multi_mean_xy_data(
     series: np.ndarray,
     xdata: np.ndarray,
@@ -162,8 +159,7 @@
     )
 
 
-def level2_probability(data: Dict[str, any], outcome: str) -> Tuple[float]:
->>>>>>> b85f1cc1
+def level2_probability(data: Dict[str, any], outcome: str) -> Tuple[float, float]:
     """Return the outcome probability mean and variance.
 
     Args:
