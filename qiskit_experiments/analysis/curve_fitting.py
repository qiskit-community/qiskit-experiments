# This code is part of Qiskit.
#
# (C) Copyright IBM 2021.
#
# This code is licensed under the Apache License, Version 2.0. You may
# obtain a copy of this license in the LICENSE.txt file in the root directory
# of this source tree or at http://www.apache.org/licenses/LICENSE-2.0.
#
# Any modifications or derivative works of this code must retain this
# copyright notice, and modified files need to carry a notice indicating
# that they have been altered from the originals.
"""
Curve fitting functions for experiment analysis
"""
# pylint: disable = invalid-name

from typing import List, Dict, Tuple, Callable, Optional, Union

import numpy as np
import scipy.optimize as opt
<<<<<<< HEAD
from qiskit.exceptions import QiskitError

=======
from qiskit_experiments.exceptions import AnalysisError
from qiskit_experiments.base_analysis import AnalysisResult
>>>>>>> 4f5f6068
from qiskit_experiments.analysis.data_processing import filter_data


def curve_fit(
    func: Callable,
    xdata: np.ndarray,
    ydata: np.ndarray,
    p0: Union[Dict[str, float], np.ndarray],
    sigma: Optional[np.ndarray] = None,
    bounds: Optional[Union[Dict[str, Tuple[float, float]], Tuple[np.ndarray, np.ndarray]]] = None,
    **kwargs,
) -> Dict:
    r"""Perform a non-linear least squares to fit

    This solves the optimization problem

    .. math::
        \Theta_{\mbox{opt}} = \arg\min_\Theta \sum_i
            \sigma_i^{-2} (f(x_i, \Theta) -  y_i)^2

    using :func:`scipy.optimize.curve_fit`.

    Args:
        func: a fit function `f(x, *params)`.
        xdata: a 1D float array of x-data.
        ydata: a 1D float array of y-data.
        p0: initial guess for optimization parameters.
        sigma: Optional, a 1D array of standard deviations in ydata
               in absolute units.
        bounds: Optional, lower and upper bounds for optimization
                parameters.
        kwargs: additional kwargs for :func:`scipy.optimize.curve_fit`.

    Returns:
        result containing ``popt`` the optimal fit parameters,
        ``popt_err`` the standard error estimates popt,
        ``pcov`` the covariance matrix for the fit,
        ``reduced_chisq`` the reduced chi-squared parameter of fit,
        ``dof`` the degrees of freedom of the fit,
        ``xrange`` the range of xdata values used for fit.

    Raises:
        AnalysisError: if the number of degrees of freedom of the fit is
                       less than 1, or the curve fitting fails.

    .. note::
        ``sigma`` is assumed to be specified in the same units as ``ydata``
        (absolute units). If sigma is instead specified in relative units
        the `absolute_sigma=False` kwarg of scipy
        :func:`~scipy.optimize.curve_fit` must be used. This affects the
        returned covariance ``pcov`` and error ``popt_err`` parameters via
        ``pcov(absolute_sigma=False) = pcov * reduced_chisq``
        ``popt_err(absolute_sigma=False) = popt_err * sqrt(reduced_chisq)``.
    """
    # Format p0 parameters if specified as dictionary
    if isinstance(p0, dict):
        param_keys = list(p0.keys())
        param_p0 = list(p0.values())

        # Convert bounds
        if bounds:
            lower = [bounds[key][0] for key in param_keys]
            upper = [bounds[key][1] for key in param_keys]
            param_bounds = (lower, upper)
        else:
            param_bounds = None

        # Convert fit function
        def fit_func(x, *params):
            return func(x, **dict(zip(param_keys, params)))

    else:
        param_keys = None
        param_p0 = p0
        param_bounds = bounds
        fit_func = func

    # Check the degrees of freedom is greater than 0
    dof = len(ydata) - len(param_p0)
    if dof < 1:
        raise AnalysisError(
            "The number of degrees of freedom of the fit data and model "
            " (len(ydata) - len(p0)) is less than 1"
        )

    # Override scipy.curve_fit default for absolute_sigma=True
    # if sigma is specified.
    if sigma is not None and "absolute_sigma" not in kwargs:
        kwargs["absolute_sigma"] = True

    # Run curve fit
    try:
        # pylint: disable = unbalanced-tuple-unpacking
        popt, pcov = opt.curve_fit(
            fit_func, xdata, ydata, sigma=sigma, p0=param_p0, bounds=param_bounds, **kwargs
        )
    except Exception as ex:
        raise AnalysisError(
            "scipy.optimize.curve_fit failed with error: {}".format(str(ex))
        ) from ex

    popt_err = np.sqrt(np.diag(pcov))

    # Calculate the reduced chi-squared for fit
    yfits = fit_func(xdata, *popt)
    residues = (yfits - ydata) ** 2
    if sigma is not None:
        residues = residues / (sigma ** 2)
    reduced_chisq = np.sum(residues) / dof

    # Compute xdata range for fit
    xdata_range = [min(xdata), max(xdata)]

    result = {
        "popt": popt,
        "popt_keys": param_keys,
        "popt_err": popt_err,
        "pcov": pcov,
        "reduced_chisq": reduced_chisq,
        "dof": dof,
        "xrange": xdata_range,
    }

    return result


def multi_curve_fit(
    funcs: List[Callable],
    series: np.ndarray,
    xdata: np.ndarray,
    ydata: np.ndarray,
    p0: np.ndarray,
    sigma: Optional[np.ndarray] = None,
    weights: Optional[np.ndarray] = None,
    bounds: Optional[Union[Dict[str, Tuple[float, float]], Tuple[np.ndarray, np.ndarray]]] = None,
    **kwargs,
) -> Dict:
    r"""Perform a linearized multi-objective non-linear least squares fit.

    This solves the optimization problem

    .. math::
        \Theta_{\mbox{opt}} = \arg\min_\Theta \sum_{k} w_k
            \sum_{i} \sigma_{k, i}^{-2}
            (f_k(x_{k, i}, \Theta) -  y_{k, i})^2

    for multiple series of :math:`x_k, y_k, \sigma_k` data evaluated using
    a list of objective functions :math:`[f_k]`
    using :func:`scipy.optimize.curve_fit`.

    Args:
        funcs: a list of objective functions :math:`[f_0, f_1, ...]` where
               each function has signature :math`f_k(x, \Theta)`.
        series: a 1D int array that specifies the component objective
                function :math:`f_k` to evaluate corresponding x and y
                data with.
        xdata: a 1D float array of xdata.
        ydata: a 1D float array of ydata.
        p0: initial guess for optimization parameters.
        sigma: Optional, a 1D array of standard deviations in ydata
               in absolute units.
        weights: Optional, a 1D float list of weights :math:`w_k` for each
                 component function :math:`f_k`.
        bounds: Optional, lower and upper bounds for optimization
                parameters.
        kwargs: additional kwargs for :func:`scipy.optimize.curve_fit`.

    Returns:
        result containing ``popt`` the optimal fit parameters,
        ``popt_err`` the standard error estimates popt,
        ``pcov`` the covariance matrix for the fit,
        ``reduced_chisq`` the reduced chi-squared parameter of fit,
        ``dof`` the degrees of freedom of the fit,
        ``xrange`` the range of xdata values used for fit.

    Raises:
        AnalysisError: if the number of degrees of freedom of the fit is
                       less than 1, or the curve fitting fails.

    .. note::
        ``sigma`` is assumed to be specified in the same units as ``ydata``
        (absolute units). If sigma is instead specified in relative units
        the `absolute_sigma=False` kwarg of scipy
        :func:`~scipy.optimize.curve_fit` must be used. This affects the
        returned covariance ``pcov`` and error ``popt_err`` parameters via
        ``pcov(absolute_sigma=False) = pcov * reduced_chisq``
        ``popt_err(absolute_sigma=False) = popt_err * sqrt(reduced_chisq)``.
    """
    num_funcs = len(funcs)

    # Get positions for indexes data sets
    series = np.asarray(series, dtype=int)
    idxs = [series == i for i in range(num_funcs)]

    # Combine weights and sigma for transformation
    if weights is None:
        wsigma = sigma
    else:
        wsigma = np.zeros(ydata.size)
        if sigma is None:
            for i in range(num_funcs):
                wsigma[idxs[i]] = 1 / np.sqrt(weights[i])
        else:
            for i in range(num_funcs):
                wsigma[idxs[i]] = sigma[idxs[i]] / np.sqrt(weights[i])

    # Define multi-objective function
    def f(x, *args, **kwargs):
        y = np.zeros(x.size)
        for i in range(num_funcs):
            xi = x[idxs[i]]
            yi = funcs[i](xi, *args, **kwargs)
            y[idxs[i]] = yi
        return y

    # Run linearized curve_fit
    analysis_result = curve_fit(f, xdata, ydata, p0, sigma=wsigma, bounds=bounds, **kwargs)

    return analysis_result


def process_curve_data(
    data: List[Dict[str, any]], data_processor: Callable, x_key: str = "xval", **filters
) -> Tuple[np.ndarray, np.ndarray, np.ndarray]:
    """Return tuple of arrays (x, y, sigma) data for curve fitting.

    Args
        data: list of circuit data dictionaries containing counts.
        data_processor: callable for processing data to y, sigma
        x_key: key for extracting xdata value from metadata (Default: "xval").
        filters: additional kwargs to filter metadata on.

    Returns:
        tuple: ``(x, y, sigma)`` tuple of arrays of x-values,
               y-values, and standard deviations of y-values.
    """
    filtered_data = filter_data(data, **filters)
    size = len(filtered_data)
    xdata = np.zeros(size, dtype=float)
    ydata = np.zeros(size, dtype=float)
    ydata_var = np.zeros(size, dtype=float)

    for i, datum in enumerate(filtered_data):
        metadata = datum["metadata"]
        xdata[i] = metadata[x_key]
        y_mean, y_var = data_processor(datum)
        ydata[i] = y_mean
        ydata_var[i] = y_var

    return xdata, ydata, np.sqrt(ydata_var)


def process_multi_curve_data(
    data: List[Dict[str, any]],
    data_processor: Callable,
    x_key: str = "xval",
    series_key: str = "series",
    **filters,
) -> Tuple[np.ndarray, np.ndarray, np.ndarray, np.ndarray]:
    """Return tuple of arrays (series, x, y, sigma) data for multi curve fitting.

    Args
        data: list of circuit data dictionaries.
        data_processor: callable for processing data to y, sigma
        x_key: key for extracting xdata value from metadata (Default: "xval").
        series_key: key for extracting series value from metadata (Default: "series").
        filters: additional kwargs to filter metadata on.

    Returns:
        tuple: ``(series, x, y, sigma)`` tuple of arrays of series values,
               x-values, y-values, and standard deviations of y-values.
    """
    filtered_data = filter_data(data, **filters)
    size = len(filtered_data)
    series = np.zeros(size, dtype=int)
    xdata = np.zeros(size, dtype=float)
    ydata = np.zeros(size, dtype=float)
    ydata_var = np.zeros(size, dtype=float)

    for i, datum in enumerate(filtered_data):
        metadata = datum["metadata"]
        series[i] = metadata[series_key]
        xdata[i] = metadata[x_key]
        y_mean, y_var = data_processor(datum)
        ydata[i] = y_mean
        ydata_var[i] = y_var

    return series, xdata, ydata, np.sqrt(ydata_var)<|MERGE_RESOLUTION|>--- conflicted
+++ resolved
@@ -18,13 +18,7 @@
 
 import numpy as np
 import scipy.optimize as opt
-<<<<<<< HEAD
-from qiskit.exceptions import QiskitError
-
-=======
 from qiskit_experiments.exceptions import AnalysisError
-from qiskit_experiments.base_analysis import AnalysisResult
->>>>>>> 4f5f6068
 from qiskit_experiments.analysis.data_processing import filter_data
 
 
