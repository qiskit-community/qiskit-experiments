--- conflicted
+++ resolved
@@ -183,13 +183,6 @@
         # Push the schedules to the instruction schedule map.
         self.update_inst_map()
 
-<<<<<<< HEAD
-        # This internal parameter is False so that if a schedule is added after the
-        # init it will be set to True and serialization will raise an error.
-        self._has_manually_added_schedule = False
-
-=======
->>>>>>> 05bb31ed
     @property
     def backend_name(self) -> str:
         """Return the name of the backend."""
