--- conflicted
+++ resolved
@@ -25,10 +25,8 @@
     get_opt_value,
     get_opt_error,
 )
-<<<<<<< HEAD
-from qiskit_experiments.analysis import plotting
+
 from .rb_utils import RBUtils
-=======
 from qiskit_experiments.analysis.data_processing import multi_mean_xy_data
 
 
@@ -39,7 +37,6 @@
         This analysis takes only single series.
         This series is fit by the exponential decay function.
         From the fit :math:`\alpha` value this analysis estimates the error per Clifford (EPC).
->>>>>>> be3e21e4
 
     Fit Model
         The fit is based on the following decay function.
@@ -83,68 +80,7 @@
         See :meth:`~qiskit_experiment.analysis.CurveAnalysis._default_options` for
         descriptions of analysis options.
         """
-<<<<<<< HEAD
-        data = experiment_data.data()
-        num_qubits = len(data[0]["metadata"]["qubits"])
 
-        # Process data
-        def data_processor(datum):
-            return level2_probability(datum, num_qubits * "0")
-
-        # Raw data for each sample
-        x_raw, y_raw, sigma_raw = process_curve_data(data, data_processor)
-
-        # Data averaged over samples
-        xdata, ydata, ydata_sigma = mean_xy_data(x_raw, y_raw, sigma_raw, method="sample")
-
-        # Perform fit
-        def fit_fun(x, a, alpha, b):
-            return a * alpha ** x + b
-
-        p0 = self._p0(xdata, ydata, num_qubits)
-        bounds = {"a": [0, 1], "alpha": [0, 1], "b": [0, 1]}
-        analysis_result = curve_fit(fit_fun, xdata, ydata, p0, ydata_sigma, bounds=bounds)
-
-        # Add EPC data
-        popt = analysis_result["popt"]
-        popt_err = analysis_result["popt_err"]
-        scale = (2 ** num_qubits - 1) / (2 ** num_qubits)
-        analysis_result["EPC"] = scale * (1 - popt[1])
-        analysis_result["EPC_err"] = scale * popt_err[1] / popt[1]
-
-        # Add EPG data
-        num_qubits = len(experiment_data.experiment.physical_qubits)
-        if num_qubits in [1, 2]:
-            count_ops = []
-            for datum in experiment_data.data():
-                count_ops += datum["metadata"]["ops_count"]
-            gates_per_clifford = RBUtils.gates_per_clifford(count_ops)
-            if num_qubits == 1:
-                epg = RBUtils.calculate_1q_epg(
-                    analysis_result["EPC"],
-                    experiment_data.experiment.physical_qubits,
-                    experiment_data.backend,
-                    gates_per_clifford,
-                )
-            elif num_qubits == 2:
-                epg = RBUtils.calculate_2q_epg(
-                    analysis_result["EPC"],
-                    experiment_data.experiment.physical_qubits,
-                    experiment_data.backend,
-                    gates_per_clifford,
-                )
-            analysis_result["EPG"] = epg
-
-        if plot and plotting.HAS_MATPLOTLIB:
-            ax = plotting.plot_curve_fit(fit_fun, analysis_result, ax=ax)
-            ax = plotting.plot_scatter(x_raw, y_raw, ax=ax)
-            ax = plotting.plot_errorbar(xdata, ydata, ydata_sigma, ax=ax)
-            self._format_plot(ax, analysis_result)
-            figures = [ax.get_figure()]
-        else:
-            figures = None
-        return analysis_result, figures
-=======
         default_options = super()._default_options()
         default_options.p0 = {"a": None, "alpha": None, "b": None}
         default_options.bounds = {"a": (0.0, 1.0), "alpha": (0.0, 1.0), "b": (0.0, 1.0)}
@@ -175,7 +111,6 @@
         fit_option.update(options)
 
         return fit_option
->>>>>>> be3e21e4
 
     @staticmethod
     def _initial_guess(
@@ -215,5 +150,29 @@
         scale = (2 ** self._num_qubits - 1) / (2 ** self._num_qubits)
         analysis_result["EPC"] = scale * (1 - alpha)
         analysis_result["EPC_err"] = scale * alpha_err / alpha
+        
+        # Add EPG data
+        num_qubits = len(experiment_data.experiment.physical_qubits)
+        if num_qubits in [1, 2]:
+            count_ops = []
+            for datum in experiment_data.data():
+                count_ops += datum["metadata"]["ops_count"]
+            gates_per_clifford = RBUtils.gates_per_clifford(count_ops)
+            if num_qubits == 1:
+                epg = RBUtils.calculate_1q_epg(
+                    analysis_result["EPC"],
+                    experiment_data.experiment.physical_qubits,
+                    experiment_data.backend,
+                    gates_per_clifford,
+                )
+            elif num_qubits == 2:
+                epg = RBUtils.calculate_2q_epg(
+                    analysis_result["EPC"],
+                    experiment_data.experiment.physical_qubits,
+                    experiment_data.backend,
+                    gates_per_clifford,
+                )
+            analysis_result["EPG"] = epg
+
 
         return analysis_result