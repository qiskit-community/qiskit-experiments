# This code is part of Qiskit.
#
# (C) Copyright IBM 2021.
#
# This code is licensed under the Apache License, Version 2.0. You may
# obtain a copy of this license in the LICENSE.txt file in the root directory
# of this source tree or at http://www.apache.org/licenses/LICENSE-2.0.
#
# Any modifications or derivative works of this code must retain this
# copyright notice, and modified files need to carry a notice indicating
# that they have been altered from the originals.
"""
Standard RB analysis class.
"""

<<<<<<< HEAD
from typing import Optional, List

from qiskit.providers.options import Options
from qiskit_experiments.experiment_data import ExperimentData
from qiskit.providers.experiment import AnalysisResultV1
from qiskit.providers.experiment.device_component import Qubit

from qiskit_experiments.base_analysis import BaseAnalysis
from qiskit_experiments.analysis.curve_fitting import curve_fit, process_curve_data
from qiskit_experiments.analysis.data_processing import (
    level2_probability,
    mean_xy_data,
=======
from typing import List, Tuple, Dict, Any, Union

import numpy as np

from qiskit_experiments.analysis import (
    CurveAnalysis,
    CurveAnalysisResult,
    SeriesDef,
    fit_function,
    get_opt_value,
    get_opt_error,
>>>>>>> e8f7f5d6
)
from qiskit_experiments.analysis.data_processing import multi_mean_xy_data


class RBAnalysis(CurveAnalysis):
    r"""A class to analyze randomized benchmarking experiment.

    Overview
        This analysis takes only single series.
        This series is fit by the exponential decay function.
        From the fit :math:`\alpha` value this analysis estimates the error per Clifford (EPC).

    Fit Model
        The fit is based on the following decay function.

        .. math::

            F(x) = a \alpha^x + b

    Fit Parameters
        - :math:`a`: Height of decay curve.
        - :math:`b`:  Base line.
        - :math:`\alpha`: Depolarizing parameter. This is the fit parameter of main interest.

    Initial Guesses
        - :math:`a`: Determined by :math:`(y_0 - b) / \alpha^x_0`
          where :math:`b` and :math:`\alpha` are initial guesses.
        - :math:`b`: Determined by :math:`(1/2)^n` where :math:`n` is the number of qubit.
        - :math:`\alpha`: Determined by the slope of :math:`(y - b)^{-x}` of the first and the
          second data point.

    Bounds
        - :math:`a`: [0, 1]
        - :math:`b`: [0, 1]
        - :math:`\alpha`: [0, 1]

    """

    __series__ = [
        SeriesDef(
            fit_func=lambda x, a, alpha, b: fit_function.exponential_decay(
                x, amp=a, lamb=-1.0, base=alpha, baseline=b
            ),
            plot_color="blue",
        )
    ]

    @classmethod
    def _default_options(cls):
        """Return default data processing options.

        See :meth:`~qiskit_experiment.analysis.CurveAnalysis._default_options` for
        descriptions of analysis options.
        """
<<<<<<< HEAD
        data = experiment_data.data()
        num_qubits = len(data[0]["metadata"]["qubits"])

        # Process data
        def data_processor(datum):
            return level2_probability(datum, num_qubits * "0")

        # Raw data for each sample
        x_raw, y_raw, sigma_raw = process_curve_data(data, data_processor)

        # Data averaged over samples
        xdata, ydata, ydata_sigma = mean_xy_data(x_raw, y_raw, sigma_raw, method="sample")

        # Perform fit
        def fit_fun(x, a, alpha, b):
            return a * alpha ** x + b

        p0 = self._p0(xdata, ydata, num_qubits)
        bounds = {"a": [0, 1], "alpha": [0, 1], "b": [0, 1]}
        result_data = curve_fit(fit_fun, xdata, ydata, p0, ydata_sigma, bounds=bounds)

        # Add EPC data
        popt = result_data["popt"]
        popt_err = result_data["popt_err"]
        scale = (2 ** num_qubits - 1) / (2 ** num_qubits)
        result_data["EPC"] = scale * (1 - popt[1])
        result_data["EPC_err"] = scale * popt_err[1] / popt[1]

        if plot and plotting.HAS_MATPLOTLIB:
            ax = plotting.plot_curve_fit(fit_fun, result_data, ax=ax)
            ax = plotting.plot_scatter(x_raw, y_raw, ax=ax)
            ax = plotting.plot_errorbar(xdata, ydata, ydata_sigma, ax=ax)
            self._format_plot(ax, result_data)
            figures = [ax.get_figure()]
        else:
            figures = None

        analysis_result = AnalysisResultV1(
            result_data=result_data,
            result_type="RB",
            device_components=[Qubit(qubit) for qubit in data[0]["metadata"]["qubits"]],
            experiment_id=experiment_data.experiment_id,
        )

        return analysis_result, figures
=======
        default_options = super()._default_options()
        default_options.p0 = {"a": None, "alpha": None, "b": None}
        default_options.bounds = {"a": (0.0, 1.0), "alpha": (0.0, 1.0), "b": (0.0, 1.0)}
        default_options.xlabel = "Clifford Length"
        default_options.ylabel = "P(0)"
        default_options.fit_reports = {"alpha": "\u03B1", "EPC": "EPC"}

        return default_options

    def _setup_fitting(self, **options) -> Union[Dict[str, Any], List[Dict[str, Any]]]:
        """Fitter options."""
        user_p0 = self._get_option("p0")
        user_bounds = self._get_option("bounds")

        initial_guess = self._initial_guess(self._x_values, self._y_values, self._num_qubits)
        fit_option = {
            "p0": {
                "a": user_p0["a"] or initial_guess["a"],
                "alpha": user_p0["alpha"] or initial_guess["alpha"],
                "b": user_p0["b"] or initial_guess["b"],
            },
            "bounds": {
                "a": user_bounds["a"] or (0.0, 1.0),
                "alpha": user_bounds["alpha"] or (0.0, 1.0),
                "b": user_bounds["b"] or (0.0, 1.0),
            },
        }
        fit_option.update(options)

        return fit_option
>>>>>>> e8f7f5d6

    @staticmethod
    def _initial_guess(
        x_values: np.ndarray, y_values: np.ndarray, num_qubits: int
    ) -> Dict[str, float]:
        """Create initial guess with experiment data."""
        fit_guess = {"a": 0.95, "alpha": 0.99, "b": 1 / 2 ** num_qubits}

        # Use the first two points to guess the decay param
        dcliff = x_values[1] - x_values[0]
        dy = (y_values[1] - fit_guess["b"]) / (y_values[0] - fit_guess["b"])
        alpha_guess = dy ** (1 / dcliff)

        if alpha_guess < 1.0:
            fit_guess["alpha"] = alpha_guess

        if y_values[0] > fit_guess["b"]:
            fit_guess["a"] = (y_values[0] - fit_guess["b"]) / fit_guess["alpha"] ** x_values[0]

        return fit_guess

    def _pre_processing(self) -> Tuple[np.ndarray, ...]:
        """Average over the same x values."""
        return multi_mean_xy_data(
            series=self._data_index,
            xdata=self._x_values,
            ydata=self._y_values,
            sigma=self._y_sigmas,
            method="sample",
        )

    def _post_processing(self, analysis_result: CurveAnalysisResult) -> CurveAnalysisResult:
        """Calculate EPC."""
        alpha = get_opt_value(analysis_result, "alpha")
        alpha_err = get_opt_error(analysis_result, "alpha")

        scale = (2 ** self._num_qubits - 1) / (2 ** self._num_qubits)
        analysis_result["EPC"] = scale * (1 - alpha)
        analysis_result["EPC_err"] = scale * alpha_err / alpha

        return analysis_result<|MERGE_RESOLUTION|>--- conflicted
+++ resolved
@@ -13,20 +13,6 @@
 Standard RB analysis class.
 """
 
-<<<<<<< HEAD
-from typing import Optional, List
-
-from qiskit.providers.options import Options
-from qiskit_experiments.experiment_data import ExperimentData
-from qiskit.providers.experiment import AnalysisResultV1
-from qiskit.providers.experiment.device_component import Qubit
-
-from qiskit_experiments.base_analysis import BaseAnalysis
-from qiskit_experiments.analysis.curve_fitting import curve_fit, process_curve_data
-from qiskit_experiments.analysis.data_processing import (
-    level2_probability,
-    mean_xy_data,
-=======
 from typing import List, Tuple, Dict, Any, Union
 
 import numpy as np
@@ -38,7 +24,6 @@
     fit_function,
     get_opt_value,
     get_opt_error,
->>>>>>> e8f7f5d6
 )
 from qiskit_experiments.analysis.data_processing import multi_mean_xy_data
 
@@ -69,7 +54,6 @@
         - :math:`b`: Determined by :math:`(1/2)^n` where :math:`n` is the number of qubit.
         - :math:`\alpha`: Determined by the slope of :math:`(y - b)^{-x}` of the first and the
           second data point.
-
     Bounds
         - :math:`a`: [0, 1]
         - :math:`b`: [0, 1]
@@ -93,53 +77,6 @@
         See :meth:`~qiskit_experiment.analysis.CurveAnalysis._default_options` for
         descriptions of analysis options.
         """
-<<<<<<< HEAD
-        data = experiment_data.data()
-        num_qubits = len(data[0]["metadata"]["qubits"])
-
-        # Process data
-        def data_processor(datum):
-            return level2_probability(datum, num_qubits * "0")
-
-        # Raw data for each sample
-        x_raw, y_raw, sigma_raw = process_curve_data(data, data_processor)
-
-        # Data averaged over samples
-        xdata, ydata, ydata_sigma = mean_xy_data(x_raw, y_raw, sigma_raw, method="sample")
-
-        # Perform fit
-        def fit_fun(x, a, alpha, b):
-            return a * alpha ** x + b
-
-        p0 = self._p0(xdata, ydata, num_qubits)
-        bounds = {"a": [0, 1], "alpha": [0, 1], "b": [0, 1]}
-        result_data = curve_fit(fit_fun, xdata, ydata, p0, ydata_sigma, bounds=bounds)
-
-        # Add EPC data
-        popt = result_data["popt"]
-        popt_err = result_data["popt_err"]
-        scale = (2 ** num_qubits - 1) / (2 ** num_qubits)
-        result_data["EPC"] = scale * (1 - popt[1])
-        result_data["EPC_err"] = scale * popt_err[1] / popt[1]
-
-        if plot and plotting.HAS_MATPLOTLIB:
-            ax = plotting.plot_curve_fit(fit_fun, result_data, ax=ax)
-            ax = plotting.plot_scatter(x_raw, y_raw, ax=ax)
-            ax = plotting.plot_errorbar(xdata, ydata, ydata_sigma, ax=ax)
-            self._format_plot(ax, result_data)
-            figures = [ax.get_figure()]
-        else:
-            figures = None
-
-        analysis_result = AnalysisResultV1(
-            result_data=result_data,
-            result_type="RB",
-            device_components=[Qubit(qubit) for qubit in data[0]["metadata"]["qubits"]],
-            experiment_id=experiment_data.experiment_id,
-        )
-
-        return analysis_result, figures
-=======
         default_options = super()._default_options()
         default_options.p0 = {"a": None, "alpha": None, "b": None}
         default_options.bounds = {"a": (0.0, 1.0), "alpha": (0.0, 1.0), "b": (0.0, 1.0)}
@@ -170,7 +107,6 @@
         fit_option.update(options)
 
         return fit_option
->>>>>>> e8f7f5d6
 
     @staticmethod
     def _initial_guess(
