# This code is part of Qiskit.
#
# (C) Copyright IBM 2021.
#
# This code is licensed under the Apache License, Version 2.0. You may
# obtain a copy of this license in the LICENSE.txt file in the root directory
# of this source tree or at http://www.apache.org/licenses/LICENSE-2.0.
#
# Any modifications or derivative works of this code must retain this
# copyright notice, and modified files need to carry a notice indicating
# that they have been altered from the originals.
"""
Standard RB analysis class.
"""

from typing import Optional, List

<<<<<<< HEAD
from qiskit.providers.experiment import AnalysisResultV1
from qiskit.providers.experiment.device_component import Qubit

=======
from qiskit.providers.options import Options
from qiskit_experiments.experiment_data import ExperimentData
>>>>>>> ca1be36d
from qiskit_experiments.base_analysis import BaseAnalysis
from qiskit_experiments.analysis.curve_fitting import curve_fit, process_curve_data
from qiskit_experiments.analysis.data_processing import (
    level2_probability,
    mean_xy_data,
)
from qiskit_experiments.analysis import plotting


class RBAnalysis(BaseAnalysis):
    """RB Analysis class.

    Analysis Options:
        p0: Optional, initial parameter values for curve_fit.
        plot: If True generate a plot of fitted data.
        ax: Optional, matplotlib axis to add plot to.
    """

    @classmethod
    def _default_options(cls):
        return Options(
            p0=None,
            plot=True,
            ax=None,
        )

    # pylint: disable = arguments-differ, invalid-name
    def _run_analysis(
        self,
        experiment_data: ExperimentData,
        p0: Optional[List[float]] = None,
        plot: bool = True,
        ax: Optional["plotting.pyplot.AxesSubplot"] = None,
    ):
        """Run analysis on circuit data.
        Args:
            experiment_data: the experiment data to analyze.
            p0: Optional, initial parameter values for curve_fit.
            plot: If True generate a plot of fitted data.
            ax: Optional, matplotlib axis to add plot to.
        Returns:
            tuple: A pair ``(analysis_result, figures)`` where
                   ``analysis_results`` may be a single or list of
                   AnalysisResult objects, and ``figures`` may be
                   None, a single figure, or a list of figures.
        """
        data = experiment_data.data()
        num_qubits = len(data[0]["metadata"]["qubits"])

        # Process data
        def data_processor(datum):
            return level2_probability(datum, num_qubits * "0")

        # Raw data for each sample
        x_raw, y_raw, sigma_raw = process_curve_data(data, data_processor)

        # Data averaged over samples
        xdata, ydata, ydata_sigma = mean_xy_data(x_raw, y_raw, sigma_raw, method="sample")

        # Perform fit
        def fit_fun(x, a, alpha, b):
            return a * alpha ** x + b

        p0 = self._p0(xdata, ydata, num_qubits)
        bounds = {"a": [0, 1], "alpha": [0, 1], "b": [0, 1]}
        result_data = curve_fit(fit_fun, xdata, ydata, p0, ydata_sigma, bounds=bounds)

        # Add EPC data
        popt = result_data["popt"]
        popt_err = result_data["popt_err"]
        scale = (2 ** num_qubits - 1) / (2 ** num_qubits)
        result_data["EPC"] = scale * (1 - popt[1])
        result_data["EPC_err"] = scale * popt_err[1] / popt[1]

        analysis_result = AnalysisResultV1(
            result_data=result_data,
            result_type="RB",
            device_components=[Qubit(data[0]["metadata"]["qubit"])],
            experiment_id=experiment_data.experiment_id,
        )

<<<<<<< HEAD
        if plot and HAS_MATPLOTLIB:
            ax = plot_curve_fit(fit_fun, result_data, ax=ax)
            ax = plot_scatter(x_raw, y_raw, ax=ax)
            ax = plot_errorbar(xdata, ydata, ydata_sigma, ax=ax)
            self._format_plot(ax, result_data)
=======
        if plot and plotting.HAS_MATPLOTLIB:
            ax = plotting.plot_curve_fit(fit_fun, analysis_result, ax=ax)
            ax = plotting.plot_scatter(x_raw, y_raw, ax=ax)
            ax = plotting.plot_errorbar(xdata, ydata, ydata_sigma, ax=ax)
            self._format_plot(ax, analysis_result)
>>>>>>> ca1be36d
            figures = [ax.get_figure()]
        else:
            figures = None
        return analysis_result, figures

    @staticmethod
    def _p0(xdata, ydata, num_qubits):
        """Initial guess for the fitting function"""
        fit_guess = {"a": 0.95, "alpha": 0.99, "b": 1 / 2 ** num_qubits}
        # Use the first two points to guess the decay param
        dcliff = xdata[1] - xdata[0]
        dy = (ydata[1] - fit_guess["b"]) / (ydata[0] - fit_guess["b"])
        alpha_guess = dy ** (1 / dcliff)
        if alpha_guess < 1.0:
            fit_guess["alpha"] = alpha_guess

        if ydata[0] > fit_guess["b"]:
            fit_guess["a"] = (ydata[0] - fit_guess["b"]) / fit_guess["alpha"] ** xdata[0]

        return fit_guess

    @classmethod
    def _format_plot(cls, ax, analysis_result, add_label=True):
        """Format curve fit plot"""
        # Formatting
        ax.tick_params(labelsize=14)
        ax.set_xlabel("Clifford Length", fontsize=16)
        ax.set_ylabel("Ground State Population", fontsize=16)
        ax.grid(True)

        if add_label:
            alpha = analysis_result["popt"][1]
            alpha_err = analysis_result["popt_err"][1]
            epc = analysis_result["EPC"]
            epc_err = analysis_result["EPC_err"]
            box_text = "\u03B1:{:.4f} \u00B1 {:.4f}".format(alpha, alpha_err)
            box_text += "\nEPC: {:.4f} \u00B1 {:.4f}".format(epc, epc_err)
            bbox_props = dict(boxstyle="square,pad=0.3", fc="white", ec="black", lw=1)
            ax.text(
                0.6,
                0.9,
                box_text,
                ha="center",
                va="center",
                size=14,
                bbox=bbox_props,
                transform=ax.transAxes,
            )
        return ax<|MERGE_RESOLUTION|>--- conflicted
+++ resolved
@@ -15,14 +15,11 @@
 
 from typing import Optional, List
 
-<<<<<<< HEAD
+from qiskit.providers.options import Options
+from qiskit_experiments.experiment_data import ExperimentData
 from qiskit.providers.experiment import AnalysisResultV1
 from qiskit.providers.experiment.device_component import Qubit
 
-=======
-from qiskit.providers.options import Options
-from qiskit_experiments.experiment_data import ExperimentData
->>>>>>> ca1be36d
 from qiskit_experiments.base_analysis import BaseAnalysis
 from qiskit_experiments.analysis.curve_fitting import curve_fit, process_curve_data
 from qiskit_experiments.analysis.data_processing import (
@@ -104,19 +101,11 @@
             experiment_id=experiment_data.experiment_id,
         )
 
-<<<<<<< HEAD
-        if plot and HAS_MATPLOTLIB:
-            ax = plot_curve_fit(fit_fun, result_data, ax=ax)
-            ax = plot_scatter(x_raw, y_raw, ax=ax)
-            ax = plot_errorbar(xdata, ydata, ydata_sigma, ax=ax)
-            self._format_plot(ax, result_data)
-=======
         if plot and plotting.HAS_MATPLOTLIB:
             ax = plotting.plot_curve_fit(fit_fun, analysis_result, ax=ax)
             ax = plotting.plot_scatter(x_raw, y_raw, ax=ax)
             ax = plotting.plot_errorbar(xdata, ydata, ydata_sigma, ax=ax)
             self._format_plot(ax, analysis_result)
->>>>>>> ca1be36d
             figures = [ax.get_figure()]
         else:
             figures = None
