--- conflicted
+++ resolved
@@ -151,13 +151,7 @@
             data_index=mean_data_index,
         )
 
-<<<<<<< HEAD
-    def _post_processing(self,
-                         analysis_result: CurveAnalysisResult,
-                         ) -> CurveAnalysisResult:
-=======
     def _post_analysis(self, analysis_result: CurveAnalysisResult) -> CurveAnalysisResult:
->>>>>>> 1e5bcdbf
         """Calculate EPC."""
         alpha = get_opt_value(analysis_result, "alpha")
         alpha_err = get_opt_error(analysis_result, "alpha")
