# This code is part of Qiskit.
#
# (C) Copyright IBM 2021.
#
# This code is licensed under the Apache License, Version 2.0. You may
# obtain a copy of this license in the LICENSE.txt file in the root directory
# of this source tree or at http://www.apache.org/licenses/LICENSE-2.0.
#
# Any modifications or derivative works of this code must retain this
# copyright notice, and modified files need to carry a notice indicating
# that they have been altered from the originals.

"""Spectroscopy experiment class."""

from typing import Any, Dict, List, Optional, Tuple, Union

import numpy as np
from qiskit import QuantumCircuit
from qiskit.circuit import Gate, Parameter
from qiskit.exceptions import QiskitError
from qiskit.providers import Backend
import qiskit.pulse as pulse
from qiskit.utils import apply_prefix
from qiskit.providers.options import Options
from qiskit.qobj.utils import MeasLevel

from qiskit_experiments.analysis import (
    CurveAnalysis,
    CurveAnalysisResult,
    SeriesDef,
    fit_function,
    get_opt_value,
    get_opt_error,
)
from qiskit_experiments.base_experiment import BaseExperiment
from qiskit_experiments.data_processing.processor_library import get_to_signal_processor


class SpectroscopyAnalysis(CurveAnalysis):
    r"""A class to analyze spectroscopy experiment.

    Overview
        This analysis takes only single series. This series is fit by the Gaussian function.

    Fit Model
        The fit is based on the following Gaussian function.

        .. math::

            F(x) = a \exp(-(x-f)^2/(2\sigma^2)) + b

    Fit Parameters
        - :math:`a`: Peak height.
        - :math:`b`: Base line.
        - :math:`f`: Center frequency. This is the fit parameter of main interest.
        - :math:`\sigma`: Standard deviation of Gaussian function.

    Initial Guesses
        - :math:`a`: The maximum signal value with removed baseline.
        - :math:`b`: A median value of the signal.
        - :math:`f`: A frequency value at the peak (maximum signal).
        - :math:`\sigma`: Calculated from FWHM of peak :math:`w`
          such that :math:`w / \sqrt{8} \ln{2}`.

    Bounds
        - :math:`a`: [-2, 2] scaled with maximum signal value.
        - :math:`b`: [-1, 1] scaled with maximum signal value.
        - :math:`f`: [min(x), max(x)] of frequency scan range.
        - :math:`\sigma`: [0, :math:`\Delta x`] where :math:`\Delta x`
          represents frequency scan range.

    """

    __series__ = [
        SeriesDef(
            fit_func=lambda x, a, sigma, freq, b: fit_function.gaussian(
                x, amp=a, sigma=sigma, x0=freq, baseline=b
            ),
            plot_color="blue",
        )
    ]

    @classmethod
    def _default_options(cls):
        """Return default data processing options.

        See :meth:`~qiskit_experiment.analysis.CurveAnalysis._default_options` for
        descriptions of analysis options.
        """
        default_options = super()._default_options()
        default_options.p0 = {"a": None, "sigma": None, "freq": None, "b": None}
        default_options.bounds = {"a": None, "sigma": None, "freq": None, "b": None}
        default_options.fit_reports = {"freq": "frequency"}
        default_options.normalization = True

        return default_options

    def _setup_fitting(self, **options) -> Union[Dict[str, Any], List[Dict[str, Any]]]:
        """Fitter options."""
        user_p0 = self._get_option("p0")
        user_bounds = self._get_option("bounds")

        curve_data = self._data()

        b_guess = np.median(curve_data.y)
        peak_idx = np.argmax(np.abs(curve_data.y - b_guess))
        f_guess = curve_data.x[peak_idx]
        a_guess = curve_data.y[peak_idx] - b_guess

        # calculate sigma from FWHM
        halfmax = curve_data.x[np.abs(curve_data.y - b_guess) > np.abs(a_guess / 2)]
        fullwidth = max(halfmax) - min(halfmax)
        s_guess = fullwidth / np.sqrt(8 * np.log(2))

        max_abs_y = np.max(np.abs(curve_data.y))

        fit_option = {
            "p0": {
                "a": user_p0["a"] or a_guess,
                "sigma": user_p0["sigma"] or s_guess,
                "freq": user_p0["freq"] or f_guess,
                "b": user_p0["b"] or b_guess,
            },
            "bounds": {
                "a": user_bounds["a"] or (-2 * max_abs_y, 2 * max_abs_y),
                "sigma": user_bounds["sigma"] or (0.0, max(curve_data.x) - min(curve_data.x)),
                "freq": user_bounds["freq"] or (min(curve_data.x), max(curve_data.x)),
                "b": user_bounds["b"] or (-max_abs_y, max_abs_y),
            },
        }
        fit_option.update(options)

        return fit_option

    def _post_analysis(self, analysis_result: CurveAnalysisResult) -> CurveAnalysisResult:
        """Algorithmic criteria for whether the fit is good or bad.

        A good fit has:
            - a reduced chi-squared less than 3,
            - a peak within the scanned frequency range,
            - a standard deviation that is not larger than the scanned frequency range,
            - a standard deviation that is wider than the smallest frequency increment,
            - a signal-to-noise ratio, defined as the amplitude of the peak divided by the
              square root of the median y-value less the fit offset, greater than a
              threshold of two, and
            - a standard error on the sigma of the Gaussian that is smaller than the sigma.
        """
        curve_data = self._data()

        max_freq = np.max(curve_data.x)
        min_freq = np.min(curve_data.x)
        freq_increment = np.mean(np.diff(curve_data.x))

        fit_a = get_opt_value(analysis_result, "a")
        fit_b = get_opt_value(analysis_result, "b")
        fit_freq = get_opt_value(analysis_result, "freq")
        fit_sigma = get_opt_value(analysis_result, "sigma")
        fit_sigma_err = get_opt_error(analysis_result, "sigma")

        snr = abs(fit_a) / np.sqrt(abs(np.median(curve_data.y) - fit_b))
        fit_width_ratio = fit_sigma / (max_freq - min_freq)

        criteria = [
            min_freq <= fit_freq <= max_freq,
            1.5 * freq_increment < fit_sigma,
            fit_width_ratio < 0.25,
            analysis_result["reduced_chisq"] < 3,
            (fit_sigma_err is None or fit_sigma_err < fit_sigma),
            snr > 2,
        ]

        if all(criteria):
            analysis_result["quality"] = "computer_good"
        else:
            analysis_result["quality"] = "computer_bad"

        return analysis_result


class QubitSpectroscopy(BaseExperiment):
    """Class that runs spectroscopy by sweeping the qubit frequency.

    The circuits produced by spectroscopy, i.e.

    .. parsed-literal::

                   ┌────────────┐ ░ ┌─┐
              q_0: ┤ Spec(freq) ├─░─┤M├
                   └────────────┘ ░ └╥┘
        measure: 1/══════════════════╩═
                                     0

    have a spectroscopy pulse-schedule embedded in a spectroscopy gate. The
    pulse-schedule consists of a set frequency instruction followed by a GaussianSquare
    pulse. A list of circuits is generated, each with a different frequency "freq".
    """

    __analysis_class__ = SpectroscopyAnalysis

    @classmethod
    def _default_run_options(cls) -> Options:
        """Default options values for the experiment :meth:`run` method."""
        return Options(
            meas_level=MeasLevel.KERNELED,
            meas_return="single",
        )

    @classmethod
    def _default_experiment_options(cls) -> Options:
        """Default option values used for the spectroscopy pulse."""
        return Options(
            amp=0.1,
            duration=1024,
            sigma=256,
            width=0,
        )

    def __init__(
        self,
        qubit: int,
        frequencies: Union[List[float], np.array],
        unit: Optional[str] = "Hz",
        absolute: bool = True,
    ):
        """
        A spectroscopy experiment run by setting the frequency of the qubit drive.
        The parameters of the GaussianSquare spectroscopy pulse can be specified at run-time.
        The spectroscopy pulse has the following parameters:
        - amp: The amplitude of the pulse must be between 0 and 1, the default is 0.1.
        - duration: The duration of the spectroscopy pulse in samples, the default is 1000 samples.
        - sigma: The standard deviation of the pulse, the default is duration / 4.
        - width: The width of the flat-top in the pulse, the default is 0, i.e. a Gaussian.

        Args:
            qubit: The qubit on which to run spectroscopy.
            frequencies: The frequencies to scan in the experiment.
            unit: The unit in which the user specifies the frequencies. Can be one
                of 'Hz', 'kHz', 'MHz', 'GHz'. Internally, all frequencies will be converted
                to 'Hz'.
            absolute: Boolean to specify if the frequencies are absolute or relative to the
                qubit frequency in the backend.

        Raises:
            QiskitError: if there are less than three frequency shifts or if the unit is not known.

        """
        if len(frequencies) < 3:
            raise QiskitError("Spectroscopy requires at least three frequencies.")

        if unit == "Hz":
            self._frequencies = frequencies
        else:
            self._frequencies = [apply_prefix(freq, unit) for freq in frequencies]

        super().__init__([qubit])

        self._absolute = absolute

        if not self._absolute:
            self.set_analysis_options(xlabel="Frequency shift [Hz]")
        else:
            self.set_analysis_options(xlabel="Frequency [Hz]")

        self.set_analysis_options(ylabel="Signal [arb. unit]")

    def _spec_gate_schedule(
        self, backend: Optional[Backend] = None
    ) -> Tuple[pulse.ScheduleBlock, Parameter]:
        """Create the spectroscopy schedule."""
        freq_param = Parameter("frequency")
        with pulse.build(backend=backend, name="spectroscopy") as schedule:
            pulse.shift_frequency(freq_param, pulse.drive_channel(self.physical_qubits[0]))
            pulse.play(
                pulse.GaussianSquare(
                    duration=self.experiment_options.duration,
                    amp=self.experiment_options.amp,
                    sigma=self.experiment_options.sigma,
                    width=self.experiment_options.width,
                ),
                pulse.drive_channel(self.physical_qubits[0]),
            )
            pulse.shift_frequency(-freq_param, pulse.drive_channel(self.physical_qubits[0]))

        return schedule, freq_param

    @staticmethod
    def _template_circuit(freq_param) -> QuantumCircuit:
        """Return the template quantum circuit."""
        circuit = QuantumCircuit(1)
        circuit.append(Gate(name="Spec", num_qubits=1, params=[freq_param]), (0,))
        circuit.measure_active()

        return circuit

    def circuits(self, backend: Optional[Backend] = None):
        """Create the circuit for the spectroscopy experiment.

        The circuits are based on a GaussianSquare pulse and a frequency_shift instruction
        encapsulated in a gate.

        Args:
            backend: A backend object.

        Returns:
            circuits: The circuits that will run the spectroscopy experiment.

        Raises:
            QiskitError:
                - If absolute frequencies are used but no backend is given.
                - If the backend configuration does not define dt.
        """
        # TODO this is temporary logic. Need update of circuit data and processor logic.
        self.set_analysis_options(
            data_processor=get_to_signal_processor(
                meas_level=self.run_options.meas_level,
                meas_return=self.run_options.meas_return,
            )
        )

        if backend is None and self._absolute:
            raise QiskitError("Cannot run spectroscopy absolute to qubit without a backend.")

        # Create a template circuit
        sched, freq_param = self._spec_gate_schedule(backend)
        circuit = self._template_circuit(freq_param)
        circuit.add_calibration("Spec", (self.physical_qubits[0],), sched, params=[freq_param])

        # Create the circuits to run
        circs = []
        for freq in self._frequencies:

<<<<<<< HEAD
            freq_shift = freq
            if self._absolute:
                center_freq = backend.defaults().qubit_freq_est[self.physical_qubits[0]]
                freq_shift -= center_freq

            freq_shift = np.round(freq_shift, decimals=3)

            assigned_circ = circuit.assign_parameters({freq_param: freq_shift}, inplace=False)
            assigned_circ.metadata = {
                "experiment_type": self._type,
                "qubit": self.physical_qubits[0],
                "xval": np.round(freq, decimals=3),
=======
            freq = np.round(freq, decimals=3)

            assigned_circ = circuit.assign_parameters({freq_param: freq}, inplace=False)
            assigned_circ.metadata = {
                "experiment_type": self._type,
                "qubits": (self.physical_qubits[0],),
                "xval": freq,
>>>>>>> c2aa0372
                "unit": "Hz",
                "amplitude": self.experiment_options.amp,
                "duration": self.experiment_options.duration,
                "sigma": self.experiment_options.sigma,
                "width": self.experiment_options.width,
                "schedule": str(sched),
            }

            try:
                assigned_circ.metadata["dt"] = getattr(backend.configuration(), "dt")
            except AttributeError as no_dt:
                raise QiskitError("Dt parameter is missing in backend configuration") from no_dt

            circs.append(assigned_circ)

        return circs<|MERGE_RESOLUTION|>--- conflicted
+++ resolved
@@ -329,7 +329,6 @@
         circs = []
         for freq in self._frequencies:
 
-<<<<<<< HEAD
             freq_shift = freq
             if self._absolute:
                 center_freq = backend.defaults().qubit_freq_est[self.physical_qubits[0]]
@@ -340,17 +339,8 @@
             assigned_circ = circuit.assign_parameters({freq_param: freq_shift}, inplace=False)
             assigned_circ.metadata = {
                 "experiment_type": self._type,
-                "qubit": self.physical_qubits[0],
+                "qubits": (self.physical_qubits[0],),
                 "xval": np.round(freq, decimals=3),
-=======
-            freq = np.round(freq, decimals=3)
-
-            assigned_circ = circuit.assign_parameters({freq_param: freq}, inplace=False)
-            assigned_circ.metadata = {
-                "experiment_type": self._type,
-                "qubits": (self.physical_qubits[0],),
-                "xval": freq,
->>>>>>> c2aa0372
                 "unit": "Hz",
                 "amplitude": self.experiment_options.amp,
                 "duration": self.experiment_options.duration,
