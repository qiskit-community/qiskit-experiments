--- conflicted
+++ resolved
@@ -210,9 +210,13 @@
 
 
 class T1Experiment(BaseExperiment):
-<<<<<<< HEAD
     """
     T1 experiment class
+
+    Experiment Options:
+        * delays: delay times of the experiments
+        * unit: Optional, unit of the delay times. Supported units are
+                's', 'ms', 'us', 'ns', 'ps', 'dt'.
     
     Design and analyze experiments for estimating T\ :sub:`1` of the device.
 
@@ -241,14 +245,6 @@
 
         print(res.analysis_result(0))
         res.figure(0)
-=======
-    """T1 experiment class.
-
-    Experiment Options:
-        * delays: delay times of the experiments
-        * unit: Optional, unit of the delay times. Supported units are
-                's', 'ms', 'us', 'ns', 'ps', 'dt'.
->>>>>>> d8cb33e1
     """
 
     __analysis_class__ = T1Analysis
