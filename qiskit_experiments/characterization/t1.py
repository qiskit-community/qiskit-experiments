--- conflicted
+++ resolved
@@ -21,210 +21,7 @@
 from qiskit.providers.options import Options
 
 from qiskit_experiments.base_experiment import BaseExperiment
-<<<<<<< HEAD
-from qiskit_experiments.base_analysis import BaseAnalysis
-from qiskit_experiments.analysis.curve_fitting import (
-    process_curve_data,
-    curve_fit,
-    CurveAnalysisResult,
-)
-from qiskit_experiments.analysis.data_processing import level2_probability
-from qiskit_experiments.analysis import plotting
-from qiskit_experiments.stored_data import AnalysisResultV1
-from qiskit_experiments.stored_data.device_component import Qubit
-
-
-class T1Analysis(BaseAnalysis):
-    """T1 Experiment result analysis class.
-
-    Analysis Options:
-
-        * t1_guess (float): Optional, an initial guess of T1.
-        * amplitude_guess (float): Optional, an initial guess of the
-                                   coefficient of the exponent.
-        * offset_guess (float): Optional, an initial guess of the offset.
-        * t1_bounds (list of two floats): Optional, lower bound and upper
-                                          bound to T1.
-        * amplitude_bounds (list of two floats): Optional, lower bound and upper
-                                                 bound to the amplitude.
-        * offset_bounds (list of two floats): Optional, lower bound and
-                                              upper bound to the offset.
-    """
-
-    @classmethod
-    def _default_options(cls):
-        return Options(
-            t1_guess=None,
-            amplitude_guess=None,
-            offset_guess=None,
-            t1_bounds=None,
-            amplitude_bounds=None,
-            offset_bounds=None,
-        )
-
-    # pylint: disable=arguments-differ
-    def _run_analysis(
-        self,
-        experiment_data,
-        t1_guess=None,
-        amplitude_guess=None,
-        offset_guess=None,
-        t1_bounds=None,
-        amplitude_bounds=None,
-        offset_bounds=None,
-        plot=True,
-        ax=None,
-    ) -> Tuple[AnalysisResultV1, Optional[List["matplotlib.figure.Figure"]]]:
-        """
-        Calculate T1
-
-        Args:
-            experiment_data (ExperimentData): the experiment data to analyze
-            t1_guess (float): Optional, an initial guess of T1
-            amplitude_guess (float): Optional, an initial guess of the coefficient
-                                     of the exponent
-            offset_guess (float): Optional, an initial guess of the offset
-            t1_bounds (list of two floats): Optional, lower bound and upper bound to T1
-            amplitude_bounds (list of two floats): Optional, lower bound and upper
-                                                   bound to the amplitude
-            offset_bounds (list of two floats): Optional, lower bound and upper
-                                                bound to the offset
-            plot (bool): Generator plot of exponential fit.
-            ax (AxesSubplot): Optional, axes to add figure to.
-
-        Returns:
-            The analysis result with the estimated T1
-
-        Raises:
-            AnalysisError: if the analysis fails.
-        """
-        data = experiment_data.data()
-        unit = data[0]["metadata"]["unit"]
-        conversion_factor = data[0]["metadata"].get("dt_factor", None)
-        qubit = data[0]["metadata"]["qubit"]
-
-        if conversion_factor is None:
-            conversion_factor = 1 if unit == "s" else apply_prefix(1, unit)
-
-        xdata, ydata, sigma = process_curve_data(data, lambda datum: level2_probability(datum, "1"))
-        xdata *= conversion_factor
-
-        if t1_guess is None:
-            t1_guess = np.mean(xdata)
-        else:
-            t1_guess = t1_guess * conversion_factor
-        if offset_guess is None:
-            offset_guess = ydata[-1]
-        if amplitude_guess is None:
-            amplitude_guess = ydata[0] - offset_guess
-        if t1_bounds is None:
-            t1_bounds = [0, np.inf]
-        if amplitude_bounds is None:
-            amplitude_bounds = [0, 1]
-        if offset_bounds is None:
-            offset_bounds = [0, 1]
-
-        # Perform fit
-        def fit_fun(x, a, tau, c):
-            return a * np.exp(-x / tau) + c
-
-        init = {"a": amplitude_guess, "tau": t1_guess, "c": offset_guess}
-        bounds = {"a": amplitude_bounds, "tau": t1_bounds, "c": offset_bounds}
-        fit_result = curve_fit(fit_fun, xdata, ydata, init, sigma=sigma, bounds=bounds)
-
-        result_data = {
-            "value": fit_result["popt"][1],
-            "stderr": fit_result["popt_err"][1],
-            "unit": "s",
-            "label": "T1",
-            "fit": fit_result,
-            "quality": self._fit_quality(
-                fit_result["popt"], fit_result["popt_err"], fit_result["reduced_chisq"]
-            ),
-        }
-
-        result_data["fit"]["circuit_unit"] = unit
-        if unit == "dt":
-            result_data["fit"]["dt"] = conversion_factor
-
-        # Generate fit plot
-        if plot and plotting.HAS_MATPLOTLIB:
-            ax = plotting.plot_curve_fit(fit_fun, fit_result, ax=ax)
-            ax = plotting.plot_errorbar(xdata, ydata, sigma, ax=ax)
-            self._format_plot(ax, fit_result, qubit=qubit)
-            figures = [ax.get_figure()]
-        else:
-            figures = None
-
-        res_v1 = CurveAnalysisResult(
-            result_data=result_data,
-            result_type="T1",
-            device_components=[Qubit(data[0]["metadata"]["qubit"])],
-            experiment_id=experiment_data.experiment_id,
-            quality=result_data["quality"],
-            verified=True,
-        )
-
-        return res_v1, figures
-
-    @staticmethod
-    def _fit_quality(fit_out, fit_err, reduced_chisq):
-        # pylint: disable = too-many-boolean-expressions
-        if (
-            abs(fit_out[0] - 1.0) < 0.1
-            and abs(fit_out[2]) < 0.1
-            and reduced_chisq < 3
-            and (fit_err[0] is None or fit_err[0] < 0.1)
-            and (fit_err[1] is None or fit_err[1] < fit_out[1])
-            and (fit_err[2] is None or fit_err[2] < 0.1)
-        ):
-            return "good"
-        else:
-            return "bad"
-
-    @classmethod
-    def _format_plot(cls, ax, analysis_result, qubit=None, add_label=True):
-        """Format curve fit plot"""
-        # Formatting
-        ax.tick_params(labelsize=14)
-        if qubit is not None:
-            ax.set_title(f"Qubit {qubit}", fontsize=16)
-        ax.set_xlabel("Delay (s)", fontsize=16)
-        ax.set_ylabel("P(1)", fontsize=16)
-        ax.grid(True)
-
-        if add_label:
-            t1 = analysis_result["popt"][1]
-            t1_err = analysis_result["popt_err"][1]
-            # Convert T1 to time unit for pretty printing
-            if t1 < 1e-7:
-                scale = 1e9
-                unit = "ns"
-            elif t1 < 1e-4:
-                scale = 1e6
-                unit = "μs"
-            elif t1 < 0.1:
-                scale = 1e3
-                unit = "ms"
-            else:
-                scale = 1
-                unit = "s"
-            box_text = "$T_1$ = {:.2f} \u00B1 {:.2f} {}".format(t1 * scale, t1_err * scale, unit)
-            bbox_props = dict(boxstyle="square,pad=0.3", fc="white", ec="black", lw=1)
-            ax.text(
-                0.6,
-                0.9,
-                box_text,
-                ha="center",
-                va="center",
-                size=14,
-                bbox=bbox_props,
-                transform=ax.transAxes,
-            )
-        return ax
-=======
 from qiskit_experiments.characterization.t1_analysis import T1Analysis
->>>>>>> 87f23559
 
 
 class T1(BaseExperiment):
