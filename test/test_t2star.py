# (C) Copyright IBM 2021.
#
# This code is licensed under the Apache License, Version 2.0. You may
# obtain a copy of this license in the LICENSE.txt file in the root directory
# of this source tree or at http://www.apache.org/licenses/LICENSE-2.0.
#
# Any modifications or derivative works of this code must retain this
# copyright notice, and modified files need to carry a notice indicating
# that they have been altered from the originals.
"""
Test T2Star experiment
"""
import unittest
import numpy as np

from qiskit.utils import apply_prefix
from qiskit.providers import BackendV1
from qiskit.providers.options import Options
from qiskit.providers.models import QasmBackendConfiguration
from qiskit.result import Result
from qiskit.test import QiskitTestCase
from qiskit_experiments.composite import ParallelExperiment
from qiskit_experiments.characterization import T2StarExperiment


class T2starBackend(BackendV1):
    """
    A simple and primitive backend, to be run by the T2Star tests
    """

    def __init__(
        self,
        p0=None,
        initial_prob_plus=None,
        readout0to1=None,
        readout1to0=None,
        dt_factor=1,
    ):
        """
        Initialize the T2star backend
        """

        configuration = QasmBackendConfiguration(
            backend_name="t2star_simulator",
            backend_version="0",
            n_qubits=int(1e6),
            basis_gates=["barrier", "h", "p", "delay", "measure"],
            gates=[],
            local=True,
            simulator=True,
            conditional=False,
            open_pulse=False,
            memory=False,
            max_shots=int(1e6),
            coupling_map=None,
            dt=dt_factor,
        )

        self._t2star = p0["t2star"]
        self._a_guess = p0["a_guess"]
        self._f_guess = p0["f_guess"]
        self._phi_guess = p0["phi_guess"]
        self._b_guess = p0["b_guess"]
        self._initial_prob_plus = initial_prob_plus
        self._readout0to1 = readout0to1
        self._readout1to0 = readout1to0
        self._dt_factor = dt_factor
        self._rng = np.random.default_rng(0)
        super().__init__(configuration)

    @classmethod
    def _default_options(cls):
        """Default options of the test backend."""
        return Options(shots=1024)

    def run(self, run_input, **options):
        """
        Run the T2star backend
        """
        self.options.update_options(**options)
        shots = self.options.get("shots")

        result = {
            "backend_name": "T2star backend",
            "backend_version": "0",
            "qobj_id": 0,
            "job_id": 0,
            "success": True,
            "results": [],
        }

        for circ in run_input:
            nqubits = circ.num_qubits
            qubit_indices = {bit: idx for idx, bit in enumerate(circ.qubits)}
            clbit_indices = {bit: idx for idx, bit in enumerate(circ.clbits)}
            counts = dict()
            if self._readout0to1 is None:
                ro01 = np.zeros(nqubits)
            else:
                ro01 = self._readout0to1
            if self._readout1to0 is None:
                ro10 = np.zeros(nqubits)
            else:
                ro10 = self._readout1to0
            for _ in range(shots):
                if self._initial_prob_plus is None:
                    prob_plus = np.ones(nqubits)
                else:
                    prob_plus = self._initial_prob_plus.copy()

                clbits = np.zeros(circ.num_clbits, dtype=int)
                for op, qargs, cargs in circ.data:
                    qubit = qubit_indices[qargs[0]]

                    if op.name == "delay":
                        delay = op.params[0]
                        t2star = self._t2star[qubit] * self._dt_factor
                        freq = self._f_guess[qubit] / self._dt_factor

                        prob_plus[qubit] = (
                            self._a_guess[qubit]
                            * np.exp(-delay / t2star)
                            * np.cos(2 * np.pi * freq * delay + self._phi_guess[qubit])
                            + self._b_guess[qubit]
                        )

                    if op.name == "measure":
                        # we measure in |+> basis which is the same as measuring |0>
                        meas_res = self._rng.binomial(
                            1,
                            (1 - prob_plus[qubit]) * (1 - ro10[qubit])
                            + prob_plus[qubit] * ro01[qubit],
                        )
                        clbit = clbit_indices[cargs[0]]
                        clbits[clbit] = meas_res

                clstr = ""
                for clbit in clbits[::-1]:
                    clstr = clstr + str(clbit)

                if clstr in counts:
                    counts[clstr] += 1
                else:
                    counts[clstr] = 1
            result["results"].append(
                {
                    "shots": shots,
                    "success": True,
                    "header": {"metadata": circ.metadata},
                    "data": {"counts": counts},
                }
            )
        return Result.from_dict(result)


class TestT2Star(QiskitTestCase):
    """Test T2Star experiment"""

    def test_t2star_run_end2end(self):
        """
        Run the T2* backend on all possible units
        """
        for unit in ["s", "ms", "us", "ns", "dt"]:
            if unit in ("s", "dt"):
                dt_factor = 1
            else:
                dt_factor = apply_prefix(1, unit)
            estimated_t2star = 20
            estimated_freq = 0.1
            # Set up the circuits
            qubit = 0
            if unit == "dt":  # dt requires integer values for delay
                delays = list(range(1, 46))
            else:
                delays = np.append(
                    (np.linspace(1.0, 15.0, num=15)).astype(float),
                    (np.linspace(16.0, 45.0, num=59)).astype(float),
                )

            exp = T2StarExperiment(qubit, delays, unit=unit)
            default_p0 = {
                "A": 0.5,
                "t2star": estimated_t2star,
                "f": estimated_freq,
                "phi": 0,
                "B": 0.5,
            }
            for user_p0 in [default_p0, None]:
                exp.set_analysis_options(user_p0=user_p0)
                backend = T2starBackend(
                    p0={
                        "a_guess": [0.5],
                        "t2star": [estimated_t2star],
                        "f_guess": [estimated_freq],
                        "phi_guess": [0.0],
                        "b_guess": [0.5],
                    },
                    initial_prob_plus=[0.0],
                    readout0to1=[0.02],
                    readout1to0=[0.02],
                    dt_factor=dt_factor,
                )

<<<<<<< HEAD
                # run circuits
                expdata = exp.run(
                    backend=backend,
                    plot=False,
                    instruction_durations=instruction_durations,
                    shots=2000,
                )
                result = expdata.analysis_result(0)
                self.assertEqual(
                    result["quality"], "computer_good", "Result quality bad for unit " + str(unit)
                )
=======
            expdata = exp.run(
                backend=backend,
                shots=2000,
            )
            result = expdata.analysis_result(0)
            self.assertAlmostEqual(
                result["t2star_value"],
                estimated_t2star * dt_factor,
                delta=0.08 * result["t2star_value"],
            )
            self.assertAlmostEqual(
                result["frequency_value"],
                estimated_freq / dt_factor,
                delta=0.08 * result["frequency_value"],
            )
            self.assertEqual(
                result["quality"], "computer_good", "Result quality bad for unit " + str(unit)
            )
>>>>>>> e8f7f5d6

    def test_t2star_parallel(self):
        """
        Test parallel experiments of T2* using a simulator.
        """

        t2star = [30, 25]
        estimated_freq = [0.1, 0.12]
        delays = [list(range(1, 60)), list(range(1, 50))]

        exp0 = T2StarExperiment(0, delays[0])
        exp2 = T2StarExperiment(2, delays[1])
        par_exp = ParallelExperiment([exp0, exp2])

        p0 = {
            "a_guess": [0.5, None, 0.5],
            "t2star": [t2star[0], None, t2star[1]],
            "f_guess": [estimated_freq[0], None, estimated_freq[1]],
            "phi_guess": [0, None, 0],
            "b_guess": [0.5, None, 0.5],
        }
        backend = T2starBackend(p0)
<<<<<<< HEAD
        res = par_exp.run(
            backend=backend,
            plot=False,
            shots=1000,
        )
=======
        res = par_exp.run(backend=backend, shots=1000)
>>>>>>> e8f7f5d6

        for i in range(2):
            sub_res = res.component_experiment_data(i).analysis_result(0)
            self.assertEqual(
                sub_res["quality"],
                "computer_good",
                "Result quality bad for experiment on qubit " + str(i),
            )

    def test_t2star_concat_2_experiments(self):
        """
        Concatenate the data from 2 separate experiments
        """
        unit = "s"
        estimated_t2star = 30
        estimated_freq = 0.7
        # First experiment
        qubit = 0
        delays1 = list(range(1, 60, 2))

        exp1 = T2StarExperiment(qubit, delays1, unit=unit)
        default_p0 = {
            "A": 0.5,
            "t2star": estimated_t2star,
            "f": estimated_freq,
            "phi": 0,
            "B": 0.5,
        }
        exp1.set_analysis_options(user_p0=default_p0)
        backend = T2starBackend(
            p0={
                "a_guess": [0.5],
                "t2star": [estimated_t2star],
                "f_guess": [estimated_freq],
                "phi_guess": [0.0],
                "b_guess": [0.5],
            },
            initial_prob_plus=[0.0],
            readout0to1=[0.02],
            readout1to0=[0.02],
            dt_factor=1,
        )
        # dummy numbers to avoid exception triggerring
        instruction_durations = [
            ("measure", [0], 3, unit),
            ("h", [0], 3, unit),
            ("p", [0], 3, unit),
            ("delay", [0], 3, unit),
        ]

        # run circuits
        expdata1 = exp1.run(
            backend=backend,
            plot=False,
            instruction_durations=instruction_durations,
            shots=2000,
        )

        # second experiment
        delays2 = list(range(2, 65, 2))
        exp2 = T2StarExperiment(qubit, delays2, unit=unit)
        expdata2 = exp2.run(
            backend=backend,
            experiment_data=expdata1,
            plot=False,
            instruction_durations=instruction_durations,
            shots=2000,
        )
        result = expdata2.analysis_result(0)
        self.assertEqual(
            result["quality"], "computer_good", "Result quality bad for unit " + str(unit)
        )
        self.assertEqual(len(expdata2.data()), len(delays1) + len(delays2))


if __name__ == "__main__":
    unittest.main()<|MERGE_RESOLUTION|>--- conflicted
+++ resolved
@@ -201,38 +201,15 @@
                     dt_factor=dt_factor,
                 )
 
-<<<<<<< HEAD
                 # run circuits
                 expdata = exp.run(
                     backend=backend,
-                    plot=False,
-                    instruction_durations=instruction_durations,
                     shots=2000,
                 )
                 result = expdata.analysis_result(0)
                 self.assertEqual(
                     result["quality"], "computer_good", "Result quality bad for unit " + str(unit)
                 )
-=======
-            expdata = exp.run(
-                backend=backend,
-                shots=2000,
-            )
-            result = expdata.analysis_result(0)
-            self.assertAlmostEqual(
-                result["t2star_value"],
-                estimated_t2star * dt_factor,
-                delta=0.08 * result["t2star_value"],
-            )
-            self.assertAlmostEqual(
-                result["frequency_value"],
-                estimated_freq / dt_factor,
-                delta=0.08 * result["frequency_value"],
-            )
-            self.assertEqual(
-                result["quality"], "computer_good", "Result quality bad for unit " + str(unit)
-            )
->>>>>>> e8f7f5d6
 
     def test_t2star_parallel(self):
         """
@@ -255,15 +232,7 @@
             "b_guess": [0.5, None, 0.5],
         }
         backend = T2starBackend(p0)
-<<<<<<< HEAD
-        res = par_exp.run(
-            backend=backend,
-            plot=False,
-            shots=1000,
-        )
-=======
         res = par_exp.run(backend=backend, shots=1000)
->>>>>>> e8f7f5d6
 
         for i in range(2):
             sub_res = res.component_experiment_data(i).analysis_result(0)
@@ -306,19 +275,10 @@
             readout1to0=[0.02],
             dt_factor=1,
         )
-        # dummy numbers to avoid exception triggerring
-        instruction_durations = [
-            ("measure", [0], 3, unit),
-            ("h", [0], 3, unit),
-            ("p", [0], 3, unit),
-            ("delay", [0], 3, unit),
-        ]
 
         # run circuits
         expdata1 = exp1.run(
             backend=backend,
-            plot=False,
-            instruction_durations=instruction_durations,
             shots=2000,
         )
 
@@ -328,8 +288,6 @@
         expdata2 = exp2.run(
             backend=backend,
             experiment_data=expdata1,
-            plot=False,
-            instruction_durations=instruction_durations,
             shots=2000,
         )
         result = expdata2.analysis_result(0)
