--- conflicted
+++ resolved
@@ -202,12 +202,7 @@
                 )
 
                 # run circuits
-<<<<<<< HEAD
-                exp.set_analysis_options(shots=2000)
-                expdata = exp.run(backend=backend)
-=======
                 expdata = exp.run(backend=backend, shots=2000)
->>>>>>> 4c16871c
                 result = expdata.analysis_result(0)
                 self.assertAlmostEqual(
                     result["t2star_value"],
@@ -215,13 +210,7 @@
                     delta=3 * dt_factor,
                 )
                 self.assertAlmostEqual(
-<<<<<<< HEAD
-                    result["frequency_value"],
-                    estimated_freq / dt_factor,
-                    delta=3 / dt_factor,
-=======
                     result["frequency_value"], estimated_freq / dt_factor, delta=3 / dt_factor
->>>>>>> 4c16871c
                 )
                 self.assertEqual(
                     result["quality"], "computer_good", "Result quality bad for unit " + str(unit)
@@ -269,10 +258,7 @@
         Concatenate the data from 2 separate experiments
         """
         unit = "s"
-<<<<<<< HEAD
-=======
         dt_factor = 1
->>>>>>> 4c16871c
         estimated_t2star = 30
         estimated_freq = 0.7
         # First experiment
@@ -287,11 +273,7 @@
             "phi": 0,
             "B": 0.5,
         }
-<<<<<<< HEAD
-        exp1.set_analysis_options(user_p0=default_p0, shots=2000)
-=======
         exp1.set_analysis_options(user_p0=default_p0)
->>>>>>> 4c16871c
         backend = T2starBackend(
             p0={
                 "a_guess": [0.5],
@@ -307,26 +289,11 @@
         )
 
         # run circuits
-<<<<<<< HEAD
-        expdata1 = exp1.run(backend=backend)
-=======
         expdata1 = exp1.run(backend=backend, shots=1000)
->>>>>>> 4c16871c
 
         # second experiment
         delays2 = list(range(2, 65, 2))
         exp2 = T2StarExperiment(qubit, delays2, unit=unit)
-<<<<<<< HEAD
-        exp2.set_analysis_options(user_p0=default_p0, shots=2000)
-        expdata2 = exp2.run(
-            backend=backend,
-            experiment_data=expdata1,
-        )
-        result = expdata2.analysis_result(0)
-        self.assertEqual(
-            result["quality"], "computer_good", "Result quality bad for unit " + str(unit)
-        )
-=======
         exp2.set_analysis_options(user_p0=default_p0)
         expdata2 = exp2.run(backend=backend, experiment_data=expdata1, shots=1000)
         result0 = expdata2.analysis_result(0)
@@ -343,7 +310,6 @@
             result1["quality"], "computer_good", "Result quality bad for unit " + str(unit)
         )
         self.assertLessEqual(result1["stderr"], result0["stderr"])
->>>>>>> 4c16871c
         self.assertEqual(len(expdata2.data()), len(delays1) + len(delays2))
 
 
