--- conflicted
+++ resolved
@@ -549,12 +549,7 @@
         epc = expdata.analysis_results("EPC")
 
         epc_expected = 1 - (1 - 1 / 2 * self.p1q) ** 1.0
-<<<<<<< HEAD
-        print(epc.value.n)
-        self.assertAlmostEqual(epc.value.n, epc_expected, delta=0.1 * epc_expected)
-=======
         self.assertAlmostEqual(epc.value.n, epc_expected, delta=3 * epc.value.std_dev)
->>>>>>> d821de7b
 
     def test_two_qubit(self):
         """Test two qubit RB. Use default basis gates."""
