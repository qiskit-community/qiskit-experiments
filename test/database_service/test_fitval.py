--- conflicted
+++ resolved
@@ -18,412 +18,12 @@
 from ddt import ddt, data
 from qiskit.test import QiskitTestCase
 
-<<<<<<< HEAD
-from qiskit_experiments.database_service.fit_value_type import FitVal
-=======
 from qiskit_experiments.database_service.utils import FitVal
->>>>>>> d40b6771
 from qiskit_experiments.database_service.json import ExperimentEncoder, ExperimentDecoder
 
 
 @ddt
-<<<<<<< HEAD
-class TestBinOperFitValAndFloat(QiskitTestCase):
-    """Test binary operator for fitval and float value."""
-
-    __two_values__ = [
-        [(1.234, 0.567), 1.234],
-        [(-0.12, 1.365), -0.2],
-        [(1e5, 0.3e2), 1e3],
-        [(-6.1e6, 0.34e4), -3e6],
-        [(3, 0.2), 3],
-    ]
-
-    @data(*__two_values__)
-    @unpack
-    def test_add(self, val1, val2):
-        """Test adding two fit values."""
-        v1 = FitVal(*val1)
-        ret = v1 + val2
-
-        ref_val = val1[0] + val2
-
-        self.assertIsInstance(ret, float)
-        self.assertEqual(ret, ref_val)
-
-    @data(*__two_values__)
-    @unpack
-    def test_sub(self, val1, val2):
-        """Test subtracting two fit values."""
-        v1 = FitVal(*val1)
-        ret = v1 - val2
-
-        ref_val = val1[0] - val2
-
-        self.assertIsInstance(ret, float)
-        self.assertEqual(ret, ref_val)
-
-    @data(*__two_values__)
-    @unpack
-    def test_mul(self, val1, val2):
-        """Test multiplying two fit values."""
-        v1 = FitVal(*val1)
-        ret = v1 * val2
-
-        ref_val = val1[0] * val2
-
-        self.assertIsInstance(ret, float)
-        self.assertEqual(ret, ref_val)
-
-    @data(*__two_values__)
-    @unpack
-    def test_div(self, val1, val2):
-        """Test dividing two fit values."""
-        v1 = FitVal(*val1)
-        ret = v1 / val2
-
-        ref_val = val1[0] / val2
-
-        self.assertIsInstance(ret, float)
-        self.assertEqual(ret, ref_val)
-
-    @data(*__two_values__)
-    @unpack
-    def test_ge(self, val1, val2):
-        """Test comparison ge: >=."""
-        v1 = FitVal(*val1)
-
-        self.assertEqual(v1 >= val2, val1[0] >= val2)
-
-    @data(*__two_values__)
-    @unpack
-    def test_le(self, val1, val2):
-        """Test comparison le: <=."""
-        v1 = FitVal(*val1)
-
-        self.assertEqual(v1 <= val2, val1[0] <= val2)
-
-    @data(*__two_values__)
-    @unpack
-    def test_gt(self, val1, val2):
-        """Test comparison gt: >."""
-        v1 = FitVal(*val1)
-
-        self.assertEqual(v1 > val2, val1[0] > val2)
-
-    @data(*__two_values__)
-    @unpack
-    def test_lt(self, val1, val2):
-        """Test comparison lt: <."""
-        v1 = FitVal(*val1)
-
-        self.assertEqual(v1 < val2, val1[0] < val2)
-
-    @data(*__two_values__)
-    @unpack
-    def test_eq(self, val1, val2):
-        """Test comparison eq: ==."""
-        v1 = FitVal(*val1)
-
-        self.assertEqual(v1 == val2, val1[0] == val2)
-
-
-@ddt
-class TestBinOperFitValAndFitVal(QiskitTestCase):
-    """Test binary operator for fitval and fitval."""
-
-    __two_values__ = [
-        [(3.0123, 0.001), (6.3, 0.13)],
-        [(2, 0), (-4.05, 0.2)],
-        [(-5.678, 0.02), (-138, 0.5)],
-        [(1e3, 120), (-5e3, 1.5)],
-        [(-2.4e-3, 1e-3), (6e-1, 1.3e-2)],
-        [(-1.3e1, 0.36), (-1.3e1, 0.36)],
-    ]
-
-    @data(*__two_values__)
-    @unpack
-    def test_add(self, val1, val2):
-        """Test adding two fit values."""
-        v1 = FitVal(*val1)
-        v2 = FitVal(*val2)
-        ret = v1 + v2
-
-        ref_val = val1[0] + val2[0]
-        ref_std = np.sqrt(val1[1] ** 2 + val2[1] ** 2)
-
-        self.assertEqual(ret.value, ref_val)
-        self.assertEqual(ret.stderr, ref_std)
-
-    @data(*__two_values__)
-    @unpack
-    def test_sub(self, val1, val2):
-        """Test subtracting two fit values."""
-        v1 = FitVal(*val1)
-        v2 = FitVal(*val2)
-        ret = v1 - v2
-
-        ref_val = val1[0] - val2[0]
-        ref_std = np.sqrt(val1[1] ** 2 + val2[1] ** 2)
-
-        self.assertEqual(ret.value, ref_val)
-        self.assertEqual(ret.stderr, ref_std)
-
-    @data(*__two_values__)
-    @unpack
-    def test_mul(self, val1, val2):
-        """Test multiplying two fit values."""
-        v1 = FitVal(*val1)
-        v2 = FitVal(*val2)
-        ret = v1 * v2
-
-        ref_val = val1[0] * val2[0]
-        ref_std = np.sqrt((val2[0] * val1[1]) ** 2 + (val1[0] * val2[1]) ** 2)
-
-        self.assertEqual(ret.value, ref_val)
-        self.assertEqual(ret.stderr, ref_std)
-
-    @data(*__two_values__)
-    @unpack
-    def test_div(self, val1, val2):
-        """Test dividing two fit values."""
-        v1 = FitVal(*val1)
-        v2 = FitVal(*val2)
-        ret = v1 / v2
-
-        ref_val = val1[0] / val2[0]
-        ref_std = np.sqrt((val1[1] / val2[0]) ** 2 + (val2[1] * (val1[0] / val2[0] ** 2)) ** 2)
-
-        self.assertEqual(ret.value, ref_val)
-        self.assertEqual(ret.stderr, ref_std)
-
-    @data(*__two_values__)
-    @unpack
-    def test_ge(self, val1, val2):
-        """Test comparison ge: >=."""
-        v1 = FitVal(*val1)
-        v2 = FitVal(*val2)
-
-        self.assertEqual(v1 >= v2, val1[0] >= val2[0])
-
-    @data(*__two_values__)
-    @unpack
-    def test_le(self, val1, val2):
-        """Test comparison le: <=."""
-        v1 = FitVal(*val1)
-        v2 = FitVal(*val2)
-
-        self.assertEqual(v1 <= v2, val1[0] <= val2[0])
-
-    @data(*__two_values__)
-    @unpack
-    def test_gt(self, val1, val2):
-        """Test comparison gt: >."""
-        v1 = FitVal(*val1)
-        v2 = FitVal(*val2)
-
-        self.assertEqual(v1 > v2, val1[0] > val2[0])
-
-    @data(*__two_values__)
-    @unpack
-    def test_lt(self, val1, val2):
-        """Test comparison lt: <."""
-        v1 = FitVal(*val1)
-        v2 = FitVal(*val2)
-
-        self.assertEqual(v1 < v2, val1[0] < val2[0])
-
-    @data(*__two_values__)
-    @unpack
-    def test_eq(self, val1, val2):
-        """Test comparison eq: ==."""
-        v1 = FitVal(*val1)
-        v2 = FitVal(*val2)
-
-        self.assertEqual(v1 == v2, val1[0] == val2[0] and val1[1] == val2[1])
-
-
-@ddt
-class TestBinOperFitValAndFitValNoStdev(QiskitTestCase):
-    """Test binary operator for fitval and fitval without stderr."""
-
-    __two_values__ = [
-        [(3.0123, 0.001), (6.3,)],
-        [(2, 0), (-4.05,)],
-        [(-5.678, 0.02), (-138,)],
-        [(1e3, 120), (-5e3,)],
-        [(-2.4e-3, 1e-3), (6e-1,)],
-        [(-1.3e1, 0.36), (-1.3e1,)],
-    ]
-
-    @data(*__two_values__)
-    @unpack
-    def test_add(self, val1, val2):
-        """Test adding two fit values."""
-        v1 = FitVal(*val1)
-        v2 = FitVal(*val2)
-        ret = v1 + v2
-
-        ref_val = val1[0] + val2[0]
-
-        self.assertIsInstance(ret, float)
-        self.assertEqual(ret, ref_val)
-
-    @data(*__two_values__)
-    @unpack
-    def test_sub(self, val1, val2):
-        """Test subtracting two fit values."""
-        v1 = FitVal(*val1)
-        v2 = FitVal(*val2)
-        ret = v1 - v2
-
-        ref_val = val1[0] - val2[0]
-
-        self.assertIsInstance(ret, float)
-        self.assertEqual(ret, ref_val)
-
-    @data(*__two_values__)
-    @unpack
-    def test_mul(self, val1, val2):
-        """Test multiplying two fit values."""
-        v1 = FitVal(*val1)
-        v2 = FitVal(*val2)
-        ret = v1 * v2
-
-        ref_val = val1[0] * val2[0]
-
-        self.assertIsInstance(ret, float)
-        self.assertEqual(ret, ref_val)
-
-    @data(*__two_values__)
-    @unpack
-    def test_div(self, val1, val2):
-        """Test dividing two fit values."""
-        v1 = FitVal(*val1)
-        v2 = FitVal(*val2)
-        ret = v1 / v2
-
-        ref_val = val1[0] / val2[0]
-
-        self.assertIsInstance(ret, float)
-        self.assertEqual(ret, ref_val)
-
-    @data(*__two_values__)
-    @unpack
-    def test_ge(self, val1, val2):
-        """Test comparison ge: >=."""
-        v1 = FitVal(*val1)
-        v2 = FitVal(*val2)
-
-        self.assertEqual(v1 >= v2, val1[0] >= val2[0])
-
-    @data(*__two_values__)
-    @unpack
-    def test_le(self, val1, val2):
-        """Test comparison le: <=."""
-        v1 = FitVal(*val1)
-        v2 = FitVal(*val2)
-
-        self.assertEqual(v1 <= v2, val1[0] <= val2[0])
-
-    @data(*__two_values__)
-    @unpack
-    def test_gt(self, val1, val2):
-        """Test comparison gt: >."""
-        v1 = FitVal(*val1)
-        v2 = FitVal(*val2)
-
-        self.assertEqual(v1 > v2, val1[0] > val2[0])
-
-    @data(*__two_values__)
-    @unpack
-    def test_lt(self, val1, val2):
-        """Test comparison lt: <."""
-        v1 = FitVal(*val1)
-        v2 = FitVal(*val2)
-
-        self.assertEqual(v1 < v2, val1[0] < val2[0])
-
-    @data(*__two_values__)
-    @unpack
-    def test_eq(self, val1, val2):
-        """Test comparison eq: ==."""
-        v1 = FitVal(*val1)
-        v2 = FitVal(*val2)
-
-        self.assertEqual(v1 == v2, val1[0] == val2[0])
-
-
-@ddt
-class TestUnaryOpers(QiskitTestCase):
-    """Test for unary operator."""
-
-    __signle_value__ = [
-        [3.0123, 0.001, "s"],
-        [2, 0, "m"],
-        [-5.678, 0.02, "g"],
-        [1e3, 120, "Hz"],
-        [-2.4e-3, 1e-3, "ab/cdef**2"],
-        [-1.3e1, 0.36, "a.u."],
-    ]
-
-    @data(*__signle_value__)
-    def test_abs(self, val):
-        """Test abs."""
-        v = FitVal(*val)
-        ret = abs(v)
-
-        self.assertEqual(ret.value, abs(val[0]))
-        self.assertEqual(ret.stderr, val[1])
-
-    @data(*__signle_value__)
-    def test_pos(self, val):
-        """Test pos."""
-        v = FitVal(*val)
-        ret = +v
-
-        self.assertEqual(ret.value, val[0])
-        self.assertEqual(ret.stderr, val[1])
-
-    @data(*__signle_value__)
-    def test_neg(self, val):
-        """Test neg."""
-        v = FitVal(*val)
-        ret = -v
-
-        self.assertEqual(ret.value, -val[0])
-        self.assertEqual(ret.stderr, val[1])
-
-    @data(*__signle_value__)
-    def test_float(self, val):
-        """Test pos."""
-        v = FitVal(*val)
-        ret = float(v)
-
-        self.assertEqual(ret, val[0])
-
-    @data(*__signle_value__)
-    def test_repr(self, val):
-        """Test pos."""
-        v = FitVal(*val)
-        ret = repr(v)
-
-        self.assertEqual(ret, f"fitval(value={val[0]}, stderr={val[1]}, unit={val[2]})")
-
-    @data(*__signle_value__)
-    def test_str(self, val):
-        """Test pos."""
-        v = FitVal(*val)
-        ret = str(v)
-
-        self.assertEqual(ret, f"{val[0]}\u00B1{val[1]} [{val[2]}]")
-
-
-@ddt
-class TestSerialize(QiskitTestCase):
-=======
 class TestFitVal(QiskitTestCase):
->>>>>>> d40b6771
     """Test for serialization."""
 
     __signle_value__ = [
@@ -451,33 +51,4 @@
         v = FitVal(*val)
         ret = str(v)
 
-<<<<<<< HEAD
-class TestFitValInvalidOpers(QiskitTestCase):
-    """Test for invalid situations."""
-
-    def test_cannot_create_with_non_real_value(self):
-        """Test create with non-real value."""
-        with self.assertRaises(TypeError):
-            FitVal(1j, 0.1)
-
-    def test_cannot_create_with_non_real_stderr(self):
-        """Test create with non-real stderr."""
-        with self.assertRaises(TypeError):
-            FitVal(0.3, 1j)
-
-    def test_cannot_create_with_negative_stderr(self):
-        """Test create with negative stderr."""
-        with self.assertRaises(ValueError):
-            FitVal(0.3, -0.1)
-
-    def test_cannot_oper_different_unit(self):
-        """Test operation with different units."""
-        v1 = FitVal(1.2, 0.34, "s")
-        v2 = FitVal(3.4, 0.56, "m")
-
-        # pylint: disable=pointless-statement
-        with self.assertRaises(ValueError):
-            v1 + v2
-=======
-        self.assertEqual(ret, f"{val[0]} \u00B1 {val[1]} {val[2]}")
->>>>>>> d40b6771
+        self.assertEqual(ret, f"{val[0]} \u00B1 {val[1]} {val[2]}")