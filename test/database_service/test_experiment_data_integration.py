# This code is part of Qiskit.
#
# (C) Copyright IBM 2020, 2021
#
# This code is licensed under the Apache License, Version 2.0. You may
# obtain a copy of this license in the LICENSE.txt file in the root directory
# of this source tree or at http://www.apache.org/licenses/LICENSE-2.0.
#
# Any modifications or derivative works of this code must retain this
# copyright notice, and modified files need to carry a notice indicating
# that they have been altered from the originals.

"""Experiment integration tests."""

import os
import unittest
from unittest import mock, skipIf
import contextlib
import numpy as np

from qiskit import transpile
from qiskit.providers import JobStatus
from qiskit.test.reference_circuits import ReferenceCircuits
from qiskit.test import QiskitTestCase
from qiskit_ibm_experiment import IBMExperimentService
from qiskit_ibm_experiment import ResultQuality
from qiskit_ibm_experiment.exceptions import IBMExperimentEntryNotFound

# from qiskit_experiments.database_service import DbExperimentDataV1 as DbExperimentData
from qiskit_experiments.framework import ExperimentData
from qiskit_experiments.framework.experiment_data import ExperimentStatus
from qiskit_experiments.framework import AnalysisResult
from qiskit_experiments.database_service.exceptions import DbExperimentEntryNotFound


from ..decorators import requires_provider, requires_device


@skipIf(not os.environ.get("QISKIT_IBM_USE_STAGING_CREDENTIALS", ""), "Only runs on staging")
class TestExperimentDataIntegration(QiskitTestCase):
    """Test experiment service with experiment data."""

    @classmethod
    def setUpClass(cls):
        """Initial class level setup."""
        # pylint: disable=arguments-differ
        super().setUpClass()
        cls.provider = cls._setup_provider()  # pylint: disable=no-value-for-parameter
        cls.service = IBMExperimentService(
            url=os.getenv("QISKIT_IBM_STAGING_API_URL"),
            token=os.getenv("QISKIT_IBM_STAGING_API_TOKEN"),
        )

        cls.backend = cls._setup_backend()  # pylint: disable=no-value-for-parameter
        cls.device_components = cls.service.device_components(cls.backend.name())
        if not cls.device_components or len(cls.device_components) == 0:
            print("WARNING: No device components found.")
        cls.circuit = transpile(ReferenceCircuits.bell(), cls.backend)

    @classmethod
    @requires_provider
    def _setup_provider(cls, provider):
        """Get the provider for the class."""
        return provider

    @classmethod
    @requires_device
    def _setup_backend(cls, backend):
        """Get a backend for the class."""
        return backend

    def setUp(self) -> None:
        """Test level setup."""
        super().setUp()
        self.services_to_delete = []
        self.results_to_delete = []
        self.jobs_to_cancel = []

    def tearDown(self):
        """Test level tear down."""
        for result_uuid in self.results_to_delete:
            try:
                with mock.patch("builtins.input", lambda _: "y"):
                    self.service.delete_analysis_result(result_uuid)
            except Exception as err:  # pylint: disable=broad-except
                self.log.info("Unable to delete analysis result %s: %s", result_uuid, err)
        for expr_uuid in self.services_to_delete:
            try:
                with mock.patch("builtins.input", lambda _: "y"):
                    self.service.delete_experiment(expr_uuid)
            except Exception as err:  # pylint: disable=broad-except
                self.log.info("Unable to delete experiment %s: %s", expr_uuid, err)
        for job in self.jobs_to_cancel:
            with contextlib.suppress(Exception):
                job.cancel()
        super().tearDown()

    def test_add_data_job(self):
        """Test add job to experiment data."""
        exp_data = ExperimentData(
            backend=self.backend, experiment_type="qiskit_test", service=self.service
        )
        transpiled = transpile(ReferenceCircuits.bell(), self.backend)
        transpiled.metadata = {"foo": "bar"}
        job = self._run_circuit(transpiled)
        exp_data.add_jobs(job)
        self.assertEqual([job.job_id()], exp_data.job_ids)
        result = job.result()
        exp_data.block_for_results()
        circuit_data = exp_data.data(0)
        self.assertEqual(result.get_counts(0), circuit_data["counts"])
        self.assertEqual(job.job_id(), circuit_data["job_id"])
        self.assertEqual(transpiled.metadata, circuit_data["metadata"])

    def test_new_experiment_data(self):
        """Test creating a new experiment data."""
        metadata = {"complex": 2 + 3j, "numpy": np.zeros(2)}
        exp_data = ExperimentData(
            service=self.service,
            backend=self.backend,
            experiment_type="qiskit_test",
            tags=["foo", "bar"],
            share_level="hub",
            metadata=metadata,
            notes="some notes",
        )

        job_ids = []
        for _ in range(2):
            job = self._run_circuit()
            exp_data.add_jobs(job)
            job_ids.append(job.job_id())

        exp_data.save()
        self.services_to_delete.append(exp_data.experiment_id)

        credentials = self.backend.provider().credentials
        rexp = ExperimentData.load(exp_data.experiment_id, self.service)
        self._verify_experiment_data(exp_data, rexp)
        self.assertEqual(credentials.hub, rexp.hub)  # pylint: disable=no-member
        self.assertEqual(credentials.group, rexp.group)  # pylint: disable=no-member
        self.assertEqual(credentials.project, rexp.project)  # pylint: disable=no-member

    def test_update_experiment_data(self):
        """Test updating an experiment."""
        exp_data = self._create_experiment_data()

        for _ in range(2):
            job = self._run_circuit()
            exp_data.add_jobs(job)
        exp_data.tags = ["foo", "bar"]
        exp_data.share_level = "hub"
        exp_data.notes = "some notes"
        exp_data.save()

        rexp = ExperimentData.load(exp_data.experiment_id, self.service)
        self._verify_experiment_data(exp_data, rexp)

    def _verify_experiment_data(self, expected, actual):
        """Verify the input experiment data."""
        self.assertEqual(expected.experiment_id, actual.experiment_id)
        self.assertEqual(expected.job_ids, actual.job_ids)
        self.assertEqual(expected.share_level, actual.share_level)
        self.assertEqual(expected.tags, actual.tags)
        self.assertEqual(expected.notes, actual.notes)
        self.assertEqual(expected.metadata.get("complex", {}), actual.metadata.get("complex", {}))
        self.assertTrue(actual.creation_datetime)
        self.assertTrue(getattr(actual, "creation_datetime").tzinfo)

    def test_add_analysis_results(self):
        """Test adding an analysis result."""
        exp_data = self._create_experiment_data()
        result_data = {"complex": 2 + 3j, "numpy": np.zeros(2)}
        aresult = AnalysisResult(
            name="qiskit_test",
            value=result_data,
            device_components=self.device_components,
            experiment_id=exp_data.experiment_id,
            quality=ResultQuality.GOOD,
            verified=True,
            tags=["foo", "bar"],
            service=self.service,
        )
        exp_data.add_analysis_results(aresult)
        exp_data.save()

        rresult = AnalysisResult.load(aresult.result_id, self.service)
        self.assertEqual(exp_data.experiment_id, rresult.experiment_id)
        self._verify_analysis_result(aresult, rresult)

    def test_update_analysis_result(self):
        """Test updating an analysis result."""
        aresult, exp_data = self._create_analysis_result()

        rdata = {"complex": 2 + 3j, "numpy": np.zeros(2)}
        aresult.value = rdata
        aresult.quality = ResultQuality.GOOD
        aresult.verified = True
        aresult.tags = ["foo", "bar"]
        aresult.save()

        rexp = ExperimentData.load(exp_data.experiment_id, self.service)
        rresult = rexp.analysis_results(0)
        self._verify_analysis_result(aresult, rresult)

    def _verify_analysis_result(self, expected, actual):
        """Verify the input analysis result."""
        self.assertEqual(expected.result_id, actual.result_id)
        self.assertEqual(expected.name, actual.name)
        ecomp = {str(comp) for comp in expected.device_components}
        acomp = {str(comp) for comp in actual.device_components}
        self.assertEqual(ecomp, acomp)
        self.assertEqual(expected.experiment_id, actual.experiment_id)
        self.assertEqual(expected.quality, actual.quality)
        self.assertEqual(expected.verified, actual.verified)
        self.assertEqual(expected.tags, actual.tags)
        self.assertEqual(expected.value["complex"], actual.value["complex"])
        self.assertEqual(expected.value["numpy"].all(), actual.value["numpy"].all())

    def test_delete_analysis_result(self):
        """Test deleting an analysis result."""
        aresult, exp_data = self._create_analysis_result()
        with mock.patch("builtins.input", lambda _: "y"):
            exp_data.delete_analysis_result(0)
            exp_data.save()
        rexp = ExperimentData.load(exp_data.experiment_id, self.service)
        self.assertRaises(DbExperimentEntryNotFound, rexp.analysis_results, aresult.result_id)
        self.assertRaises(
            IBMExperimentEntryNotFound, self.service.analysis_result, aresult.result_id
        )

    def test_add_figures(self):
        """Test adding a figure to the experiment data."""
        exp_data = self._create_experiment_data()
        hello_bytes = str.encode("hello world")

        sub_tests = ["hello.svg", None]

        for idx, figure_name in enumerate(sub_tests):
            with self.subTest(figure_name=figure_name):
                exp_data.add_figures(
                    figures=hello_bytes, figure_names=figure_name, save_figure=True
                )
<<<<<<< HEAD
                rexp = ExperimentData.load(exp_data.experiment_id, self.service)
                self.assertEqual(rexp.figure(idx), hello_bytes)
=======
                rexp = DbExperimentData.load(exp_data.experiment_id, self.experiment)
                self.assertEqual(rexp.figure(idx).figure, hello_bytes)
>>>>>>> acc64668

    def test_add_figures_plot(self):
        """Test adding a matplotlib figure."""
        import matplotlib.pyplot as plt

        figure, axes = plt.subplots()
        axes.plot([1, 2, 3])

        exp_data = self._create_experiment_data()
        exp_data.add_figures(figure, save_figure=True)

        rexp = ExperimentData.load(exp_data.experiment_id, self.service)
        self.assertTrue(rexp.figure(0))

    def test_add_figures_file(self):
        """Test adding a figure file."""
        exp_data = self._create_experiment_data()
        hello_bytes = str.encode("hello world")
        file_name = "hello_world.svg"
        self.addCleanup(os.remove, file_name)
        with open(file_name, "wb") as file:
            file.write(hello_bytes)

        exp_data.add_figures(figures=file_name, save_figure=True)
        rexp = ExperimentData.load(exp_data.experiment_id, self.service)
        self.assertEqual(rexp.figure(0), hello_bytes)

    def test_update_figure(self):
        """Test updating a figure."""
        exp_data = self._create_experiment_data()
        hello_bytes = str.encode("hello world")
        figure_name = "hello.svg"

        exp_data.add_figures(figures=hello_bytes, figure_names=figure_name, save_figure=True)
        self.assertEqual(exp_data.figure(0), hello_bytes)

        friend_bytes = str.encode("hello friend")
        exp_data.add_figures(
            figures=friend_bytes, figure_names=figure_name, overwrite=True, save_figure=True
        )
<<<<<<< HEAD
        rexp = ExperimentData.load(exp_data.experiment_id, self.service)
        self.assertEqual(rexp.figure(0), friend_bytes)
        self.assertEqual(rexp.figure(figure_name), friend_bytes)
=======
        rexp = DbExperimentData.load(exp_data.experiment_id, self.experiment)
        self.assertEqual(rexp.figure(0).figure, friend_bytes)
        self.assertEqual(rexp.figure(figure_name).figure, friend_bytes)
>>>>>>> acc64668

    def test_delete_figure(self):
        """Test deleting a figure."""
        exp_data = self._create_experiment_data()
        hello_bytes = str.encode("hello world")
        figure_name = "hello.svg"

        exp_data.add_figures(figures=hello_bytes, figure_names=figure_name, save_figure=True)
        with mock.patch("builtins.input", lambda _: "y"):
            exp_data.delete_figure(0)
            exp_data.save()

        rexp = ExperimentData.load(exp_data.experiment_id, self.service)
        self.assertRaises(IBMExperimentEntryNotFound, rexp.figure, figure_name)
        self.assertRaises(
            IBMExperimentEntryNotFound, self.service.figure, exp_data.experiment_id, figure_name
        )

    def test_save_all(self):
        """Test saving all."""
        exp_data = self._create_experiment_data()
        exp_data.tags = ["foo", "bar"]
        aresult = AnalysisResult(
            value={},
            name="qiskit_test",
            device_components=self.device_components,
            experiment_id=exp_data.experiment_id,
        )
        exp_data.add_analysis_results(aresult)
        hello_bytes = str.encode("hello world")
        exp_data.add_figures(hello_bytes, figure_names="hello.svg")
        exp_data.save()

        rexp = ExperimentData.load(exp_data.experiment_id, self.service)
        # Experiment tag order is not necessarily preserved
        # so compare tags with a predictable sort order.
        self.assertEqual(["bar", "foo"], sorted(rexp.tags))
        self.assertEqual(aresult.result_id, rexp.analysis_results(0).result_id)
        self.assertEqual(hello_bytes, rexp.figure(0))

        exp_data.delete_analysis_result(0)
        exp_data.delete_figure(0)
        with mock.patch("builtins.input", lambda _: "y"):
            exp_data.save()

        rexp = ExperimentData.load(exp_data.experiment_id, self.service)
        self.assertRaises(IBMExperimentEntryNotFound, rexp.figure, "hello.svg")
        self.assertRaises(DbExperimentEntryNotFound, rexp.analysis_results, aresult.result_id)

    def test_set_service_job(self):
        """Test setting service with a job."""
        exp_data = ExperimentData(experiment_type="qiskit_test", service=self.service)
        job = self._run_circuit()
        exp_data.add_jobs(job)
        exp_data.save()
        self.services_to_delete.append(exp_data.experiment_id)

        rexp = self.service.experiment(exp_data.experiment_id)
        self.assertEqual([job.job_id()], rexp.job_ids)

    def test_auto_save_experiment(self):
        """Test auto save."""
        exp_data = self._create_experiment_data()
        exp_data.auto_save = True

        subtests = [
            (
                setattr,
                (
                    exp_data,
                    "tags",
                    ["foo"],
                ),
            ),
            (setattr, (exp_data, "notes", "foo")),
            (setattr, (exp_data, "share_level", "hub")),
        ]

        for func, params in subtests:
            with self.subTest(func=func):
                with mock.patch.object(
                    IBMExperimentService,
                    "update_experiment",
                    wraps=exp_data.service.update_experiment,
                ) as mocked:
                    func(*params)
                    mocked.assert_called_once()
                    data = mocked.call_args[0][0]
                    self.assertEqual(exp_data.experiment_id, data.experiment_id)
                    mocked.reset_mock()

    def test_auto_save_figure(self):
        """Test auto saving figure."""
        exp_data = self._create_experiment_data()
        exp_data.auto_save = True
        figure_name = "hello.svg"

        with mock.patch.object(
            IBMExperimentService, "update_experiment", wraps=exp_data.service.update_experiment
        ) as mocked_exp:
            with mock.patch.object(
                IBMExperimentService, "create_figure", wraps=exp_data.service.create_figure
            ) as mocked_fig:
                exp_data.add_figures(str.encode("hello world"), figure_names=figure_name)
                mocked_exp.assert_called_once()
                mocked_fig.assert_called_once()
                mocked_exp.reset_mock()

            with mock.patch.object(
                IBMExperimentService, "update_figure", wraps=exp_data.service.update_figure
            ) as mocked_fig:
                exp_data.add_figures(
                    str.encode("hello friend"), figure_names=figure_name, overwrite=True
                )
                mocked_fig.assert_called_once()
                mocked_exp.assert_called_once()
                mocked_exp.reset_mock()

            with mock.patch.object(
                IBMExperimentService, "delete_figure", wraps=exp_data.service.delete_figure
            ) as mocked_fig, mock.patch("builtins.input", lambda _: "y"):
                exp_data.delete_figure(figure_name)
                mocked_fig.assert_called_once()
                mocked_exp.assert_called_once()

    def test_auto_save_analysis_result(self):
        """Test auto saving analysis result."""
        exp_data = self._create_experiment_data()
        exp_data.auto_save = True
        aresult = AnalysisResult(
            value={},
            name="qiskit_test",
            device_components=self.device_components,
            experiment_id=exp_data.experiment_id,
        )

        with mock.patch.object(
            IBMExperimentService, "update_experiment", wraps=exp_data.service.update_experiment
        ) as mocked_exp:
            with mock.patch.object(
                IBMExperimentService,
                "create_analysis_result",
                wraps=exp_data.service.create_analysis_result,
            ) as mocked_res:
                exp_data.add_analysis_results(aresult)
                mocked_exp.assert_called_once()
                mocked_res.assert_called_once()
                mocked_exp.reset_mock()

            with mock.patch.object(
                IBMExperimentService,
                "delete_analysis_result",
                wraps=exp_data.service.delete_analysis_result,
            ) as mocked_res, mock.patch("builtins.input", lambda _: "y"):
                exp_data.delete_analysis_result(aresult.result_id)
                mocked_res.assert_called_once()
                mocked_exp.assert_called_once()

    def test_auto_save_analysis_result_update(self):
        """Test auto saving analysis result updates."""
        aresult, exp_data = self._create_analysis_result()
        aresult.auto_save = True

        subtests = [
            ("tags", ["foo"]),
            ("value", {"foo": "bar"}),
            ("quality", "GOOD"),
            ("verified", True),
        ]
        for attr, value in subtests:
            with self.subTest(attr=attr):
                with mock.patch.object(
                    IBMExperimentService,
                    "update_analysis_result",
                    wraps=exp_data.service.update_analysis_result,
                ) as mocked:
                    setattr(aresult, attr, value)
                    mocked.assert_called_once()
                    data = mocked.call_args[0][0]
                    self.assertEqual(aresult.result_id, data.result_id)
                    mocked.reset_mock()

    def test_block_for_results(self):
        """Test blocking for jobs"""
        exp_data = ExperimentData(
            backend=self.backend, experiment_type="qiskit_test", service=self.service
        )
        jobs = []
        for _ in range(2):
            job = self._run_circuit()
            exp_data.add_jobs(job)
            jobs.append(job)
        exp_data.block_for_results()
        self.assertTrue(all(job.status() == JobStatus.DONE for job in jobs))
        self.assertEqual(ExperimentStatus.DONE, exp_data.status())

    def _create_experiment_data(self):
        """Create an experiment data."""
        exp_data = ExperimentData(
            backend=self.backend, experiment_type="qiskit_test", verbose=False, service=self.service
        )
        exp_data.save()
        self.services_to_delete.append(exp_data.experiment_id)
        return exp_data

    def _create_analysis_result(self):
        """Create a simple analysis result."""
        exp_data = self._create_experiment_data()
        aresult = AnalysisResult(
            value={},
            name="qiskit_test",
            device_components=self.device_components,
            experiment_id=exp_data.experiment_id,
        )
        exp_data.add_analysis_results(aresult)
        exp_data.save()
        self.results_to_delete.append(aresult.result_id)
        return aresult, exp_data

    def _run_circuit(self, circuit=None):
        """Run a circuit."""
        circuit = circuit or self.circuit
        job = self.backend.run(circuit, shots=1)
        self.jobs_to_cancel.append(job)
        return job


if __name__ == "__main__":
    unittest.main()<|MERGE_RESOLUTION|>--- conflicted
+++ resolved
@@ -241,13 +241,8 @@
                 exp_data.add_figures(
                     figures=hello_bytes, figure_names=figure_name, save_figure=True
                 )
-<<<<<<< HEAD
                 rexp = ExperimentData.load(exp_data.experiment_id, self.service)
-                self.assertEqual(rexp.figure(idx), hello_bytes)
-=======
-                rexp = DbExperimentData.load(exp_data.experiment_id, self.experiment)
                 self.assertEqual(rexp.figure(idx).figure, hello_bytes)
->>>>>>> acc64668
 
     def test_add_figures_plot(self):
         """Test adding a matplotlib figure."""
@@ -288,15 +283,9 @@
         exp_data.add_figures(
             figures=friend_bytes, figure_names=figure_name, overwrite=True, save_figure=True
         )
-<<<<<<< HEAD
-        rexp = ExperimentData.load(exp_data.experiment_id, self.service)
-        self.assertEqual(rexp.figure(0), friend_bytes)
-        self.assertEqual(rexp.figure(figure_name), friend_bytes)
-=======
-        rexp = DbExperimentData.load(exp_data.experiment_id, self.experiment)
+        rexp = ExperimentData.load(exp_data.experiment_id, self.service)
         self.assertEqual(rexp.figure(0).figure, friend_bytes)
         self.assertEqual(rexp.figure(figure_name).figure, friend_bytes)
->>>>>>> acc64668
 
     def test_delete_figure(self):
         """Test deleting a figure."""
