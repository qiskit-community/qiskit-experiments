--- conflicted
+++ resolved
@@ -61,11 +61,7 @@
                 p0={"amp": 0.5, "tau": estimated_t2hahn, "base": 0.5}, plot=True
             )
             expdata = exp.run(backend=backend, shots=1000)
-<<<<<<< HEAD
-            self.assertExperimentDone(expdata)
-=======
             self.assertExperimentDone(expdata, timeout=300)
->>>>>>> a51ade2f
             result = expdata.analysis_results("T2")
             fitval = result.value
             self.assertRoundTripSerializable(fitval, check_func=self.ufloat_equiv)
