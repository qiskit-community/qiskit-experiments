# This code is part of Qiskit.
#
# (C) Copyright IBM 2022.
#
# This code is licensed under the Apache License, Version 2.0. You may
# obtain a copy of this license in the LICENSE.txt file in the root directory
# of this source tree or at http://www.apache.org/licenses/LICENSE-2.0.
#
# Any modifications or derivative works of this code must retain this
# copyright notice, and modified files need to carry a notice indicating
# that they have been altered from the originals.

"""Test for randomized benchmarking experiments."""

from test.base import QiskitExperimentsTestCase

import random
from ddt import ddt, data, unpack
from qiskit.circuit import Delay, QuantumCircuit
from qiskit.circuit.library import SXGate, CXGate, TGate
from qiskit.exceptions import QiskitError
from qiskit.providers.aer import AerSimulator
from qiskit.providers.aer.noise import NoiseModel, depolarizing_error
from qiskit.quantum_info import Clifford, Operator

from qiskit_experiments.library import randomized_benchmarking as rb
<<<<<<< HEAD
from qiskit_experiments.library.randomized_benchmarking import CliffordUtils
from qiskit_experiments.database_service.exceptions import DbExperimentEntryNotFound
from qiskit_experiments.framework.composite import ParallelExperiment
=======
from qiskit_experiments.database_service.exceptions import ExperimentEntryNotFound
>>>>>>> 282d29b0


class RBTestCase(QiskitExperimentsTestCase):
    """Base test case for randomized benchmarking defining a common noise model."""

    def setUp(self):
        """Setup the tests."""
        super().setUp()

        # depolarizing error
        self.p1q = 0.02
        self.p2q = 0.10
        self.pvz = 0.0

        # basis gates
        self.basis_gates = ["sx", "rz", "cx"]

        # setup noise model
        sx_error = depolarizing_error(self.p1q, 1)
        rz_error = depolarizing_error(self.pvz, 1)
        cx_error = depolarizing_error(self.p2q, 2)

        noise_model = NoiseModel()
        noise_model.add_all_qubit_quantum_error(sx_error, "sx")
        noise_model.add_all_qubit_quantum_error(rz_error, "rz")
        noise_model.add_all_qubit_quantum_error(cx_error, "cx")

        self.noise_model = noise_model

        # Need level1 for consecutive gate cancellation for reference EPC value calculation
        self.transpiler_options = {
            "basis_gates": self.basis_gates,
            "optimization_level": 1,
        }

        # Aer simulator
        self.backend = AerSimulator(noise_model=noise_model, seed_simulator=123)

    def assertAllIdentity(self, circuits):
        """Test if all experiment circuits are identity."""
        for circ in circuits:
            num_qubits = circ.num_qubits
            qc_iden = QuantumCircuit(num_qubits)
            circ.remove_final_measurements()
            assert Operator(circ).equiv(Operator(qc_iden))


@ddt
class TestStandardRB(RBTestCase):
    """Test for standard RB."""

    def test_single_qubit(self):
        """Test single qubit RB."""
        exp = rb.StandardRB(
            qubits=(0,),
            lengths=list(range(1, 300, 30)),
            seed=123,
            backend=self.backend,
        )
        exp.analysis.set_options(gate_error_ratio=None)
        exp.set_transpile_options(**self.transpiler_options)
        self.assertAllIdentity(exp.circuits())

        expdata = exp.run()
        self.assertExperimentDone(expdata)

        # Given we have gate number per Clifford n_gpc, we can compute EPC as
        # EPC = 1 - (1 - r)^n_gpc
        # where r is gate error of SX gate, i.e. dep-parameter divided by 2.
        # We let transpiler use SX and RZ.
        # The number of physical gate per Clifford will distribute
        # from 0 to 2, i.e. arbitrary U gate can be decomposed into up to 2 SX with RZs.
        # We may want to expect the average number of SX is (0 + 1 + 2) / 3 = 1.0.
        epc = expdata.analysis_results("EPC")

        epc_expected = 1 - (1 - 1 / 2 * self.p1q) ** 1.0
        self.assertAlmostEqual(epc.value.n, epc_expected, delta=0.1 * epc_expected)

    def test_two_qubit(self):
        """Test two qubit RB."""
        exp = rb.StandardRB(
            qubits=(0, 1),
            lengths=list(range(1, 30, 3)),
            seed=123,
            backend=self.backend,
        )
        exp.analysis.set_options(gate_error_ratio=None)
        exp.set_transpile_options(**self.transpiler_options)
        self.assertAllIdentity(exp.circuits())

        expdata = exp.run()
        self.assertExperimentDone(expdata)

        # Given CX error is dominant and 1q error can be negligible.
        # Arbitrary SU(4) can be decomposed with (0, 1, 2, 3) CX gates, the expected
        # average number of CX gate per Clifford is 1.5.
        # Since this is two qubit RB, the dep-parameter is factored by 3/4.
        epc = expdata.analysis_results("EPC")

        # Allow for 50 percent tolerance since we ignore 1q gate contribution
        epc_expected = 1 - (1 - 3 / 4 * self.p2q) ** 1.5
        self.assertAlmostEqual(epc.value.n, epc_expected, delta=0.5 * epc_expected)

    def test_add_more_circuit_yields_lower_variance(self):
        """Test variance reduction with larger number of sampling."""
        exp1 = rb.StandardRB(
            qubits=(0, 1),
            lengths=list(range(1, 30, 3)),
            seed=123,
            backend=self.backend,
            num_samples=3,
        )
        exp1.analysis.set_options(gate_error_ratio=None)
        exp1.set_transpile_options(**self.transpiler_options)
        expdata1 = exp1.run()
        self.assertExperimentDone(expdata1)

        exp2 = rb.StandardRB(
            qubits=(0, 1),
            lengths=list(range(1, 30, 3)),
            seed=456,
            backend=self.backend,
            num_samples=5,
        )
        exp2.analysis.set_options(gate_error_ratio=None)
        exp2.set_transpile_options(**self.transpiler_options)
        expdata2 = exp2.run()
        self.assertExperimentDone(expdata2)

        self.assertLess(
            expdata2.analysis_results("EPC").value.s,
            expdata1.analysis_results("EPC").value.s,
        )

    def test_poor_experiment_result(self):
        """Test edge case that tail of decay is not sampled.

        This is a special case that fit outcome is very sensitive to initial guess.
        Perhaps generated initial guess is close to a local minima.
        """
        from qiskit.providers.fake_provider import FakeVigo

        backend = AerSimulator.from_backend(FakeVigo(), seed_simulator=123)
        exp = rb.StandardRB(
            qubits=(0,),
            lengths=[100, 200, 300, 400],
            seed=123,
            backend=backend,
            num_samples=5,
        )
        exp.set_transpile_options(basis_gates=["x", "sx", "rz"], optimization_level=1)
        expdata = exp.run()
        self.assertExperimentDone(expdata)

        overview = expdata.analysis_results(0).value
        # This yields bad fit due to poor data points, but still fit is not completely off.
        self.assertLess(overview.reduced_chisq, 10)

    def test_return_same_circuit(self):
        """Test if setting the same seed returns the same circuits."""
        exp1 = rb.StandardRB(
            qubits=(0, 1),
            lengths=[10, 20, 30],
            seed=123,
            backend=self.backend,
        )

        exp2 = rb.StandardRB(
            qubits=(0, 1),
            lengths=[10, 20, 30],
            seed=123,
            backend=self.backend,
        )

        exp1.set_transpile_options(**self.transpiler_options)
        exp2.set_transpile_options(**self.transpiler_options)
        circs1 = exp1.circuits()
        circs2 = exp2.circuits()

        self.assertEqual(circs1[0].decompose(), circs2[0].decompose())
        self.assertEqual(circs1[1].decompose(), circs2[1].decompose())
        self.assertEqual(circs1[2].decompose(), circs2[2].decompose())

    def test_full_sampling_single_qubit(self):
        """Test if full sampling generates different circuits."""
        exp1 = rb.StandardRB(
            qubits=(0,),
            lengths=[10, 20, 30],
            seed=123,
            backend=self.backend,
            full_sampling=False,
        )
        exp1.set_transpile_options(**self.transpiler_options)
        exp2 = rb.StandardRB(
            qubits=(0,),
            lengths=[10, 20, 30],
            seed=123,
            backend=self.backend,
            full_sampling=True,
        )
        exp2.set_transpile_options(**self.transpiler_options)
        circs1 = exp1.circuits()
        circs2 = exp2.circuits()

        self.assertEqual(circs1[0].decompose(), circs2[0].decompose())

        # fully sampled circuits are regenerated while other is just built on top of previous length
        self.assertNotEqual(circs1[1].decompose(), circs2[1].decompose())
        self.assertNotEqual(circs1[2].decompose(), circs2[2].decompose())

    def test_full_sampling_2_qubits(self):
        """Test if full sampling generates different circuits."""
        exp1 = rb.StandardRB(
            qubits=(0, 1),
            lengths=[10, 20, 30],
            seed=123,
            backend=self.backend,
            full_sampling=False,
        )
        exp1.set_transpile_options(**self.transpiler_options)

        exp2 = rb.StandardRB(
            qubits=(0, 1),
            lengths=[10, 20, 30],
            seed=123,
            backend=self.backend,
            full_sampling=True,
        )
        exp2.set_transpile_options(**self.transpiler_options)

        circs1 = exp1.circuits()
        circs2 = exp2.circuits()

        self.assertEqual(circs1[0].decompose(), circs2[0].decompose())

        # fully sampled circuits are regenerated while other is just built on top of previous length
        self.assertNotEqual(circs1[1].decompose(), circs2[1].decompose())
        self.assertNotEqual(circs1[2].decompose(), circs2[2].decompose())

    @data(
        {"qubits": [3, 3], "lengths": [1, 3, 5, 7, 9], "num_samples": 1, "seed": 100},
        {"qubits": [0, 1], "lengths": [1, 3, 5, -7, 9], "num_samples": 1, "seed": 100},
        {"qubits": [0, 1], "lengths": [1, 3, 5, 7, 9], "num_samples": -4, "seed": 100},
        {"qubits": [0, 1], "lengths": [1, 3, 5, 7, 9], "num_samples": 0, "seed": 100},
        {"qubits": [0, 1], "lengths": [1, 5, 5, 5, 9], "num_samples": 2, "seed": 100},
    )
    def test_invalid_configuration(self, configs):
        """Test raise error when creating experiment with invalid configs."""
        self.assertRaises(QiskitError, rb.StandardRB, **configs)

    def test_experiment_config(self):
        """Test converting to and from config works"""
        exp = rb.StandardRB(qubits=(0,), lengths=[10, 20, 30], seed=123)
        loaded_exp = rb.StandardRB.from_config(exp.config())
        self.assertNotEqual(exp, loaded_exp)
        self.assertTrue(self.json_equiv(exp, loaded_exp))

    def test_roundtrip_serializable(self):
        """Test round trip JSON serialization"""
        exp = rb.StandardRB(qubits=(0,), lengths=[10, 20, 30], seed=123)
        self.assertRoundTripSerializable(exp, self.json_equiv)

    def test_analysis_config(self):
        """ "Test converting analysis to and from config works"""
        analysis = rb.RBAnalysis()
        loaded = rb.RBAnalysis.from_config(analysis.config())
        self.assertNotEqual(analysis, loaded)
        self.assertEqual(analysis.config(), loaded.config())

    def test_expdata_serialization(self):
        """Test serializing experiment data works."""
        exp = rb.StandardRB(
            qubits=(0,),
            lengths=list(range(1, 200, 50)),
            seed=123,
            backend=self.backend,
        )
        exp.set_transpile_options(**self.transpiler_options)
        expdata = exp.run()
        self.assertExperimentDone(expdata)
        self.assertRoundTripSerializable(expdata, check_func=self.experiment_data_equiv)
        self.assertRoundTripPickle(expdata, check_func=self.experiment_data_equiv)

    def test_single_qubit_parallel(self):
        """Test single qubit RB in parallel."""
        qubits = [0, 2]
        lengths = list(range(1, 300, 30))
        exps = []
        for qubit in qubits:
            exp = rb.StandardRB(
                qubits=[qubit], lengths=lengths, seed=123, backend=self.backend
            )
            exp.analysis.set_options(gate_error_ratio=None, plot_raw_data=False)
            exps.append(exp)

        par_exp = ParallelExperiment(exps)
        par_exp.set_transpile_options(**self.transpiler_options)

        par_expdata = par_exp.run(backend=self.backend)
        self.assertExperimentDone(par_expdata)
        epc_expected = 1 - (1 - 1 / 2 * self.p1q) ** 1.0
        for i in range(2):
            epc = par_expdata.child_data(i).analysis_results("EPC")
            self.assertAlmostEqual(epc.value.n, epc_expected, delta=0.1 * epc_expected)


@ddt
class TestInterleavedRB(RBTestCase):
    """Test for interleaved RB."""

    @data([SXGate(), [3], 4], [CXGate(), [4, 7], 5])
    @unpack
    def test_interleaved_structure(self, interleaved_element, qubits, length):
        """Verifies that when generating an interleaved circuit, it will be
        identical to the original circuit up to additions of
        barrier and interleaved element between any two Cliffords.
        """
        full_sampling = [True, False]
        for val in full_sampling:
            exp = rb.InterleavedRB(
                interleaved_element=interleaved_element,
                qubits=qubits,
                lengths=[length],
                num_samples=1,
                full_sampling=val,
            )
            exp.set_transpile_options(**self.transpiler_options)
            circuits = exp.circuits()
            c_std = circuits[0]
            c_int = circuits[1]
            if c_std.metadata["interleaved"]:
                c_std, c_int = c_int, c_std
            num_cliffords = c_std.metadata["xval"]
            std_idx = 0
            int_idx = 0
            for _ in range(num_cliffords):
                # barrier
                self.assertEqual(c_std[std_idx][0].name, "barrier")
                self.assertEqual(c_int[int_idx][0].name, "barrier")
                # clifford
                std_idx += 1
                int_idx += 1
                while c_std[std_idx][0].name != "barrier":
                    self.assertEqual(c_std[std_idx], c_int[int_idx])
                    std_idx += 1
                    int_idx += 1
                # for interleaved circuit: barrier + interleaved element
                self.assertEqual(c_int[int_idx][0].name, "barrier")
                int_idx += 1
                self.assertEqual(c_int[int_idx][0].name, interleaved_element.name)
                int_idx += 1

    def test_single_qubit(self):
        """Test single qubit IRB, once with an interleaved gate, once with an interleaved
        Clifford circuit.
        """
        interleaved_gate = SXGate()
        random.seed(123)
        num = random.randint(0, 23)
        interleaved_clifford = CliffordUtils.clifford_1_qubit_circuit(num)
        # The circuit created for interleaved_clifford is:
        # qc = QuantumCircuit(1)
        # qc.rz(np.pi/2, 0)
        # qc.sx(0)
        # qc.rz(np.pi/2, 0)
        # Since there is a single sx per interleaved_element,
        # therefore epc_expected is the same as for when interleaved_element = SXGate()
        for interleaved_element in [interleaved_gate, interleaved_clifford]:
            exp = rb.InterleavedRB(
                interleaved_element=interleaved_element,
                qubits=(0,),
                lengths=list(range(1, 300, 30)),
                seed=123,
                backend=self.backend,
            )
            exp.set_transpile_options(**self.transpiler_options)

            self.assertAllIdentity(exp.circuits())

            expdata = exp.run()
            self.assertExperimentDone(expdata)

            # Since this is interleaved, we can directly compare values, i.e. n_gpc = 1
            epc = expdata.analysis_results("EPC")
            epc_expected = 1 / 2 * self.p1q
            self.assertAlmostEqual(epc.value.n, epc_expected, delta=0.1 * epc_expected)

    def test_two_qubit(self):
        """Test two qubit IRB."""
        exp = rb.InterleavedRB(
            interleaved_element=CXGate(),
            qubits=(0, 1),
            lengths=list(range(1, 30, 3)),
            seed=123,
            backend=self.backend,
        )
        exp.set_transpile_options(**self.transpiler_options)
        self.assertAllIdentity(exp.circuits())

        expdata = exp.run()
        self.assertExperimentDone(expdata)

        # Since this is interleaved, we can directly compare values, i.e. n_gpc = 1
        epc = expdata.analysis_results("EPC")
        epc_expected = 3 / 4 * self.p2q
        self.assertAlmostEqual(epc.value.n, epc_expected, delta=0.1 * epc_expected)

    def test_non_clifford_interleaved_element(self):
        """Verifies trying to run interleaved RB with non Clifford element throws an exception"""
        qubits = [0]
        lengths = [1, 4, 6, 9, 13, 16]
        interleaved_element = TGate()  # T gate is not Clifford, this should fail
        self.assertRaises(
            QiskitError,
            rb.InterleavedRB,
            interleaved_element=interleaved_element,
            qubits=qubits,
            lengths=lengths,
        )

    def test_interleaving_delay(self):
        """Test delay instruction can be interleaved."""
        # See qiskit-experiments/#727 for details
        interleaved_element = Delay(10, unit="us")
        exp = rb.InterleavedRB(
            interleaved_element,
            qubits=[0],
            lengths=[1],
            num_samples=1,
            seed=1234,  # This seed gives a 2-gate clifford
        )
        exp.set_transpile_options(**self.transpiler_options)

        # Does not raise an error
        _, int_circs = exp.circuits()

        # barrier, 2-gate clifford, barrier, "delay", barrier, ...
        self.assertEqual(int_circs.data[4][0].name, interleaved_element.name)

        # Transpiled delay duration is represented in seconds, so must convert from us
        self.assertEqual(int_circs.data[4][0].unit, "s")
        self.assertAlmostEqual(int_circs.data[4][0].params[0], interleaved_element.params[0] * 1e-6)
        self.assertAllIdentity([int_circs])

    def test_interleaving_circuit_with_delay(self):
        """Test circuit with delay can be interleaved."""
        delay_qc = QuantumCircuit(2)
        delay_qc.delay(10, [0], unit="us")
        delay_qc.x(1)

        exp = rb.InterleavedRB(
            interleaved_element=delay_qc,
            qubits=[1, 2],
            lengths=[1],
            seed=123,
            num_samples=1,
        )
        transpiler_options = {
            "basis_gates": ["h", "x", "s", "cx"],
            "optimization_level": 1,
        }
        exp.set_transpile_options(**transpiler_options)
        _, int_circ = exp.circuits()
        self.assertAllIdentity([int_circ])

    def test_experiment_config(self):
        """Test converting to and from config works"""
        exp = rb.InterleavedRB(
            interleaved_element=SXGate(),
            qubits=(0,),
            lengths=[10, 20, 30],
            seed=123,
        )
        loaded_exp = rb.InterleavedRB.from_config(exp.config())
        self.assertNotEqual(exp, loaded_exp)
        self.assertTrue(self.json_equiv(exp, loaded_exp))

    def test_roundtrip_serializable(self):
        """Test round trip JSON serialization"""
        exp = rb.InterleavedRB(
            interleaved_element=SXGate(), qubits=(0,), lengths=[10, 20, 30], seed=123
        )
        self.assertRoundTripSerializable(exp, self.json_equiv)

    def test_analysis_config(self):
        """ "Test converting analysis to and from config works"""
        analysis = rb.InterleavedRBAnalysis()
        loaded = rb.InterleavedRBAnalysis.from_config(analysis.config())
        self.assertNotEqual(analysis, loaded)
        self.assertEqual(analysis.config(), loaded.config())

    def test_expdata_serialization(self):
        """Test serializing experiment data works."""
        exp = rb.InterleavedRB(
            interleaved_element=SXGate(),
            qubits=(0,),
            lengths=list(range(1, 200, 50)),
            seed=123,
            backend=self.backend,
        )
        exp.set_transpile_options(**self.transpiler_options)
        expdata = exp.run()
        self.assertExperimentDone(expdata)
        self.assertRoundTripSerializable(expdata, check_func=self.experiment_data_equiv)
        self.assertRoundTripPickle(expdata, check_func=self.experiment_data_equiv)


class TestEPGAnalysis(QiskitExperimentsTestCase):
    """Test case for EPG calculation from EPC.

    EPG and depolarizing probability p are assumed to have following relationship

        EPG = (2^n - 1) / 2^n · p

    This p is provided to the Aer noise model, thus we verify EPG computation
    by comparing the value with the depolarizing probability.
    """

    def setUp(self):
        """Setup the tests."""
        super().setUp()

        # Setup noise model, including more gate for complicated EPG computation
        # Note that 1Q channel error is amplified to check 1q channel correction mechanism
        x_error = depolarizing_error(0.04, 1)
        h_error = depolarizing_error(0.02, 1)
        s_error = depolarizing_error(0.00, 1)
        cx_error = depolarizing_error(0.08, 2)

        noise_model = NoiseModel()
        noise_model.add_all_qubit_quantum_error(x_error, "x")
        noise_model.add_all_qubit_quantum_error(h_error, "h")
        noise_model.add_all_qubit_quantum_error(s_error, "s")
        noise_model.add_all_qubit_quantum_error(cx_error, "cx")

        # Need level1 for consecutive gate cancellation for reference EPC value calculation
        transpiler_options = {
            "basis_gates": ["x", "h", "s", "cx"],
            "optimization_level": 1,
        }

        # Aer simulator
        backend = AerSimulator(noise_model=noise_model, seed_simulator=123)

        # Prepare experiment data and cache for analysis
        exp_1qrb_q0 = rb.StandardRB(
            qubits=(0,),
            lengths=[1, 10, 30, 50, 80, 120, 150, 200],
            seed=123,
            backend=backend,
        )
        exp_1qrb_q0.set_transpile_options(**transpiler_options)
        expdata_1qrb_q0 = exp_1qrb_q0.run(analysis=None).block_for_results(timeout=300)

        exp_1qrb_q1 = rb.StandardRB(
            qubits=(1,),
            lengths=[1, 10, 30, 50, 80, 120, 150, 200],
            seed=123,
            backend=backend,
        )
        exp_1qrb_q1.set_transpile_options(**transpiler_options)
        expdata_1qrb_q1 = exp_1qrb_q1.run(analysis=None).block_for_results(timeout=300)

        exp_2qrb = rb.StandardRB(
            qubits=(0, 1),
            lengths=[1, 3, 5, 10, 15, 20, 30, 50, 70, 90],
            seed=123,
            backend=backend,
        )
        exp_2qrb.set_transpile_options(**transpiler_options)
        expdata_2qrb = exp_2qrb.run(analysis=None).block_for_results(timeout=300)

        self.expdata_1qrb_q0 = expdata_1qrb_q0
        self.expdata_1qrb_q1 = expdata_1qrb_q1
        self.expdata_2qrb = expdata_2qrb

    def test_default_epg_ratio(self):
        """Calculate EPG with default ratio dictionary. H and X have the same ratio."""
        analysis = rb.RBAnalysis()
        analysis.set_options(outcome="0")
        result = analysis.run(self.expdata_1qrb_q0, replace_results=False)
        self.assertExperimentDone(result)

        s_epg = result.analysis_results("EPG_s")
        h_epg = result.analysis_results("EPG_h")
        x_epg = result.analysis_results("EPG_x")

        self.assertEqual(s_epg.value.n, 0.0)

        # H and X gate EPG are assumed to be the same, so this underestimate X and overestimate H
        self.assertEqual(h_epg.value.n, x_epg.value.n)
        self.assertLess(x_epg.value.n, 0.04 * 0.5)
        self.assertGreater(h_epg.value.n, 0.02 * 0.5)

    def test_no_epg(self):
        """Calculate no EPGs."""
        analysis = rb.RBAnalysis()
        analysis.set_options(outcome="0", gate_error_ratio=None)
        result = analysis.run(self.expdata_1qrb_q0, replace_results=False)
        self.assertExperimentDone(result)

        with self.assertRaises(ExperimentEntryNotFound):
            result.analysis_results("EPG_s")

        with self.assertRaises(ExperimentEntryNotFound):
            result.analysis_results("EPG_h")

        with self.assertRaises(ExperimentEntryNotFound):
            result.analysis_results("EPG_x")

    def test_with_custom_epg_ratio(self):
        """Calculate no EPGs with custom EPG ratio dictionary."""
        analysis = rb.RBAnalysis()
        analysis.set_options(outcome="0", gate_error_ratio={"x": 2, "h": 1, "s": 0})
        result = analysis.run(self.expdata_1qrb_q0, replace_results=False)
        self.assertExperimentDone(result)

        h_epg = result.analysis_results("EPG_h")
        x_epg = result.analysis_results("EPG_x")

        self.assertAlmostEqual(x_epg.value.n, 0.04 * 0.5, delta=0.005)
        self.assertAlmostEqual(h_epg.value.n, 0.02 * 0.5, delta=0.005)

    def test_2q_epg(self):
        """Compute 2Q EPG without correction.

        Since 1Q gates are designed to have comparable EPG with CX gate,
        this will overestimate the error of CX gate.
        """
        analysis = rb.RBAnalysis()
        analysis.set_options(outcome="00")
        result = analysis.run(self.expdata_2qrb, replace_results=False)
        self.assertExperimentDone(result)

        cx_epg = result.analysis_results("EPG_cx")

        self.assertGreater(cx_epg.value.n, 0.08 * 0.75)

    def test_correct_1q_depolarization(self):
        """Compute 2Q EPG with 1Q depolarization correction."""
        analysis_1qrb_q0 = rb.RBAnalysis()
        analysis_1qrb_q0.set_options(outcome="0", gate_error_ratio={"x": 2, "h": 1, "s": 0})
        result_q0 = analysis_1qrb_q0.run(self.expdata_1qrb_q0, replace_results=False)
        self.assertExperimentDone(result_q0)

        analysis_1qrb_q1 = rb.RBAnalysis()
        analysis_1qrb_q1.set_options(outcome="0", gate_error_ratio={"x": 2, "h": 1, "s": 0})
        result_q1 = analysis_1qrb_q1.run(self.expdata_1qrb_q1, replace_results=False)
        self.assertExperimentDone(result_q1)

        analysis_2qrb = rb.RBAnalysis()
        analysis_2qrb.set_options(
            outcome="00",
            epg_1_qubit=result_q0.analysis_results() + result_q1.analysis_results(),
        )
        result_2qrb = analysis_2qrb.run(self.expdata_2qrb)
        self.assertExperimentDone(result_2qrb)

        cx_epg = result_2qrb.analysis_results("EPG_cx")
        self.assertAlmostEqual(cx_epg.value.n, 0.08 * 0.75, delta=0.006)<|MERGE_RESOLUTION|>--- conflicted
+++ resolved
@@ -24,13 +24,10 @@
 from qiskit.quantum_info import Clifford, Operator
 
 from qiskit_experiments.library import randomized_benchmarking as rb
-<<<<<<< HEAD
 from qiskit_experiments.library.randomized_benchmarking import CliffordUtils
-from qiskit_experiments.database_service.exceptions import DbExperimentEntryNotFound
+from qiskit_experiments.database_service.exceptions import ExperimentEntryNotFound
 from qiskit_experiments.framework.composite import ParallelExperiment
-=======
 from qiskit_experiments.database_service.exceptions import ExperimentEntryNotFound
->>>>>>> 282d29b0
 
 
 class RBTestCase(QiskitExperimentsTestCase):
@@ -181,7 +178,7 @@
             backend=backend,
             num_samples=5,
         )
-        exp.set_transpile_options(basis_gates=["x", "sx", "rz"], optimization_level=1)
+        exp.set_transpile_options(**self.transpiler_options)
         expdata = exp.run()
         self.assertExperimentDone(expdata)
 
