# This code is part of Qiskit.
#
# (C) Copyright IBM 2021.
#
# This code is licensed under the Apache License, Version 2.0. You may
# obtain a copy of this license in the LICENSE.txt file in the root directory
# of this source tree or at http://www.apache.org/licenses/LICENSE-2.0.
#
# Any modifications or derivative works of this code must retain this
# copyright notice, and modified files need to carry a notice indicating
# that they have been altered from the originals.

"""Spectroscopy tests."""

from typing import Tuple
import numpy as np

from qiskit import QuantumCircuit
from qiskit.qobj.utils import MeasLevel
from qiskit.test import QiskitTestCase
from qiskit import QiskitError

from qiskit_experiments.characterization.qubit_spectroscopy import QubitSpectroscopy
<<<<<<< HEAD
from qiskit_experiments.characterization.ef_spectroscopy import EFSpectroscopy
from qiskit_experiments.test.mock_iq_backend import TestJob, IQTestBackend
=======
from qiskit_experiments.test.mock_iq_backend import IQTestBackend
>>>>>>> 608833fa
from qiskit_experiments.analysis import get_opt_value


class SpectroscopyBackend(IQTestBackend):
    """A simple and primitive backend to test spectroscopy experiments."""

    def __init__(
        self,
        line_width: float = 2e6,
        freq_offset: float = 0.0,
        iq_cluster_centers: Tuple[float, float, float, float] = (1.0, 1.0, -1.0, -1.0),
        iq_cluster_width: float = 0.2,
    ):
        """Initialize the spectroscopy backend."""

        super().__init__(iq_cluster_centers, iq_cluster_width)

        self.configuration().basis_gates = ["spec", "x"]

        self._linewidth = line_width
        self._freq_offset = freq_offset

<<<<<<< HEAD
    # pylint: disable = arguments-differ
    def run(
        self, circuits, shots=1024, meas_level=MeasLevel.KERNELED, meas_return="single", **options
    ):
        """Run the spectroscopy backend."""

        result = {
            "backend_name": "spectroscopy backend",
            "backend_version": "0",
            "qobj_id": 0,
            "job_id": 0,
            "success": True,
            "results": [],
        }

        for circ in circuits:

            run_result = {
                "shots": shots,
                "success": True,
                "header": {"metadata": circ.metadata},
            }

            shift_freq = None
            for inst in circ.data:
                if inst[0].name == "Spec":
                    shift_freq = float(inst[0].params[0])

            if shift_freq is None:
                raise QiskitError("Spectroscopy does not have a Spec instruction.")

            delta_freq = shift_freq - self._freq_offset

            prob = np.exp(-(delta_freq ** 2) / (2 * self._linewidth ** 2))

            if meas_level == MeasLevel.CLASSIFIED:
                counts = {"1": 0, "0": 0}

                for _ in range(shots):
                    counts[str(self._rng.binomial(1, prob))] += 1

                run_result["data"] = {"counts": counts}
            else:
                memory = [self._draw_iq_shot(prob) for _ in range(shots)]

                if meas_return == "avg":
                    memory = np.average(np.array(memory), axis=0).tolist()

                run_result["data"] = {"memory": memory}

            result["results"].append(run_result)

        return TestJob(self, result)
=======
        super().__init__(iq_cluster_centers, iq_cluster_width)

    def _compute_probability(self, circuit: QuantumCircuit) -> float:
        """Returns the probability based on the frequency."""
        set_freq = float(circuit.data[0][0].params[0])
        delta_freq = set_freq - self._freq_offset
        return np.exp(-(delta_freq ** 2) / (2 * self._linewidth ** 2))
>>>>>>> 608833fa


class TestQubitSpectroscopy(QiskitTestCase):
    """Test spectroscopy experiment."""

    def test_spectroscopy_end2end_classified(self):
        """End to end test of the spectroscopy experiment."""

        backend = SpectroscopyBackend(line_width=2e6)
        qubit = 1
        freq01 = backend.defaults().qubit_freq_est[qubit]
        frequencies = np.linspace(freq01 - 10.0e6, freq01 + 10.0e6, 21)

        spec = QubitSpectroscopy(qubit, frequencies, unit="Hz")
        spec.set_run_options(meas_level=MeasLevel.CLASSIFIED)
        result = spec.run(backend).analysis_result(0)

        value = get_opt_value(result, "freq")

        self.assertTrue(4.999e9 < value < 5.001e9)
        self.assertTrue(result["success"])
        self.assertEqual(result["quality"], "computer_good")

        # Test if we find still find the peak when it is shifted by 5 MHz.
        backend = SpectroscopyBackend(line_width=2e6, freq_offset=5.0e6)

        spec = QubitSpectroscopy(qubit, frequencies, unit="Hz")
        spec.set_run_options(meas_level=MeasLevel.CLASSIFIED)
        result = spec.run(backend).analysis_result(0)

        value = get_opt_value(result, "freq")

        self.assertTrue(5.0049e9 < value < 5.0051e9)
        self.assertEqual(result["quality"], "computer_good")

    def test_spectroscopy_end2end_kerneled(self):
        """End to end test of the spectroscopy experiment on IQ data."""

        backend = SpectroscopyBackend(line_width=2e6)
        qubit = 0
        freq01 = backend.defaults().qubit_freq_est[qubit]
        frequencies = np.linspace(freq01 - 10.0e6, freq01 + 10.0e6, 21) / 1e6

        spec = QubitSpectroscopy(qubit, frequencies, unit="MHz")
        result = spec.run(backend).analysis_result(0)

        value = get_opt_value(result, "freq")

        self.assertTrue(freq01 - 2e6 < value < freq01 + 2e6)
        self.assertTrue(result["success"])
        self.assertEqual(result["quality"], "computer_good")

        # Test if we find still find the peak when it is shifted by 5 MHz.
        backend = SpectroscopyBackend(line_width=2e6, freq_offset=5.0e6)

        spec = QubitSpectroscopy(qubit, frequencies, unit="MHz")
        result = spec.run(backend).analysis_result(0)

        value = get_opt_value(result, "freq")

        self.assertTrue(freq01 + 3e6 < value < freq01 + 8e6)
        self.assertEqual(result["quality"], "computer_good")

        spec.set_run_options(meas_return="avg")
        result = spec.run(backend).analysis_result(0)

        value = get_opt_value(result, "freq")

        self.assertTrue(freq01 + 3e6 < value < freq01 + 8e6)
        self.assertEqual(result["quality"], "computer_good")

    def test_spectroscopy12_end2end_classified(self):
        """End to end test of the spectroscopy experiment with an x pulse."""

        backend = SpectroscopyBackend(line_width=2e6)
        qubit = 0
        freq01 = backend.defaults().qubit_freq_est[qubit]
        frequencies = np.linspace(freq01 - 10.0e6, freq01 + 10.0e6, 21)

        # Note that the backend is not sophisticated enough to simulate an e-f
        # transition so we run the test with g-e.
        spec = EFSpectroscopy(qubit, frequencies, unit="Hz")
        spec.set_run_options(meas_level=MeasLevel.CLASSIFIED)
        result = spec.run(backend).analysis_result(0)

        value = get_opt_value(result, "freq")

        self.assertTrue(freq01 - 2e6 < value < freq01 + 2e6)
        self.assertTrue(result["success"])
        self.assertEqual(result["quality"], "computer_good")

        # Test the circuits
        circ = spec.circuits(backend)[0]
        self.assertEqual(circ.data[0][0].name, "x")
        self.assertEqual(circ.data[1][0].name, "Spec")<|MERGE_RESOLUTION|>--- conflicted
+++ resolved
@@ -21,12 +21,8 @@
 from qiskit import QiskitError
 
 from qiskit_experiments.characterization.qubit_spectroscopy import QubitSpectroscopy
-<<<<<<< HEAD
 from qiskit_experiments.characterization.ef_spectroscopy import EFSpectroscopy
 from qiskit_experiments.test.mock_iq_backend import TestJob, IQTestBackend
-=======
-from qiskit_experiments.test.mock_iq_backend import IQTestBackend
->>>>>>> 608833fa
 from qiskit_experiments.analysis import get_opt_value
 
 
@@ -49,61 +45,6 @@
         self._linewidth = line_width
         self._freq_offset = freq_offset
 
-<<<<<<< HEAD
-    # pylint: disable = arguments-differ
-    def run(
-        self, circuits, shots=1024, meas_level=MeasLevel.KERNELED, meas_return="single", **options
-    ):
-        """Run the spectroscopy backend."""
-
-        result = {
-            "backend_name": "spectroscopy backend",
-            "backend_version": "0",
-            "qobj_id": 0,
-            "job_id": 0,
-            "success": True,
-            "results": [],
-        }
-
-        for circ in circuits:
-
-            run_result = {
-                "shots": shots,
-                "success": True,
-                "header": {"metadata": circ.metadata},
-            }
-
-            shift_freq = None
-            for inst in circ.data:
-                if inst[0].name == "Spec":
-                    shift_freq = float(inst[0].params[0])
-
-            if shift_freq is None:
-                raise QiskitError("Spectroscopy does not have a Spec instruction.")
-
-            delta_freq = shift_freq - self._freq_offset
-
-            prob = np.exp(-(delta_freq ** 2) / (2 * self._linewidth ** 2))
-
-            if meas_level == MeasLevel.CLASSIFIED:
-                counts = {"1": 0, "0": 0}
-
-                for _ in range(shots):
-                    counts[str(self._rng.binomial(1, prob))] += 1
-
-                run_result["data"] = {"counts": counts}
-            else:
-                memory = [self._draw_iq_shot(prob) for _ in range(shots)]
-
-                if meas_return == "avg":
-                    memory = np.average(np.array(memory), axis=0).tolist()
-
-                run_result["data"] = {"memory": memory}
-
-            result["results"].append(run_result)
-
-        return TestJob(self, result)
-=======
         super().__init__(iq_cluster_centers, iq_cluster_width)
 
     def _compute_probability(self, circuit: QuantumCircuit) -> float:
@@ -111,7 +52,6 @@
         set_freq = float(circuit.data[0][0].params[0])
         delta_freq = set_freq - self._freq_offset
         return np.exp(-(delta_freq ** 2) / (2 * self._linewidth ** 2))
->>>>>>> 608833fa
 
 
 class TestQubitSpectroscopy(QiskitTestCase):
