# This code is part of Qiskit.
#
# (C) Copyright IBM 2021.
#
# This code is licensed under the Apache License, Version 2.0. You may
# obtain a copy of this license in the LICENSE.txt file in the root directory
# of this source tree or at http://www.apache.org/licenses/LICENSE-2.0.
#
# Any modifications or derivative works of this code must retain this
# copyright notice, and modified files need to carry a notice indicating
# that they have been altered from the originals.

"""Spectroscopy tests."""

from typing import Tuple
import numpy as np

from qiskit import QuantumCircuit
from qiskit.qobj.utils import MeasLevel
from qiskit.test import QiskitTestCase

from qiskit_experiments.library import QubitSpectroscopy, EFSpectroscopy
from qiskit_experiments.test.mock_iq_backend import MockIQBackend


class SpectroscopyBackend(MockIQBackend):
    """A simple and primitive backend to test spectroscopy experiments."""

    def __init__(
        self,
        line_width: float = 2e6,
        freq_offset: float = 0.0,
        iq_cluster_centers: Tuple[float, float, float, float] = (1.0, 1.0, -1.0, -1.0),
        iq_cluster_width: float = 0.2,
    ):
        """Initialize the spectroscopy backend."""

        super().__init__(iq_cluster_centers, iq_cluster_width)

        self.configuration().basis_gates = ["x"]

        self._linewidth = line_width
        self._freq_offset = freq_offset

        super().__init__(iq_cluster_centers, iq_cluster_width)

    def _compute_probability(self, circuit: QuantumCircuit) -> float:
        """Returns the probability based on the frequency."""
        freq_shift = next(iter(circuit.calibrations["Spec"]))[1][0]
        delta_freq = freq_shift - self._freq_offset
        return np.exp(-(delta_freq ** 2) / (2 * self._linewidth ** 2))


class TestQubitSpectroscopy(QiskitTestCase):
    """Test spectroscopy experiment."""

    def test_spectroscopy_end2end_classified(self):
        """End to end test of the spectroscopy experiment."""

        backend = SpectroscopyBackend(line_width=2e6)
        qubit = 1
        freq01 = backend.defaults().qubit_freq_est[qubit]
        frequencies = np.linspace(freq01 - 10.0e6, freq01 + 10.0e6, 21)

        spec = QubitSpectroscopy(qubit, frequencies, unit="Hz")
        spec.set_run_options(meas_level=MeasLevel.CLASSIFIED)
        expdata = spec.run(backend)
        expdata.block_for_results()
<<<<<<< HEAD
        result = expdata.analysis_results(0)
        result_data = result.extra

        value = get_opt_value(result_data, "freq")
=======
        result = expdata.analysis_results(1)
        value = result.value.value
>>>>>>> 5530e5a4

        self.assertTrue(4.999e9 < value < 5.001e9)
        self.assertEqual(result.quality, "good")

        # Test if we find still find the peak when it is shifted by 5 MHz.
        backend = SpectroscopyBackend(line_width=2e6, freq_offset=5.0e6)

        spec = QubitSpectroscopy(qubit, frequencies, unit="Hz")
        spec.set_run_options(meas_level=MeasLevel.CLASSIFIED)
        expdata = spec.run(backend)
        expdata.block_for_results()
<<<<<<< HEAD
        result = expdata.analysis_results(0)
        result_data = result.extra

        value = get_opt_value(result_data, "freq")
=======
        result = expdata.analysis_results(1)
        value = result.value.value
>>>>>>> 5530e5a4

        self.assertTrue(5.0049e9 < value < 5.0051e9)
        self.assertEqual(result.quality, "good")

    def test_spectroscopy_end2end_kerneled(self):
        """End to end test of the spectroscopy experiment on IQ data."""

        backend = SpectroscopyBackend(line_width=2e6)
        qubit = 0
        freq01 = backend.defaults().qubit_freq_est[qubit]
        frequencies = np.linspace(freq01 - 10.0e6, freq01 + 10.0e6, 21) / 1e6

        spec = QubitSpectroscopy(qubit, frequencies, unit="MHz")
        expdata = spec.run(backend)
        expdata.block_for_results()
<<<<<<< HEAD
        result = expdata.analysis_results(0)
        result_data = result.extra

        value = get_opt_value(result_data, "freq")
=======
        result = expdata.analysis_results(1)
        value = result.value.value
>>>>>>> 5530e5a4

        self.assertTrue(freq01 - 2e6 < value < freq01 + 2e6)
        self.assertEqual(result.quality, "good")

        # Test if we find still find the peak when it is shifted by 5 MHz.
        backend = SpectroscopyBackend(line_width=2e6, freq_offset=5.0e6)

        spec = QubitSpectroscopy(qubit, frequencies, unit="MHz")
        expdata = spec.run(backend)
        expdata.block_for_results()
<<<<<<< HEAD
        result = expdata.analysis_results(0)
        result_data = result.extra

        value = get_opt_value(result_data, "freq")
=======
        result = expdata.analysis_results(1)
        value = result.value.value
>>>>>>> 5530e5a4

        self.assertTrue(freq01 + 3e6 < value < freq01 + 8e6)
        self.assertEqual(result.quality, "good")

        spec.set_run_options(meas_return="avg")
        expdata = spec.run(backend)
        expdata.block_for_results()
<<<<<<< HEAD
        result = expdata.analysis_results(0)
        result_data = result.extra

        value = get_opt_value(result_data, "freq")
=======
        result = expdata.analysis_results(1)
        value = result.value.value
>>>>>>> 5530e5a4

        self.assertTrue(freq01 + 3e6 < value < freq01 + 8e6)
        self.assertEqual(result.quality, "good")

    def test_spectroscopy12_end2end_classified(self):
        """End to end test of the spectroscopy experiment with an x pulse."""

        backend = SpectroscopyBackend(line_width=2e6)
        qubit = 0
        freq01 = backend.defaults().qubit_freq_est[qubit]
        frequencies = np.linspace(freq01 - 10.0e6, freq01 + 10.0e6, 21)

        # Note that the backend is not sophisticated enough to simulate an e-f
        # transition so we run the test with g-e.
        spec = EFSpectroscopy(qubit, frequencies, unit="Hz")
        spec.set_run_options(meas_level=MeasLevel.CLASSIFIED)
        expdata = spec.run(backend)
        expdata.block_for_results()
<<<<<<< HEAD
        result = expdata.analysis_results(0)
        result_data = result.extra

        value = get_opt_value(result_data, "freq")
=======
        result = expdata.analysis_results(1)
        value = result.value.value
>>>>>>> 5530e5a4

        self.assertTrue(freq01 - 2e6 < value < freq01 + 2e6)
        self.assertEqual(result.quality, "good")

        # Test the circuits
        circ = spec.circuits(backend)[0]
        self.assertEqual(circ.data[0][0].name, "x")
        self.assertEqual(circ.data[1][0].name, "Spec")<|MERGE_RESOLUTION|>--- conflicted
+++ resolved
@@ -66,15 +66,8 @@
         spec.set_run_options(meas_level=MeasLevel.CLASSIFIED)
         expdata = spec.run(backend)
         expdata.block_for_results()
-<<<<<<< HEAD
-        result = expdata.analysis_results(0)
-        result_data = result.extra
-
-        value = get_opt_value(result_data, "freq")
-=======
         result = expdata.analysis_results(1)
         value = result.value.value
->>>>>>> 5530e5a4
 
         self.assertTrue(4.999e9 < value < 5.001e9)
         self.assertEqual(result.quality, "good")
@@ -86,15 +79,8 @@
         spec.set_run_options(meas_level=MeasLevel.CLASSIFIED)
         expdata = spec.run(backend)
         expdata.block_for_results()
-<<<<<<< HEAD
-        result = expdata.analysis_results(0)
-        result_data = result.extra
-
-        value = get_opt_value(result_data, "freq")
-=======
         result = expdata.analysis_results(1)
         value = result.value.value
->>>>>>> 5530e5a4
 
         self.assertTrue(5.0049e9 < value < 5.0051e9)
         self.assertEqual(result.quality, "good")
@@ -110,15 +96,8 @@
         spec = QubitSpectroscopy(qubit, frequencies, unit="MHz")
         expdata = spec.run(backend)
         expdata.block_for_results()
-<<<<<<< HEAD
-        result = expdata.analysis_results(0)
-        result_data = result.extra
-
-        value = get_opt_value(result_data, "freq")
-=======
         result = expdata.analysis_results(1)
         value = result.value.value
->>>>>>> 5530e5a4
 
         self.assertTrue(freq01 - 2e6 < value < freq01 + 2e6)
         self.assertEqual(result.quality, "good")
@@ -129,15 +108,8 @@
         spec = QubitSpectroscopy(qubit, frequencies, unit="MHz")
         expdata = spec.run(backend)
         expdata.block_for_results()
-<<<<<<< HEAD
-        result = expdata.analysis_results(0)
-        result_data = result.extra
-
-        value = get_opt_value(result_data, "freq")
-=======
         result = expdata.analysis_results(1)
         value = result.value.value
->>>>>>> 5530e5a4
 
         self.assertTrue(freq01 + 3e6 < value < freq01 + 8e6)
         self.assertEqual(result.quality, "good")
@@ -145,15 +117,8 @@
         spec.set_run_options(meas_return="avg")
         expdata = spec.run(backend)
         expdata.block_for_results()
-<<<<<<< HEAD
-        result = expdata.analysis_results(0)
-        result_data = result.extra
-
-        value = get_opt_value(result_data, "freq")
-=======
         result = expdata.analysis_results(1)
         value = result.value.value
->>>>>>> 5530e5a4
 
         self.assertTrue(freq01 + 3e6 < value < freq01 + 8e6)
         self.assertEqual(result.quality, "good")
@@ -172,15 +137,8 @@
         spec.set_run_options(meas_level=MeasLevel.CLASSIFIED)
         expdata = spec.run(backend)
         expdata.block_for_results()
-<<<<<<< HEAD
-        result = expdata.analysis_results(0)
-        result_data = result.extra
-
-        value = get_opt_value(result_data, "freq")
-=======
         result = expdata.analysis_results(1)
         value = result.value.value
->>>>>>> 5530e5a4
 
         self.assertTrue(freq01 - 2e6 < value < freq01 + 2e6)
         self.assertEqual(result.quality, "good")
