# This code is part of Qiskit.
#
# (C) Copyright IBM 2021.
#
# This code is licensed under the Apache License, Version 2.0. You may
# obtain a copy of this license in the LICENSE.txt file in the root directory
# of this source tree or at http://www.apache.org/licenses/LICENSE-2.0.
#
# Any modifications or derivative works of this code must retain this
# copyright notice, and modified files need to carry a notice indicating
# that they have been altered from the originals.

"""Test the calibration update library."""

from test.calibration.experiments.test_rabi import RabiBackend
from test.test_qubit_spectroscopy import SpectroscopyBackend
import numpy as np

from qiskit.circuit import Parameter
from qiskit.test import QiskitTestCase
from qiskit.qobj.utils import MeasLevel
import qiskit.pulse as pulse
from qiskit.test.mock import FakeAthens

from qiskit_experiments.library import Rabi, DragCal, QubitSpectroscopy, FineAmplitude
from qiskit_experiments.calibration_management.calibrations import Calibrations
from qiskit_experiments.exceptions import CalibrationError
from qiskit_experiments.calibration_management.update_library import Frequency, Amplitude, Drag
from qiskit_experiments.calibration_management.backend_calibrations import BackendCalibrations
from qiskit_experiments.test.mock_iq_backend import DragBackend, MockFineAmp


class TestAmplitudeUpdate(QiskitTestCase):
    """Test the update functions in the update library."""

    def setUp(self):
        """Setup amplitude values."""
        super().setUp()
        self.cals = Calibrations()
        self.qubit = 1

        axp = Parameter("amp")
        chan = Parameter("ch0")
        with pulse.build(name="xp") as xp:
            pulse.play(pulse.Gaussian(duration=160, amp=axp, sigma=40), pulse.DriveChannel(chan))

        ax90p = Parameter("amp")
        with pulse.build(name="x90p") as x90p:
            pulse.play(pulse.Gaussian(duration=160, amp=ax90p, sigma=40), pulse.DriveChannel(chan))

        self.x90p = x90p

        self.cals.add_schedule(xp)
        self.cals.add_schedule(x90p)
        self.cals.add_parameter_value(0.2, "amp", self.qubit, "xp")
        self.cals.add_parameter_value(0.1, "amp", self.qubit, "x90p")

    def test_amplitude(self):
        """Test amplitude update from Rabi."""

        rabi = Rabi(self.qubit)
        rabi.set_experiment_options(amplitudes=np.linspace(-0.95, 0.95, 21))
        exp_data = rabi.run(RabiBackend())
        exp_data.block_for_results()

        with self.assertRaises(CalibrationError):
            self.cals.get_schedule("xp", qubits=0)

        to_update = [(np.pi, "amp", "xp"), (np.pi / 2, "amp", self.x90p)]

        self.assertEqual(len(self.cals.parameters_table()), 2)

        Amplitude.update(self.cals, exp_data, angles_schedules=to_update)

        with self.assertRaises(CalibrationError):
            self.cals.get_schedule("xp", qubits=0)

        self.assertEqual(len(self.cals.parameters_table()), 4)

        # Now check the corresponding schedules
<<<<<<< HEAD
        result = exp_data.analysis_results(-1).extra
        rate = 2 * np.pi * result["popt"][1]
=======
        result = exp_data.analysis_results(1)
        rate = 2 * np.pi * result.value.value
>>>>>>> 5530e5a4
        amp = np.round(np.pi / rate, decimals=8)
        with pulse.build(name="xp") as expected:
            pulse.play(pulse.Gaussian(160, amp, 40), pulse.DriveChannel(self.qubit))

        self.assertEqual(self.cals.get_schedule("xp", qubits=self.qubit), expected)

        amp = np.round(0.5 * np.pi / rate, decimals=8)
        with pulse.build(name="xp") as expected:
            pulse.play(pulse.Gaussian(160, amp, 40), pulse.DriveChannel(self.qubit))

        self.assertEqual(self.cals.get_schedule("x90p", qubits=self.qubit), expected)

    def test_fine_amplitude(self):
        """Test that we can update from a fine amplitude experiment."""

        xp_sched = self.cals.get_schedule("xp", self.qubit)
        target_angle = np.pi

        amp_cal = FineAmplitude(self.qubit)
        amp_cal.set_schedule(
            schedule=xp_sched, angle_per_gate=target_angle, add_xp_circuit=True, add_sx=True
        )
        amp_cal.set_analysis_options(number_guesses=11)

        error = -np.pi * 0.05
        backend = MockFineAmp(error, np.pi, "xp")

        exp_data = amp_cal.run(backend)
        exp_data.block_for_results()

        self.assertEqual(self.cals.get_parameter_value("amp", self.qubit, "xp"), 0.2)

        with self.assertRaises(CalibrationError):
            Amplitude.update(
                self.cals, exp_data, angles_schedules=[(target_angle, "amp_fail", "xp")]
            )

        Amplitude.update(self.cals, exp_data, angles_schedules=[(target_angle, "amp", "xp")])

        new_value = 0.2 * target_angle / (target_angle + error)
        self.assertAlmostEqual(
            self.cals.get_parameter_value("amp", self.qubit, "xp"), new_value, places=3
        )


class TestFrequencyUpdate(QiskitTestCase):
    """Test the frequency update function in the update library."""

    def test_frequency(self):
        """Test calibrations update from spectroscopy."""

        qubit = 1
        peak_offset = 5.0e6
        backend = SpectroscopyBackend(line_width=2e6, freq_offset=peak_offset)
        freq01 = backend.defaults().qubit_freq_est[qubit]
        frequencies = np.linspace(freq01 - 10.0e6, freq01 + 10.0e6, 21) / 1e6

        spec = QubitSpectroscopy(qubit, frequencies, unit="MHz")
        spec.set_run_options(meas_level=MeasLevel.CLASSIFIED)
        exp_data = spec.run(backend)
        exp_data.block_for_results()
<<<<<<< HEAD
        result = exp_data.analysis_results(0)
        result_data = result.extra

        value = get_opt_value(result_data, "freq")
=======
        result = exp_data.analysis_results(1)
        value = result.value.value
>>>>>>> 5530e5a4

        self.assertTrue(freq01 + peak_offset - 2e6 < value < freq01 + peak_offset + 2e6)
        self.assertEqual(result.quality, "good")

        # Test the integration with the BackendCalibrations
        cals = BackendCalibrations(FakeAthens())
        self.assertNotEqual(cals.get_qubit_frequencies()[qubit], value)
        Frequency.update(cals, exp_data)
        self.assertEqual(cals.get_qubit_frequencies()[qubit], value)


class TestDragUpdate(QiskitTestCase):
    """Test the frequency update function in the update library."""

    def test_drag(self):
        """Test calibrations update from drag."""

        backend = DragBackend()
        beta = Parameter("β")
        qubit = 1
        test_tol = 0.02
        chan = Parameter("ch0")

        with pulse.build(backend=backend, name="xp") as x_plus:
            pulse.play(
                pulse.Drag(duration=160, amp=0.208519, sigma=40, beta=beta),
                pulse.DriveChannel(chan),
            )

        with pulse.build(backend=backend, name="xm") as x_minus:
            pulse.play(
                pulse.Drag(duration=160, amp=-0.208519, sigma=40, beta=beta),
                pulse.DriveChannel(chan),
            )

        # Setup the calibrations
        cals = BackendCalibrations(backend)

        for sched in [x_plus, x_minus]:
            cals.add_schedule(sched)

        cals.add_parameter_value(0.2, "β", qubit, x_plus)

        # Run a Drag calibration experiment.
        drag = DragCal(qubit)
        drag.set_experiment_options(
            rp=cals.get_schedule("xp", qubit, assign_params={"β": beta}),
            rm=cals.get_schedule("xm", qubit, assign_params={"β": beta}),
        )

        exp_data = drag.run(backend)
        exp_data.block_for_results()
<<<<<<< HEAD
        result = exp_data.analysis_results(0)
        result_data = result.extra
=======
        result = exp_data.analysis_results(1)
>>>>>>> 5530e5a4

        # Test the fit for good measure.
        self.assertTrue(abs(result.value.value - backend.ideal_beta) < test_tol)
        self.assertEqual(result.quality, "good")

        # Check schedules pre-update
        expected = x_plus.assign_parameters({beta: 0.2, chan: 1}, inplace=False)
        self.assertEqual(cals.get_schedule("xp", qubit), expected)

        Drag.update(cals, exp_data, parameter="β", schedule="xp")

        # Check schedules post-update
        expected = x_plus.assign_parameters({beta: result.value.value, chan: 1}, inplace=False)
        self.assertEqual(cals.get_schedule("xp", qubit), expected)<|MERGE_RESOLUTION|>--- conflicted
+++ resolved
@@ -78,13 +78,8 @@
         self.assertEqual(len(self.cals.parameters_table()), 4)
 
         # Now check the corresponding schedules
-<<<<<<< HEAD
-        result = exp_data.analysis_results(-1).extra
-        rate = 2 * np.pi * result["popt"][1]
-=======
         result = exp_data.analysis_results(1)
         rate = 2 * np.pi * result.value.value
->>>>>>> 5530e5a4
         amp = np.round(np.pi / rate, decimals=8)
         with pulse.build(name="xp") as expected:
             pulse.play(pulse.Gaussian(160, amp, 40), pulse.DriveChannel(self.qubit))
@@ -146,15 +141,8 @@
         spec.set_run_options(meas_level=MeasLevel.CLASSIFIED)
         exp_data = spec.run(backend)
         exp_data.block_for_results()
-<<<<<<< HEAD
-        result = exp_data.analysis_results(0)
-        result_data = result.extra
-
-        value = get_opt_value(result_data, "freq")
-=======
         result = exp_data.analysis_results(1)
         value = result.value.value
->>>>>>> 5530e5a4
 
         self.assertTrue(freq01 + peak_offset - 2e6 < value < freq01 + peak_offset + 2e6)
         self.assertEqual(result.quality, "good")
@@ -207,12 +195,7 @@
 
         exp_data = drag.run(backend)
         exp_data.block_for_results()
-<<<<<<< HEAD
-        result = exp_data.analysis_results(0)
-        result_data = result.extra
-=======
         result = exp_data.analysis_results(1)
->>>>>>> 5530e5a4
 
         # Test the fit for good measure.
         self.assertTrue(abs(result.value.value - backend.ideal_beta) < test_tol)
