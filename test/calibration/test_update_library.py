# This code is part of Qiskit.
#
# (C) Copyright IBM 2021.
#
# This code is licensed under the Apache License, Version 2.0. You may
# obtain a copy of this license in the LICENSE.txt file in the root directory
# of this source tree or at http://www.apache.org/licenses/LICENSE-2.0.
#
# Any modifications or derivative works of this code must retain this
# copyright notice, and modified files need to carry a notice indicating
# that they have been altered from the originals.

"""Test the calibration update library."""

from test.calibration.experiments.test_rabi import RabiBackend
from test.test_qubit_spectroscopy import SpectroscopyBackend
import numpy as np

from qiskit.circuit import Parameter
from qiskit.test import QiskitTestCase
from qiskit.qobj.utils import MeasLevel
import qiskit.pulse as pulse
from qiskit.test.mock import FakeAthens

from qiskit_experiments.calibration.experiments.rabi import Rabi
from qiskit_experiments.calibration.calibrations import Calibrations
from qiskit_experiments.calibration.exceptions import CalibrationError
from qiskit_experiments.calibration.update_library import Frequency, Amplitude
from qiskit_experiments.calibration.backend_calibrations import BackendCalibrations
from qiskit_experiments.characterization.qubit_spectroscopy import QubitSpectroscopy
from qiskit_experiments.analysis import get_opt_value


class TestCalibrationsUpdate(QiskitTestCase):
    """Test the update functions in the update library."""

    def test_amplitude(self):
        """Test amplitude update from Rabi."""

        cals = Calibrations()

        amp = Parameter("amp")
        chan = Parameter("ch0")
        with pulse.build(name="xp") as xp:
            pulse.play(pulse.Gaussian(duration=160, amp=amp, sigma=40), pulse.DriveChannel(chan))

        amp = Parameter("amp")
        with pulse.build(name="x90p") as x90p:
            pulse.play(pulse.Gaussian(duration=160, amp=amp, sigma=40), pulse.DriveChannel(chan))

        cals.add_schedule(xp)
        cals.add_schedule(x90p)

        qubit = 1
        rabi = Rabi(qubit)
        rabi.set_experiment_options(amplitudes=np.linspace(-0.95, 0.95, 21))
        exp_data = rabi.run(RabiBackend())
        exp_data.block_for_results()

        for qubit_ in [0, 1]:
            with self.assertRaises(CalibrationError):
                cals.get_schedule("xp", qubits=qubit_)

        to_update = [(np.pi, "amp", "xp"), (np.pi / 2, "amp", x90p)]

        self.assertEqual(len(cals.parameters_table()), 0)

        Amplitude.update(cals, exp_data, angles_schedules=to_update)

        with self.assertRaises(CalibrationError):
            cals.get_schedule("xp", qubits=0)

        self.assertEqual(len(cals.parameters_table()), 2)

        # Now check the corresponding schedules
        result = exp_data.analysis_result(-1).data()
        rate = 2 * np.pi * result["popt"][1]
        amp = np.round(np.pi / rate, decimals=8)
        with pulse.build(name="xp") as expected:
            pulse.play(pulse.Gaussian(160, amp, 40), pulse.DriveChannel(qubit))

        self.assertEqual(cals.get_schedule("xp", qubits=qubit), expected)

        amp = np.round(0.5 * np.pi / rate, decimals=8)
        with pulse.build(name="xp") as expected:
            pulse.play(pulse.Gaussian(160, amp, 40), pulse.DriveChannel(qubit))

        self.assertEqual(cals.get_schedule("x90p", qubits=qubit), expected)

    def test_frequency(self):
        """Test calibrations update from spectroscopy."""

        qubit = 1
        peak_offset = 5.0e6
        backend = SpectroscopyBackend(line_width=2e6, freq_offset=peak_offset)
        freq01 = backend.defaults().qubit_freq_est[qubit]
        frequencies = np.linspace(freq01 - 10.0e6, freq01 + 10.0e6, 21) / 1e6

        spec = QubitSpectroscopy(qubit, frequencies, unit="MHz")
        spec.set_run_options(meas_level=MeasLevel.CLASSIFIED)
        exp_data = spec.run(backend)
        exp_data.block_for_results()
        result = exp_data.analysis_result(0)
        result_data = result.data()

        value = get_opt_value(result_data, "freq")

<<<<<<< HEAD
        self.assertTrue(value < 5.1e6)
        self.assertTrue(value > 4.9e6)
        self.assertEqual(result.quality, "computer_good")

        # Test the integration with the BackendCalibrations
        cals = BackendCalibrations(FakeAthens())
        self.assertNotEqual(cals.get_qubit_frequencies()[3], result_data["popt"][2])
        Frequency.update(cals, exp_data)
        self.assertEqual(cals.get_qubit_frequencies()[3], result_data["popt"][2])
=======
        self.assertTrue(freq01 + peak_offset - 2e6 < value < freq01 + peak_offset + 2e6)
        self.assertEqual(result["quality"], "computer_good")

        # Test the integration with the BackendCalibrations
        cals = BackendCalibrations(FakeAthens())
        self.assertNotEqual(cals.get_qubit_frequencies()[qubit], result["popt"][2])
        Frequency.update(cals, exp_data)
        self.assertEqual(cals.get_qubit_frequencies()[qubit], result["popt"][2])
>>>>>>> 87f23559
<|MERGE_RESOLUTION|>--- conflicted
+++ resolved
@@ -105,23 +105,11 @@
 
         value = get_opt_value(result_data, "freq")
 
-<<<<<<< HEAD
-        self.assertTrue(value < 5.1e6)
-        self.assertTrue(value > 4.9e6)
+        self.assertTrue(freq01 + peak_offset - 2e6 < value < freq01 + peak_offset + 2e6)
         self.assertEqual(result.quality, "computer_good")
 
         # Test the integration with the BackendCalibrations
         cals = BackendCalibrations(FakeAthens())
-        self.assertNotEqual(cals.get_qubit_frequencies()[3], result_data["popt"][2])
+        self.assertNotEqual(cals.get_qubit_frequencies()[qubit], result_data["popt"][2])
         Frequency.update(cals, exp_data)
-        self.assertEqual(cals.get_qubit_frequencies()[3], result_data["popt"][2])
-=======
-        self.assertTrue(freq01 + peak_offset - 2e6 < value < freq01 + peak_offset + 2e6)
-        self.assertEqual(result["quality"], "computer_good")
-
-        # Test the integration with the BackendCalibrations
-        cals = BackendCalibrations(FakeAthens())
-        self.assertNotEqual(cals.get_qubit_frequencies()[qubit], result["popt"][2])
-        Frequency.update(cals, exp_data)
-        self.assertEqual(cals.get_qubit_frequencies()[qubit], result["popt"][2])
->>>>>>> 87f23559
+        self.assertEqual(cals.get_qubit_frequencies()[qubit], result_data["popt"][2])
