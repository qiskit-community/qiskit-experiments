--- conflicted
+++ resolved
@@ -12,7 +12,6 @@
 
 """Class to test the calibrations."""
 from test.base import QiskitExperimentsTestCase
-from datetime import timezone
 import os
 import uuid
 from collections import defaultdict
@@ -1634,30 +1633,15 @@
         backend = FakeBelem()
         library = FixedFrequencyTransmon(basis_gates=["sx", "x"])
 
-<<<<<<< HEAD
-        cals1 = Calibrations.from_backend(backend, library)
-=======
         cals1 = Calibrations.from_backend(backend, library, add_parameter_defaults=False)
         cals2 = Calibrations.from_backend(backend, library, add_parameter_defaults=False)
         self.assertTrue(cals1 == cals2)
->>>>>>> 05bb31ed
 
         date_time = datetime.now(timezone.utc).astimezone()
         param_val = ParameterValue(0.12345, date_time=date_time)
         cals1.add_parameter_value(param_val, "amp", 3, "x")
 
         # The two objects are different due to missing parameter value
-<<<<<<< HEAD
-        cals2 = Calibrations.from_backend(backend, library)
-        self.assertFalse(cals1 == cals2)
-
-        # The two objects are different due to time stamps
-        cals2.add_parameter_value(0.12345, "amp", 3, "x")
-        self.assertFalse(cals1 == cals2)
-
-        # The two objects are different due to missing parameter value
-        cals3 = Calibrations.from_backend(backend, library)
-=======
         self.assertFalse(cals1 == cals2)
 
         # The two objects are different due to time stamps
@@ -1667,7 +1651,6 @@
 
         # The two objects are different due to missing parameter value
         cals3 = Calibrations.from_backend(backend, library, add_parameter_defaults=False)
->>>>>>> 05bb31ed
         self.assertFalse(cals1 == cals3)
 
         # The two objects are identical due to time stamps
@@ -1675,12 +1658,6 @@
         self.assertFalse(cals1 == cals3)
 
         # The schedules contained in the cals are different.
-<<<<<<< HEAD
-        library2 = FixedFrequencyTransmon()
-        cals1 = Calibrations.from_backend(backend, library)
-        cals2 = Calibrations.from_backend(backend, library2)
-        self.assertFalse(cals1 == cals2)
-=======
         library2 = FixedFrequencyTransmon(basis_gates=["sx", "x", "y"])
         cals1 = Calibrations.from_backend(backend, library)
         cals2 = Calibrations.from_backend(backend, library2)
@@ -1698,5 +1675,4 @@
         cals2.add_parameter_value(param_val1, "amp", 3, "x")
         cals2.add_parameter_value(param_val2, "amp", 3, "x")
 
-        self.assertTrue(cals1 == cals2)
->>>>>>> 05bb31ed
+        self.assertTrue(cals1 == cals2)