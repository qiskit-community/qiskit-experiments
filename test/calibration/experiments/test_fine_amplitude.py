# This code is part of Qiskit.
#
# (C) Copyright IBM 2021.
#
# This code is licensed under the Apache License, Version 2.0. You may
# obtain a copy of this license in the LICENSE.txt file in the root directory
# of this source tree or at http://www.apache.org/licenses/LICENSE-2.0.
#
# Any modifications or derivative works of this code must retain this
# copyright notice, and modified files need to carry a notice indicating
# that they have been altered from the originals.

"""Test the fine amplitude characterization and calibration experiments."""
from test.base import QiskitExperimentsTestCase
import numpy as np
from ddt import ddt, data

from qiskit import transpile
from qiskit.circuit.library import XGate, SXGate
from qiskit.pulse import DriveChannel, Drag
import qiskit.pulse as pulse

from qiskit_experiments.library import (
    FineXAmplitude,
    FineSXAmplitude,
    FineZXAmplitude,
    FineXAmplitudeCal,
    FineSXAmplitudeCal,
)
from qiskit_experiments.calibration_management.basis_gate_library import FixedFrequencyTransmon
from qiskit_experiments.calibration_management import Calibrations
from qiskit_experiments.test.mock_iq_backend import MockIQBackend
from qiskit_experiments.test.mock_iq_helpers import MockIQFineAmpHelper as FineAmpHelper


@ddt
class TestFineAmpEndToEnd(QiskitExperimentsTestCase):
    """Test the fine amplitude experiment."""

    @data(0.02, 0.03, 0.04, 0.05, 0.06, 0.07, 0.08)
    def test_end_to_end_under_rotation(self, pi_ratio):
        """Test the experiment end to end."""

        amp_exp = FineXAmplitude(0)
        amp_exp.set_transpile_options(basis_gates=["x", "sx"])

        error = -np.pi * pi_ratio
        backend = MockIQBackend(FineAmpHelper(error, np.pi, "x"))

        expdata = amp_exp.run(backend)
        self.assertExperimentDone(expdata)
        result = expdata.analysis_results(1)
        d_theta = result.value.n

        tol = 0.04

        self.assertAlmostEqual(d_theta, error, delta=tol)
        self.assertEqual(result.quality, "good")

    @data(0.02, 0.03, 0.04, 0.05, 0.06, 0.07, 0.08)
    def test_end_to_end_over_rotation(self, pi_ratio):
        """Test the experiment end to end."""

        amp_exp = FineXAmplitude(0)
        amp_exp.set_transpile_options(basis_gates=["x", "sx"])

        error = np.pi * pi_ratio
        backend = MockIQBackend(FineAmpHelper(error, np.pi, "x"))
        expdata = amp_exp.run(backend)
        self.assertExperimentDone(expdata)
        result = expdata.analysis_results(1)
        d_theta = result.value.n

        tol = 0.04

        self.assertAlmostEqual(d_theta, error, delta=tol)
        self.assertEqual(result.quality, "good")


@ddt
class TestFineZXAmpEndToEnd(QiskitExperimentsTestCase):
    """Test the fine amplitude experiment."""

    @data(-0.08, -0.03, -0.02, 0.02, 0.06, 0.07)
    def test_end_to_end(self, pi_ratio):
        """Test the experiment end to end."""

        error = -np.pi * pi_ratio
        amp_exp = FineZXAmplitude((0, 1))
        backend = MockIQBackend(FineAmpHelper(error, np.pi / 2, "szx"))

        expdata = amp_exp.run(backend)
        self.assertExperimentDone(expdata)
        result = expdata.analysis_results(1)
        d_theta = result.value.n

        tol = 0.04

        self.assertAlmostEqual(d_theta, error, delta=tol)
        self.assertEqual(result.quality, "good")

    def test_experiment_config(self):
        """Test converting to and from config works"""
        exp = FineZXAmplitude((0, 1))
        loaded_exp = FineZXAmplitude.from_config(exp.config())
        self.assertNotEqual(exp, loaded_exp)
        self.assertTrue(self.json_equiv(exp, loaded_exp))


class TestFineAmplitudeCircuits(QiskitExperimentsTestCase):
    """Test the circuits."""

    def setUp(self):
        """Setup some schedules."""
        super().setUp()

        with pulse.build(name="xp") as xp:
            pulse.play(Drag(duration=160, amp=0.208519, sigma=40, beta=0.0), DriveChannel(0))

        with pulse.build(name="x90p") as x90p:
            pulse.play(Drag(duration=160, amp=0.208519, sigma=40, beta=0.0), DriveChannel(0))

        self.x_plus = xp
        self.x_90_plus = x90p

    def test_xp(self):
        """Test a circuit with the x gate."""

        amp_cal = FineXAmplitude(0)
        circs = amp_cal.circuits()

        self.assertTrue(circs[0].data[0][0].name == "measure")
        self.assertTrue(circs[1].data[0][0].name == "x")

        for idx, circ in enumerate(circs[2:]):
            self.assertTrue(circ.data[0][0].name == "sx")
            self.assertEqual(circ.count_ops().get("x", 0), idx + 1)

    def test_x90p(self):
        """Test circuits with an x90p pulse."""

        amp_cal = FineSXAmplitude(0)

        expected = [0, 1, 2, 3, 5, 7, 9, 11, 13, 15, 17, 21, 23, 25]
        for idx, circ in enumerate(amp_cal.circuits()):
            self.assertEqual(circ.count_ops().get("sx", 0), expected[idx])


@ddt
class TestSpecializations(QiskitExperimentsTestCase):
    """Test the options of the specialized classes."""

    def test_fine_x_amp(self):
        """Test the fine X amplitude."""

        exp = FineXAmplitude(0)

        self.assertTrue(exp.experiment_options.add_cal_circuits)
        self.assertDictEqual(
            exp.analysis.options.fixed_parameters,
            {"angle_per_gate": np.pi, "phase_offset": np.pi / 2},
        )
        self.assertEqual(exp.experiment_options.gate, XGate())

    def test_x_roundtrip_serializable(self):
        """Test round trip JSON serialization"""
        exp = FineXAmplitude(0)
        self.assertRoundTripSerializable(exp, self.json_equiv)

    def test_fine_sx_amp(self):
        """Test the fine SX amplitude."""

        exp = FineSXAmplitude(0)

        self.assertFalse(exp.experiment_options.add_cal_circuits)

        expected = [0, 1, 2, 3, 5, 7, 9, 11, 13, 15, 17, 21, 23, 25]
        self.assertEqual(exp.experiment_options.repetitions, expected)
        self.assertDictEqual(
            exp.analysis.options.fixed_parameters,
            {"angle_per_gate": np.pi / 2, "phase_offset": np.pi},
        )
        self.assertEqual(exp.experiment_options.gate, SXGate())

    def test_sx_roundtrip_serializable(self):
        """Test round trip JSON serialization"""
        exp = FineSXAmplitude(0)
        self.assertRoundTripSerializable(exp, self.json_equiv)

    @data((2, 3), (3, 1), (0, 1))
    def test_measure_qubits(self, qubits):
        """Test that the measurement is on the logical qubits."""

        fine_amp = FineZXAmplitude(qubits)
        for circuit in fine_amp.circuits():
            self.assertEqual(circuit.num_qubits, 2)
            self.assertEqual(circuit.data[-1][0].name, "measure")
            self.assertEqual(circuit.data[-1][1][0], circuit.qregs[0][1])


class TestFineAmplitudeCal(QiskitExperimentsTestCase):
    """A class to test the fine amplitude calibration experiments."""

    def setUp(self):
        """Setup the tests"""
        super().setUp()

        library = FixedFrequencyTransmon()

<<<<<<< HEAD
        self.backend = MockIQBackend(FineAmpHelper(-np.pi * 0.07, np.pi, "xp"))
        self.backend.configuration().basis_gates.append("sx")
        self.backend.configuration().basis_gates.append("x")
        self.cals = Calibrations.from_backend(self.backend, library)
=======
        self.backend = MockFineAmp(-np.pi * 0.07, np.pi, "xp")
        self.cals = Calibrations.from_backend(self.backend, libraries=[library])
>>>>>>> 5b422f2d

    def test_cal_options(self):
        """Test that the options are properly propagated."""

        # Test the X gate cal
        amp_cal = FineXAmplitudeCal(0, self.cals, "x")

        exp_opt = amp_cal.experiment_options

        self.assertEqual(exp_opt.gate.name, "x")
        self.assertTrue(exp_opt.add_cal_circuits)
        self.assertEqual(exp_opt.result_index, -1)
        self.assertEqual(exp_opt.group, "default")
        self.assertTrue(np.allclose(exp_opt.target_angle, np.pi))

        # Test the SX gate cal
        amp_cal = FineSXAmplitudeCal(0, self.cals, "sx")

        exp_opt = amp_cal.experiment_options

        self.assertEqual(exp_opt.gate.name, "sx")
        self.assertFalse(exp_opt.add_cal_circuits)
        self.assertEqual(exp_opt.result_index, -1)
        self.assertEqual(exp_opt.group, "default")
        self.assertTrue(np.allclose(exp_opt.target_angle, np.pi / 2))

    def test_run_x_cal(self):
        """Test that we can transpile in the calibrations before and after update.

        If this test passes then we were successful in running a calibration experiment,
        updating a pulse parameter, having this parameter propagated to the schedules
        for use the next time the experiment is run.
        """

        # Initial pulse amplitude
        init_amp = 0.5

        amp_cal = FineXAmplitudeCal(0, self.cals, "x")

        circs = transpile(amp_cal.circuits(), self.backend, inst_map=self.cals.default_inst_map)

        with pulse.build(name="x") as expected_x:
            pulse.play(pulse.Drag(160, 0.5, 40, 0), pulse.DriveChannel(0))

        with pulse.build(name="sx") as expected_sx:
            pulse.play(pulse.Drag(160, 0.25, 40, 0), pulse.DriveChannel(0))

        self.assertEqual(circs[5].calibrations["x"][((0,), ())], expected_x)
        self.assertEqual(circs[5].calibrations["sx"][((0,), ())], expected_sx)

        # run the calibration experiment. This should update the amp parameter of x which we test.
        exp_data = amp_cal.run(self.backend)
        self.assertExperimentDone(exp_data)
        d_theta = exp_data.analysis_results(1).value.n
        new_amp = init_amp * np.pi / (np.pi + d_theta)

        circs = transpile(amp_cal.circuits(), self.backend, inst_map=self.cals.default_inst_map)

        x_cal = circs[5].calibrations["x"][((0,), ())]

        # Requires allclose due to numerical precision.
        self.assertTrue(np.allclose(x_cal.blocks[0].pulse.amp, new_amp))
        self.assertFalse(np.allclose(x_cal.blocks[0].pulse.amp, init_amp))
        self.assertEqual(circs[5].calibrations["sx"][((0,), ())], expected_sx)

    def test_run_sx_cal(self):
        """Test that we can transpile in the calibrations before and after update.

        If this test passes then we were successful in running a calibration experiment,
        updating a pulse parameter, having this parameter propagated to the schedules
        for use the next time the experiment is run.
        """

        # Initial pulse amplitude
        init_amp = 0.25

        amp_cal = FineSXAmplitudeCal(0, self.cals, "sx")

        circs = transpile(amp_cal.circuits(), self.backend, inst_map=self.cals.default_inst_map)

        with pulse.build(name="sx") as expected_sx:
            pulse.play(pulse.Drag(160, 0.25, 40, 0), pulse.DriveChannel(0))

        self.assertEqual(circs[5].calibrations["sx"][((0,), ())], expected_sx)

        # run the calibration experiment. This should update the amp parameter of x which we test.
        exp_data = amp_cal.run(MockIQBackend(FineAmpHelper(-np.pi * 0.07, np.pi / 2, "sx")))
        self.assertExperimentDone(exp_data)
        d_theta = exp_data.analysis_results(1).value.n
        new_amp = init_amp * (np.pi / 2) / (np.pi / 2 + d_theta)

        circs = transpile(amp_cal.circuits(), self.backend, inst_map=self.cals.default_inst_map)

        sx_cal = circs[5].calibrations["sx"][((0,), ())]

        # Requires allclose due to numerical precision.
        self.assertTrue(np.allclose(sx_cal.blocks[0].pulse.amp, new_amp))
        self.assertFalse(np.allclose(sx_cal.blocks[0].pulse.amp, init_amp))

    def test_experiment_config(self):
        """Test converting to and from config works"""
        exp = FineSXAmplitudeCal(0, self.cals, "sx")
        loaded_exp = FineSXAmplitudeCal.from_config(exp.config())
        self.assertNotEqual(exp, loaded_exp)
        self.assertTrue(self.json_equiv(exp, loaded_exp))

    def test_roundtrip_serializable(self):
        """Test round trip JSON serialization"""
        exp = FineSXAmplitudeCal(0, self.cals, "sx")
        self.assertRoundTripSerializable(exp, self.json_equiv)<|MERGE_RESOLUTION|>--- conflicted
+++ resolved
@@ -207,15 +207,10 @@
 
         library = FixedFrequencyTransmon()
 
-<<<<<<< HEAD
         self.backend = MockIQBackend(FineAmpHelper(-np.pi * 0.07, np.pi, "xp"))
         self.backend.configuration().basis_gates.append("sx")
         self.backend.configuration().basis_gates.append("x")
-        self.cals = Calibrations.from_backend(self.backend, library)
-=======
-        self.backend = MockFineAmp(-np.pi * 0.07, np.pi, "xp")
         self.cals = Calibrations.from_backend(self.backend, libraries=[library])
->>>>>>> 5b422f2d
 
     def test_cal_options(self):
         """Test that the options are properly propagated."""
