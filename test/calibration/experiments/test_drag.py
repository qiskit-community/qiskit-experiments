--- conflicted
+++ resolved
@@ -14,11 +14,8 @@
 
 from test.base import QiskitExperimentsTestCase
 import unittest
-<<<<<<< HEAD
 from typing import Dict, List, Any
-=======
 from ddt import ddt, data, unpack
->>>>>>> ce341a05
 import numpy as np
 
 from qiskit import QuantumCircuit
@@ -35,26 +32,25 @@
 from qiskit_experiments.calibration_management.basis_gate_library import FixedFrequencyTransmon
 from qiskit_experiments.calibration_management import Calibrations
 
-
-<<<<<<< HEAD
+def set_deafult_calc_parameters_list(calc_parameters_list: List[Dict[str, Any]]):
+    
+    if "gate_name" not in calc_parameters_list[0].keys():
+        calc_parameters_list[0]["gate_name"] = "Rp"
+
+    if "error" not in calc_parameters_list[0].keys():
+        calc_parameters_list[0]["error"] = 0.03
+    if "ideal_beta" not in calc_parameters_list[0].keys():
+        calc_parameters_list[0]["ideal_beta"] = 2.0
+    if "freq" not in calc_parameters_list[0].keys():
+        calc_parameters_list[0]["freq"] = 0.02
+       
+
+
 def compute_probability(
     circuits: List[QuantumCircuit], calc_parameters_list: List[Dict[str, Any]]
 ) -> List[Dict[str, float]]:
     """Returns the probability based on the beta, number of gates, and leakage."""
-    if "gate_name" in calc_parameters_list[0].keys():
-        gate_name = calc_parameters_list[0]["gate_name"]
-    else:
-        gate_name = "Rp"
-
-    if "error" in calc_parameters_list[0].keys():
-        error = calc_parameters_list[0]["error"]
-    else:
-        error = 0.03
-
-    if "ideal_beta" in calc_parameters_list[0].keys():
-        ideal_beta = calc_parameters_list[0]["ideal_beta"]
-    else:
-        ideal_beta = 2.0
+    set_deafult_calc_parameters_list(calc_parameters_list)
     output_dict_list = []
     for circuit in circuits:
         probability_output_dict = {}
@@ -69,9 +65,7 @@
     return output_dict_list
 
 
-=======
 @ddt
->>>>>>> ce341a05
 class TestDragEndToEnd(QiskitExperimentsTestCase):
     """Test the drag experiment."""
 
@@ -114,14 +108,12 @@
 
         # Small leakage will make the curves very flat, in this case one should
         # rather increase beta.
-<<<<<<< HEAD
         calc_parameters["error"] = 0.0051
-        backend = MockIQBackend(
-            compute_probabilities=compute_probability, calculation_parameters=[calc_parameters]
-        )
-=======
-        backend = DragBackend(freq=0.0044, gate_name="Drag(xp)")
->>>>>>> ce341a05
+        calc_parameters["freq"] = 0.0044
+        calc_parameters["gate_name"] = "Drag(xp)"
+        backend = MockIQBackend(
+            compute_probabilities=compute_probability, calculation_parameters=[calc_parameters]
+        )
 
         drag = RoughDrag(0, self.x_plus)
         exp_data = drag.run(backend)
@@ -132,14 +124,11 @@
         self.assertEqual(result.quality, "good")
 
         # Large leakage will make the curves oscillate quickly.
-<<<<<<< HEAD
         calc_parameters["error"] = 0.05
-        backend = MockIQBackend(
-            compute_probabilities=compute_probability, calculation_parameters=[calc_parameters]
-        )
-=======
-        backend = DragBackend(freq=0.04, gate_name="Drag(xp)")
->>>>>>> ce341a05
+        calc_parameters["freq"] = 0.04
+        backend = MockIQBackend(
+            compute_probabilities=compute_probability, calculation_parameters=[calc_parameters]
+        )
 
         drag = RoughDrag(1, self.x_plus, betas=np.linspace(-4, 4, 31))
         # pylint: disable=no-member
@@ -195,15 +184,12 @@
     def test_default_circuits(self):
         """Test the default circuit."""
 
-<<<<<<< HEAD
         calc_parameters = {"gate_name": "Drag(xp)", "ideal_beta": 2.0, "error": 0.03}
-        backend = MockIQBackend(
-            compute_probabilities=compute_probability, calculation_parameters=[calc_parameters]
-        )
-=======
-        backend = DragBackend(freq=0.005, gate_name="Drag(xp)")
-
->>>>>>> ce341a05
+        calc_parameters["freq"] = 0.005
+        backend = MockIQBackend(
+            compute_probabilities=compute_probability, calculation_parameters=[calc_parameters]
+        )
+        calc_parameters = {"gate_name": "Drag(xp)", "ideal_beta": 2.0, "error": 0.03}
         drag = RoughDrag(0, self.x_plus)
         drag.set_experiment_options(reps=[2, 4, 8])
         drag.backend = MockIQBackend(
