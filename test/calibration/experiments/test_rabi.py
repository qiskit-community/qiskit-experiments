# This code is part of Qiskit.
#
# (C) Copyright IBM 2021.
#
# This code is licensed under the Apache License, Version 2.0. You may
# obtain a copy of this license in the LICENSE.txt file in the root directory
# of this source tree or at http://www.apache.org/licenses/LICENSE-2.0.
#
# Any modifications or derivative works of this code must retain this
# copyright notice, and modified files need to carry a notice indicating
# that they have been altered from the originals.

"""Test Rabi amplitude Experiment class."""

from typing import Tuple
from test.mock_iq_backend import MockIQBackend
import numpy as np

from qiskit import QuantumCircuit, execute, transpile
from qiskit.exceptions import QiskitError
from qiskit.circuit import Parameter
from qiskit.providers.basicaer import QasmSimulatorPy
from qiskit.test import QiskitTestCase
from qiskit.qobj.utils import MeasLevel
import qiskit.pulse as pulse

from qiskit_experiments import ExperimentData
from qiskit_experiments.calibration.experiments.rabi import RabiAnalysis, Rabi
from qiskit_experiments.data_processing.data_processor import DataProcessor
from qiskit_experiments.data_processing.nodes import Probability
from qiskit_experiments.composite.parallel_experiment import ParallelExperiment


class RabiBackend(MockIQBackend):
    """A simple and primitive backend, to be run by the Rabi tests."""

    def __init__(
        self,
        iq_cluster_centers: Tuple[float, float, float, float] = (1.0, 1.0, -1.0, -1.0),
        iq_cluster_width: float = 1.0,
        amplitude_to_angle: float = np.pi,
    ):
        """Initialize the rabi backend."""
        self._amplitude_to_angle = amplitude_to_angle

        super().__init__(iq_cluster_centers, iq_cluster_width)

    @property
    def rabi_rate(self) -> float:
        """Returns the rabi rate."""
        return self._amplitude_to_angle / np.pi

    def _compute_probability(self, circuit: QuantumCircuit) -> float:
        """Returns the probability based on the rotation angle and amplitude_to_angle."""
        amp = next(iter(circuit.calibrations["Rabi"].keys()))[1][0]
        return np.sin(self._amplitude_to_angle * amp) ** 2


class TestRabiEndToEnd(QiskitTestCase):
    """Test the rabi experiment."""

    def test_rabi_end_to_end(self):
        """Test the Rabi experiment end to end."""

        test_tol = 0.01
        backend = RabiBackend()

        rabi = Rabi(3)
        rabi.set_experiment_options(amplitudes=np.linspace(-0.95, 0.95, 21))
        expdata = rabi.run(backend)
        expdata.block_for_results()
        result = expdata.analysis_result(0)
        result_data = result.data()

        self.assertEqual(result.quality, "computer_good")
        self.assertTrue(abs(result_data["popt"][1] - backend.rabi_rate) < test_tol)

        backend = RabiBackend(amplitude_to_angle=np.pi / 2)

        rabi = Rabi(3)
        rabi.set_experiment_options(amplitudes=np.linspace(-0.95, 0.95, 21))
        expdata = rabi.run(backend)
        expdata.block_for_results()
        result = expdata.analysis_result(0)
        result_data = result.data()
        self.assertEqual(result.quality, "computer_good")
        self.assertTrue(abs(result_data["popt"][1] - backend.rabi_rate) < test_tol)

        backend = RabiBackend(amplitude_to_angle=2.5 * np.pi)

        rabi = Rabi(3)
        rabi.set_experiment_options(amplitudes=np.linspace(-0.95, 0.95, 101))
        expdata = rabi.run(backend)
        expdata.block_for_results()
        result = expdata.analysis_result(0)
        result_data = result.data()
        self.assertEqual(result.quality, "computer_good")
        self.assertTrue(abs(result_data["popt"][1] - backend.rabi_rate) < test_tol)


class TestRabiCircuits(QiskitTestCase):
    """Test the circuits generated by the experiment and the options."""

    def test_default_schedule(self):
        """Test the default schedule."""

        rabi = Rabi(2)
        rabi.set_experiment_options(amplitudes=[0.5])
        circs = rabi.circuits(RabiBackend())

        with pulse.build() as expected:
            pulse.play(pulse.Gaussian(160, 0.5, 40), pulse.DriveChannel(2))

        self.assertEqual(circs[0].calibrations["Rabi"][((2,), (0.5,))], expected)
        self.assertEqual(len(circs), 1)

    def test_user_schedule(self):
        """Test the user given schedule."""

        amp = Parameter("my_double_amp")
        with pulse.build() as my_schedule:
            pulse.play(pulse.Drag(160, amp, 40, 10), pulse.DriveChannel(2))
            pulse.play(pulse.Drag(160, amp, 40, 10), pulse.DriveChannel(2))

        rabi = Rabi(2)
        rabi.set_experiment_options(schedule=my_schedule, amplitudes=[0.5])
        circs = rabi.circuits(RabiBackend())

        assigned_sched = my_schedule.assign_parameters({amp: 0.5}, inplace=False)
        self.assertEqual(circs[0].calibrations["Rabi"][((2,), (0.5,))], assigned_sched)


class TestRabiAnalysis(QiskitTestCase):
    """Class to test the fitting."""

    def simulate_experiment_data(self, thetas, amplitudes, shots=1024):
        """Generate experiment data for Rx rotations with an arbitrary amplitude calibration."""
        circuits = []
        for theta in thetas:
            qc = QuantumCircuit(1)
            qc.rx(theta, 0)
            qc.measure_all()
            circuits.append(qc)

        sim = QasmSimulatorPy()
        result = execute(circuits, sim, shots=shots, seed_simulator=10).result()
        data = [
            {
                "counts": self._add_uncertainty(result.get_counts(i)),
                "metadata": {
                    "xval": amplitudes[i],
                    "meas_level": MeasLevel.CLASSIFIED,
                    "meas_return": "avg",
                },
            }
            for i, theta in enumerate(thetas)
        ]
        return data

    @staticmethod
    def _add_uncertainty(counts):
        """Ensure that we always have a non-zero sigma in the test."""
        for label in ["0", "1"]:
            if label not in counts:
                counts[label] = 1

        return counts

    def test_good_analysis(self):
        """Test the Rabi analysis."""
        experiment_data = ExperimentData()

        thetas = np.linspace(-np.pi, np.pi, 31)
        amplitudes = np.linspace(-0.25, 0.25, 31)
        expected_rate, test_tol = 2.0, 0.2

        experiment_data.add_data(self.simulate_experiment_data(thetas, amplitudes, shots=400))

        data_processor = DataProcessor("counts", [Probability(outcome="1")])

        result = RabiAnalysis().run(experiment_data, data_processor=data_processor, plot=False)

        self.assertEqual(result[0].quality, "computer_good")
        self.assertTrue(abs(result[0].data()["popt"][1] - expected_rate) < test_tol)

    def test_bad_analysis(self):
        """Test the Rabi analysis."""
        experiment_data = ExperimentData()

        thetas = np.linspace(0.0, np.pi / 4, 31)
        amplitudes = np.linspace(0.0, 0.95, 31)

        experiment_data.add_data(self.simulate_experiment_data(thetas, amplitudes, shots=200))

        data_processor = DataProcessor("counts", [Probability(outcome="1")])

        result = RabiAnalysis().run(experiment_data, data_processor=data_processor, plot=False)

<<<<<<< HEAD
        self.assertEqual(result[0].quality, "computer_bad")
=======
        self.assertEqual(result[0]["quality"], "computer_bad")


class TestCompositeExperiment(QiskitTestCase):
    """Test composite Rabi experiment."""

    def test_calibrations(self):
        """Test that the calibrations are preserved and that the circuit transpiles."""

        experiments = []
        for qubit in range(3):
            rabi = Rabi(qubit)
            rabi.set_experiment_options(amplitudes=[0.5])
            experiments.append(rabi)

        par_exp = ParallelExperiment(experiments)
        par_circ = par_exp.circuits()[0]

        # If the calibrations are not there we will not be able to transpile
        try:
            transpile(par_circ, basis_gates=["rz", "sx", "x", "cx"])
        except QiskitError as error:
            self.fail("Failed to transpile with error: " + str(error))

        # Assert that the calibration keys are in the calibrations of the composite circuit.
        for qubit in range(3):
            rabi_circuit = experiments[qubit].circuits()[0]
            cal_key = next(iter(rabi_circuit.calibrations["Rabi"].keys()))

            self.assertEqual(cal_key[0], (qubit,))
            self.assertTrue(cal_key in par_circ.calibrations["Rabi"])
>>>>>>> aa507c8e
<|MERGE_RESOLUTION|>--- conflicted
+++ resolved
@@ -196,10 +196,7 @@
 
         result = RabiAnalysis().run(experiment_data, data_processor=data_processor, plot=False)
 
-<<<<<<< HEAD
         self.assertEqual(result[0].quality, "computer_bad")
-=======
-        self.assertEqual(result[0]["quality"], "computer_bad")
 
 
 class TestCompositeExperiment(QiskitTestCase):
@@ -229,5 +226,4 @@
             cal_key = next(iter(rabi_circuit.calibrations["Rabi"].keys()))
 
             self.assertEqual(cal_key[0], (qubit,))
-            self.assertTrue(cal_key in par_circ.calibrations["Rabi"])
->>>>>>> aa507c8e
+            self.assertTrue(cal_key in par_circ.calibrations["Rabi"])