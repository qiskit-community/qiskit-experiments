# This code is part of Qiskit.
#
# (C) Copyright IBM 2021.
#
# This code is licensed under the Apache License, Version 2.0. You may
# obtain a copy of this license in the LICENSE.txt file in the root directory
# of this source tree or at http://www.apache.org/licenses/LICENSE-2.0.
#
# Any modifications or derivative works of this code must retain this
# copyright notice, and modified files need to carry a notice indicating
# that they have been altered from the originals.

"""Class to test the backend calibrations."""

<<<<<<< HEAD
from typing import List
=======
import unittest
from test.base import QiskitExperimentsTestCase
>>>>>>> d8202f4e

from qiskit import transpile, QuantumCircuit
from qiskit.circuit import Parameter, Gate
import qiskit.pulse as pulse
from qiskit.test.mock import FakeArmonk, FakeBelem

from qiskit_experiments.calibration_management import BackendCalibrations, BaseCalibrationExperiment
from qiskit_experiments.calibration_management.basis_gate_library import FixedFrequencyTransmon
from qiskit_experiments.exceptions import CalibrationError


class TestBackendCalibrations(QiskitExperimentsTestCase):
    """Class to test the functionality of a BackendCalibrations"""

    def test_run_options(self):
        """Test that we can get run options."""
        cals = BackendCalibrations(FakeArmonk())

        self.assertEqual(cals.get_meas_frequencies(), [6993370669.000001])
        self.assertEqual(cals.get_qubit_frequencies(), [4971852852.405576])

    def test_setup_withLibrary(self):
        """Test that we can setup with a library."""

        cals = BackendCalibrations(
            FakeArmonk(),
            library=FixedFrequencyTransmon(
                basis_gates=["x", "sx"], default_values={"duration": 320}
            ),
        )

        # Check the x gate
        with pulse.build(name="x") as expected:
            pulse.play(pulse.Drag(duration=320, amp=0.5, sigma=80, beta=0), pulse.DriveChannel(0))

        self.assertEqual(cals.get_schedule("x", (0,)), expected)

        # Check the sx gate
        with pulse.build(name="sx") as expected:
            pulse.play(pulse.Drag(duration=320, amp=0.25, sigma=80, beta=0), pulse.DriveChannel(0))

        self.assertEqual(cals.get_schedule("sx", (0,)), expected)

    def test_instruction_schedule_map_export(self):
        """Test that exporting the inst map works as planned."""

        backend = FakeBelem()

        cals = BackendCalibrations(
            backend,
            library=FixedFrequencyTransmon(basis_gates=["sx"]),
        )

        u_chan = pulse.ControlChannel(Parameter("ch0.1"))
        with pulse.build(name="cr") as cr:
            pulse.play(pulse.GaussianSquare(640, 0.5, 64, 384), u_chan)

        cals.add_schedule(cr, num_qubits=2)
        cals.update_inst_map({"cr"})

        for qubit in range(backend.configuration().num_qubits):
            self.assertTrue(cals.default_inst_map.has("sx", (qubit,)))

        # based on coupling map of Belem to keep the test robust.
        expected_pairs = [(0, 1), (1, 0), (1, 2), (2, 1), (1, 3), (3, 1), (3, 4), (4, 3)]
        coupling_map = set(tuple(pair) for pair in backend.configuration().coupling_map)

        for pair in expected_pairs:
            self.assertTrue(pair in coupling_map)
            self.assertTrue(cals.default_inst_map.has("cr", pair), pair)

    def test_inst_map_transpilation(self):
        """Test that we can use the inst_map to inject the cals into the circuit."""

        cals = BackendCalibrations(
            FakeArmonk(),
            library=FixedFrequencyTransmon(basis_gates=["x"]),
        )

        param = Parameter("amp")
        cals.inst_map_add("Rabi", (0,), "x", assign_params={"amp": param})

        circ = QuantumCircuit(1)
        circ.x(0)
        circ.append(Gate("Rabi", num_qubits=1, params=[param]), (0,))

        circs, amps = [], [0.12, 0.25]

        for amp in amps:
            new_circ = circ.assign_parameters({param: amp}, inplace=False)
            circs.append(new_circ)

        # Check that calibrations are absent
        for circ in circs:
            self.assertEqual(len(circ.calibrations), 0)

        # Transpile to inject the cals.
        circs = transpile(circs, inst_map=cals.default_inst_map)

        # Check that we have the expected schedules.
        with pulse.build() as x_expected:
            pulse.play(pulse.Drag(160, 0.5, 40, 0), pulse.DriveChannel(0))

        for idx, circ in enumerate(circs):
            amp = amps[idx]

            with pulse.build() as rabi_expected:
                pulse.play(pulse.Drag(160, amp, 40, 0), pulse.DriveChannel(0))

            self.assertEqual(circ.calibrations["x"][((0,), ())], x_expected)

            circ_rabi = next(iter(circ.calibrations["Rabi"].values()))
            self.assertEqual(circ_rabi, rabi_expected)

        # Test the removal of the Rabi instruction
        self.assertTrue(cals.default_inst_map.has("Rabi", (0,)))

        cals.default_inst_map.remove("Rabi", (0,))

        self.assertFalse(cals.default_inst_map.has("Rabi", (0,)))

    def test_inst_map_updates(self):
        """Test that updating a parameter will force an inst map update."""

        cals = BackendCalibrations(
            FakeBelem(),
            library=FixedFrequencyTransmon(basis_gates=["sx", "x"]),
        )

        # Test the schedules before the update.
        for qubit in range(5):
            for gate, amp in [("x", 0.5), ("sx", 0.25)]:
                with pulse.build() as expected:
                    pulse.play(pulse.Drag(160, amp, 40, 0), pulse.DriveChannel(qubit))

                self.assertEqual(cals.default_inst_map.get(gate, qubit), expected)

        # Update the duration, this should impact all gates.
        cals.add_parameter_value(200, "duration", schedule="sx")

        # Test that all schedules now have an updated duration in the inst_map
        for qubit in range(5):
            for gate, amp in [("x", 0.5), ("sx", 0.25)]:
                with pulse.build() as expected:
                    pulse.play(pulse.Drag(200, amp, 40, 0), pulse.DriveChannel(qubit))

                self.assertEqual(cals.default_inst_map.get(gate, qubit), expected)

        # Update the amp on a single qubit, this should only update one gate in the inst_map
        cals.add_parameter_value(0.8, "amp", qubits=(4,), schedule="sx")

        # Test that all schedules now have an updated duration in the inst_map
        for qubit in range(5):
            for gate, amp in [("x", 0.5), ("sx", 0.25)]:

                if gate == "sx" and qubit == 4:
                    amp = 0.8

                with pulse.build() as expected:
                    pulse.play(pulse.Drag(200, amp, 40, 0), pulse.DriveChannel(qubit))

                self.assertEqual(cals.default_inst_map.get(gate, qubit), expected)

    def test_cx_cz_case(self):
        """Test the case where the coupling map has CX and CZ on different qubits.

        We use FakeBelem which has a linear coupling map and will restrict ourselves to
        qubits 0, 1, and 2. The Cals will define a template schedule for CX and CZ. We will
        mock this with GaussianSquare and Gaussian pulses since the nature of the schedules
        is irrelevant here. The parameters for CX will only have values for qubis 0 and 1 while
        the parameters for CZ will only have values for qubis 1 and 2. We therefore will have
        a CX on qubits 0, 1 in the inst. map and a CZ on qubits 1, 2.
        """

        cals = BackendCalibrations(FakeBelem())

        sig = Parameter("σ")
        dur = Parameter("duration")
        width = Parameter("width")
        amp_cx = Parameter("amp")
        amp_cz = Parameter("amp")
        uchan = Parameter("ch1.0")

        with pulse.build(name="cx") as cx:
            pulse.play(
                pulse.GaussianSquare(duration=dur, amp=amp_cx, sigma=sig, width=width),
                pulse.ControlChannel(uchan),
            )

        with pulse.build(name="cz") as cz:
            pulse.play(
                pulse.Gaussian(duration=dur, amp=amp_cz, sigma=sig), pulse.ControlChannel(uchan)
            )

        cals.add_schedule(cx, num_qubits=2)
        cals.add_schedule(cz, num_qubits=2)

        cals.add_parameter_value(640, "duration", schedule="cx")
        cals.add_parameter_value(64, "σ", schedule="cx")
        cals.add_parameter_value(320, "width", qubits=(0, 1), schedule="cx")
        cals.add_parameter_value(320, "width", qubits=(1, 0), schedule="cx")
        cals.add_parameter_value(0.1, "amp", qubits=(0, 1), schedule="cx")
        cals.add_parameter_value(0.8, "amp", qubits=(1, 0), schedule="cx")
        cals.add_parameter_value(0.1, "amp", qubits=(2, 1), schedule="cz")
        cals.add_parameter_value(0.8, "amp", qubits=(1, 2), schedule="cz")

        # CX only defined for qubits (0, 1) and (1,0)?
        self.assertTrue(cals.default_inst_map.has("cx", (0, 1)))
        self.assertTrue(cals.default_inst_map.has("cx", (1, 0)))
        self.assertFalse(cals.default_inst_map.has("cx", (2, 1)))
        self.assertFalse(cals.default_inst_map.has("cx", (1, 2)))

        # CZ only defined for qubits (2, 1) and (1,2)?
        self.assertTrue(cals.default_inst_map.has("cz", (2, 1)))
        self.assertTrue(cals.default_inst_map.has("cz", (1, 2)))
        self.assertFalse(cals.default_inst_map.has("cz", (0, 1)))
        self.assertFalse(cals.default_inst_map.has("cz", (1, 0)))


class DummyCalExperiment(BaseCalibrationExperiment):
    """A mock calibration class."""

    def __init__(self, qubits, cals):
        """Initialize the class."""
        super().__init__(cals, [qubits])
        self.set_experiment_options(save_all_parameter_values=True)

    def circuits(self) -> List[QuantumCircuit]:
        """Return a quantum circuit"""
        return [QuantumCircuit(1)]


class TestDeserialization(QiskitTestCase):
    """Test that we can properly deserialize a BackCalibrations instance."""

    def setUp(self):
        """Setup the tests."""
        super().setUp()
        self.cals = BackendCalibrations(FakeBelem(), library=FixedFrequencyTransmon())

    def test_simple_serialization(self):
        """Test that we can serialize simply initialized cals."""

        cals = BackendCalibrations.deserialize(self.cals.serialize(), FakeBelem())
        self.assertEqual(self.cals.get_schedule("x", (0,)), cals.get_schedule("x", (0,)))

    def test_serialization(self):
        """Test that parameters that were added are taken into account."""

        self.cals.add_parameter_value(1234, "duration", (), "x")

        with pulse.build(name="x") as expected:
            pulse.play(pulse.Drag(1234, 0.5, 40, 0.0), pulse.DriveChannel(3))

        self.assertEqual(self.cals.get_schedule("x", (3,)), expected)

        cals = BackendCalibrations.deserialize(self.cals.serialize(), FakeBelem())
        self.assertEqual(cals.get_schedule("x", (3,)), expected)
        self.assertCountEqual(self.cals.parameters_table()["data"], cals.parameters_table()["data"])

    def test_wrong_backend(self):
        """Test that the deserialization raise on the wrong backend."""

        with self.assertRaises(CalibrationError):
            BackendCalibrations.deserialize(self.cals.serialize(), FakeArmonk())<|MERGE_RESOLUTION|>--- conflicted
+++ resolved
@@ -12,12 +12,9 @@
 
 """Class to test the backend calibrations."""
 
-<<<<<<< HEAD
 from typing import List
-=======
 import unittest
 from test.base import QiskitExperimentsTestCase
->>>>>>> d8202f4e
 
 from qiskit import transpile, QuantumCircuit
 from qiskit.circuit import Parameter, Gate
