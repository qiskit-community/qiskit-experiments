# This code is part of Qiskit.
#
# (C) Copyright IBM 2021.
#
# This code is licensed under the Apache License, Version 2.0. You may
# obtain a copy of this license in the LICENSE.txt file in the root directory
# of this source tree or at http://www.apache.org/licenses/LICENSE-2.0.
#
# Any modifications or derivative works of this code must retain this
# copyright notice, and modified files need to carry a notice indicating
# that they have been altered from the originals.

"""Test curve fitting base class."""
# pylint: disable=invalid-name

from typing import List

import numpy as np
from qiskit.test import QiskitTestCase

from qiskit_experiments import ExperimentData
from qiskit_experiments.analysis import CurveAnalysis, SeriesDef, fit_function
from qiskit_experiments.analysis.data_processing import probability
from qiskit_experiments.base_experiment import BaseExperiment
from qiskit_experiments.exceptions import AnalysisError


class FakeExperiment(BaseExperiment):
    """A fake experiment class."""

    def __init__(self):
        super().__init__(qubits=(0,), experiment_type="fake_experiment")

    def circuits(self, backend=None):
        return []


def simulate_output_data(func, xvals, param_dict, **metadata):
    """Generate arbitrary fit data."""
    __shots = 100000

    expected_probs = func(xvals, **param_dict)
    counts = np.asarray(expected_probs * __shots, dtype=int)

    data = [
        {
            "counts": {"0": __shots - count, "1": count},
            "metadata": dict(xval=xi, qubits=(0,), experiment_type="fake_experiment", **metadata),
        }
        for xi, count in zip(xvals, counts)
    ]

    expdata = ExperimentData(experiment=FakeExperiment())
    for datum in data:
        expdata.add_data(datum)

    return expdata


def create_new_analysis(series: List[SeriesDef], fixed_params: List[str] = None) -> CurveAnalysis:
    """A helper function to create a mock analysis class instance."""

    class TestAnalysis(CurveAnalysis):
        """A mock analysis class to test."""

        __series__ = series
        __fixed_parameters__ = fixed_params

    return TestAnalysis()


class TestCurveAnalysisUnit(QiskitTestCase):
    """Unittest for curve fit analysis."""

    def setUp(self):
        super().setUp()
        self.xvalues = np.linspace(1.0, 5.0, 10)

        # Description of test setting
        #
        # - This model contains three curves, namely, curve1, curve2, curve3
        # - Each curve can be represented by the same function
        # - Parameter amp and baseline are shared among all curves
        # - Each curve has unique lamb
        # - In total 5 parameters in the fit, namely, p0, p1, p2, p3
        #
        self.analysis = create_new_analysis(
            series=[
                SeriesDef(
                    name="curve1",
                    fit_func=lambda x, p0, p1, p2, p3, p4: fit_function.exponential_decay(
                        x, amp=p0, lamb=p1, baseline=p4
                    ),
                    filter_kwargs={"type": 1, "valid": True},
                ),
                SeriesDef(
                    name="curve2",
                    fit_func=lambda x, p0, p1, p2, p3, p4: fit_function.exponential_decay(
                        x, amp=p0, lamb=p2, baseline=p4
                    ),
                    filter_kwargs={"type": 2, "valid": True},
                ),
                SeriesDef(
                    name="curve3",
                    fit_func=lambda x, p0, p1, p2, p3, p4: fit_function.exponential_decay(
                        x, amp=p0, lamb=p3, baseline=p4
                    ),
                    filter_kwargs={"type": 3, "valid": True},
                ),
            ],
        )
        self.err_decimal = 3

    def test_cannot_create_invalid_series_fit(self):
        """Test we cannot create invalid analysis instance."""
        invalid_series = [
            SeriesDef(
                name="fit1",
                fit_func=lambda x, p0: fit_function.exponential_decay(x, amp=p0),
            ),
            SeriesDef(
                name="fit2",
                fit_func=lambda x, p1: fit_function.exponential_decay(x, amp=p1),
            ),
        ]
        with self.assertRaises(AnalysisError):
            create_new_analysis(series=invalid_series)  # fit1 has param p0 while fit2 has p1

    def test_cannot_create_invalid_fixed_parameter(self):
        """Test we cannot create invalid analysis instance with wrong fixed value name."""
        valid_series = [
            SeriesDef(
                fit_func=lambda x, p0, p1: fit_function.exponential_decay(x, amp=p0, lamb=p1),
            ),
        ]
        with self.assertRaises(AnalysisError):
            create_new_analysis(
                series=valid_series,
                fixed_params=["not_existing_parameter"],  # this parameter is not defined
            )

    def test_arg_parse_and_get_option(self):
        """Test if option parsing works correctly."""
        user_option = {"x_key": "test_value", "test_key1": "value1", "test_key2": "value2"}

        # argument not defined in default option should be returned as extra option
        extra_option = self.analysis._arg_parse(**user_option)
        ref_option = {"test_key1": "value1", "test_key2": "value2"}
        self.assertDictEqual(extra_option, ref_option)

        # default option value is stored as class variable
        self.assertEqual(self.analysis._get_option("x_key"), "test_value")

    def test_data_extraction(self):
        """Test data extraction method."""
        self.analysis._arg_parse(x_key="xval")

        # data to analyze
        test_data0 = simulate_output_data(
            func=fit_function.exponential_decay,
            xvals=self.xvalues,
            param_dict={"amp": 1.0},
            type=1,
            valid=True,
        )

        # fake data
        test_data1 = simulate_output_data(
            func=fit_function.exponential_decay,
            xvals=self.xvalues,
            param_dict={"amp": 0.5},
            type=2,
            valid=False,
        )

        # merge two experiment data
        for datum in test_data1.data():
            test_data0.add_data(datum)

        self.analysis._extract_curves(
            experiment_data=test_data0, data_processor=probability(outcome="1")
        )

        raw_data = self.analysis._data(label="raw_data")

        xdata = raw_data.x
        ydata = raw_data.y
        sigma = raw_data.y_err
        d_index = raw_data.data_index

        # check if the module filter off data: valid=False
        self.assertEqual(len(xdata), 20)

        # check x values
        ref_x = np.concatenate((self.xvalues, self.xvalues))
        np.testing.assert_array_almost_equal(xdata, ref_x)

        # check y values
        ref_y = np.concatenate(
            (
                fit_function.exponential_decay(self.xvalues, amp=1.0),
                fit_function.exponential_decay(self.xvalues, amp=0.5),
            )
        )
        np.testing.assert_array_almost_equal(ydata, ref_y, decimal=self.err_decimal)

        # check series
        ref_series = np.concatenate((np.zeros(10, dtype=int), -1 * np.ones(10, dtype=int)))
        self.assertListEqual(list(d_index), list(ref_series))

        # check y errors
        ref_yerr = ref_y * (1 - ref_y) / 100000
        np.testing.assert_array_almost_equal(sigma, ref_yerr, decimal=self.err_decimal)

    def test_get_subset(self):
        """Test that get subset data from full data array."""
        # data to analyze
        fake_data = [
            {"data": 1, "metadata": {"xval": 1, "type": 1, "valid": True}},
            {"data": 2, "metadata": {"xval": 2, "type": 2, "valid": True}},
            {"data": 3, "metadata": {"xval": 3, "type": 1, "valid": True}},
            {"data": 4, "metadata": {"xval": 4, "type": 3, "valid": True}},
            {"data": 5, "metadata": {"xval": 5, "type": 3, "valid": True}},
            {"data": 6, "metadata": {"xval": 6, "type": 4, "valid": True}},  # this if fake
        ]
        expdata = ExperimentData(experiment=FakeExperiment())
        for datum in fake_data:
            expdata.add_data(datum)

        def _processor(datum):
            return datum["data"], datum["data"] * 2

        self.analysis._arg_parse(x_key="xval")
        self.analysis._extract_curves(expdata, data_processor=_processor)

        filt_data = self.analysis._data(series_name="curve1")
        np.testing.assert_array_equal(filt_data.x, np.asarray([1, 3], dtype=float))
        np.testing.assert_array_equal(filt_data.y, np.asarray([1, 3], dtype=float))
        np.testing.assert_array_equal(filt_data.y_err, np.asarray([2, 6], dtype=float))

        filt_data = self.analysis._data(series_name="curve2")
        np.testing.assert_array_equal(filt_data.x, np.asarray([2], dtype=float))
        np.testing.assert_array_equal(filt_data.y, np.asarray([2], dtype=float))
        np.testing.assert_array_equal(filt_data.y_err, np.asarray([4], dtype=float))

        filt_data = self.analysis._data(series_name="curve3")
        np.testing.assert_array_equal(filt_data.x, np.asarray([4, 5], dtype=float))
        np.testing.assert_array_equal(filt_data.y, np.asarray([4, 5], dtype=float))
        np.testing.assert_array_equal(filt_data.y_err, np.asarray([8, 10], dtype=float))

    def test_formatting_options(self):
        """Test option formatter."""
        test_options = {
            "p0": [0, 1, 2, 3, 4],
            "bounds": [(-1, 1), (-2, 2), (-3, 3), (-4, 4), (-5, 5)],
            "other_value": "test",
        }
        formatted_options = self.analysis._format_fit_options(**test_options)

        ref_options = {
            "p0": {"p0": 0, "p1": 1, "p2": 2, "p3": 3, "p4": 4},
            "bounds": {"p0": (-1, 1), "p1": (-2, 2), "p2": (-3, 3), "p3": (-4, 4), "p4": (-5, 5)},
            "other_value": "test",
        }
        self.assertDictEqual(formatted_options, ref_options)

        test_invalid_options = {
            "p0": {"invalid_key1": 0, "invalid_key2": 2, "invalid_key3": 3, "invalid:_key4": 4}
        }
        with self.assertRaises(AnalysisError):
            self.analysis._format_fit_options(**test_invalid_options)


class TestCurveAnalysisIntegration(QiskitTestCase):
    """Integration test for curve fit analysis through entire analysis.run function."""

    def setUp(self):
        super().setUp()
        self.xvalues = np.linspace(0.1, 1, 50)
        self.err_decimal = 2

    def test_run_single_curve_analysis(self):
        """Test analysis for single curve."""
        analysis = create_new_analysis(
            series=[
                SeriesDef(
                    name="curve1",
                    fit_func=lambda x, p0, p1, p2, p3: fit_function.exponential_decay(
                        x, amp=p0, lamb=p1, x0=p2, baseline=p3
                    ),
                )
            ],
        )
        ref_p0 = 0.9
        ref_p1 = 2.5
        ref_p2 = 0.0
        ref_p3 = 0.1

        test_data = simulate_output_data(
            func=fit_function.exponential_decay,
            xvals=self.xvalues,
            param_dict={"amp": ref_p0, "lamb": ref_p1, "x0": ref_p2, "baseline": ref_p3},
        )
<<<<<<< HEAD
        results, _ = analysis._run_analysis(
            test_data,
            p0={"p0": ref_p0, "p1": ref_p1, "p2": ref_p2, "p3": ref_p3},
            curve_fitter=multi_curve_fit,
            data_processor=probability(outcome="1"),
            x_key="xval",
            plot=False,
            axis=None,
            xlabel="x value",
            ylabel="y value",
            fit_reports=None,
            return_data_points=False,
        )
        result = results[0].data()
=======
        default_opts = analysis._default_options()
        default_opts.p0 = {"p0": ref_p0, "p1": ref_p1, "p2": ref_p2, "p3": ref_p3}

        results, _ = analysis._run_analysis(test_data, **default_opts.__dict__)
        result = results[0]
>>>>>>> 929eadbd

        ref_popt = np.asarray([ref_p0, ref_p1, ref_p2, ref_p3])

        # check result data
        np.testing.assert_array_almost_equal(result["popt"], ref_popt, decimal=self.err_decimal)
        self.assertEqual(result["dof"], 46)
        self.assertListEqual(result["xrange"], [0.1, 1.0])
        self.assertListEqual(result["popt_keys"], ["p0", "p1", "p2", "p3"])

    def test_run_single_curve_fail(self):
        """Test analysis returns status when it fails."""
        analysis = create_new_analysis(
            series=[
                SeriesDef(
                    name="curve1",
                    fit_func=lambda x, p0, p1, p2, p3: fit_function.exponential_decay(
                        x, amp=p0, lamb=p1, x0=p2, baseline=p3
                    ),
                )
            ],
        )
        ref_p0 = 0.9
        ref_p1 = 2.5
        ref_p2 = 0.0
        ref_p3 = 0.1

        test_data = simulate_output_data(
            func=fit_function.exponential_decay,
            xvals=self.xvalues,
            param_dict={"amp": ref_p0, "lamb": ref_p1, "x0": ref_p2, "baseline": ref_p3},
        )
        default_opts = analysis._default_options()
        default_opts.p0 = {"p0": ref_p0, "p1": ref_p1, "p2": ref_p2, "p3": ref_p3}
        default_opts.bounds = {"p0": [-10, 0], "p1": [-10, 0], "p2": [-10, 0], "p3": [-10, 0]}
        default_opts.return_data_points = True

        # Try to fit with infeasible parameter boundary. This should fail.
<<<<<<< HEAD
        results, _ = analysis._run_analysis(
            test_data,
            p0={"p0": ref_p0, "p1": ref_p1, "p2": ref_p2, "p3": ref_p3},
            bounds={"p0": [-10, 0], "p1": [-10, 0], "p2": [-10, 0], "p3": [-10, 0]},
            curve_fitter=multi_curve_fit,
            data_processor=probability(outcome="1"),
            x_key="xval",
            plot=False,
            axis=None,
            xlabel="x value",
            ylabel="y value",
            fit_reports=None,
            return_data_points=True,
        )
        result = results[0].data()
=======
        results, _ = analysis._run_analysis(test_data, **default_opts.__dict__)
        result = results[0]
>>>>>>> 929eadbd

        self.assertFalse(result["success"])

        ref_result_keys = ["analysis_type", "error_message", "success", "raw_data"]
        self.assertSetEqual(set(result.keys()), set(ref_result_keys))

    def test_run_two_curves_with_same_fitfunc(self):
        """Test analysis for two curves. Curves shares fit model."""
        analysis = create_new_analysis(
            series=[
                SeriesDef(
                    name="curve1",
                    fit_func=lambda x, p0, p1, p2, p3, p4: fit_function.exponential_decay(
                        x, amp=p0, lamb=p1, x0=p3, baseline=p4
                    ),
                    filter_kwargs={"exp": 0},
                ),
                SeriesDef(
                    name="curve1",
                    fit_func=lambda x, p0, p1, p2, p3, p4: fit_function.exponential_decay(
                        x, amp=p0, lamb=p2, x0=p3, baseline=p4
                    ),
                    filter_kwargs={"exp": 1},
                ),
            ],
        )
        ref_p0 = 0.9
        ref_p1 = 7.0
        ref_p2 = 5.0
        ref_p3 = 0.0
        ref_p4 = 0.1

        test_data0 = simulate_output_data(
            func=fit_function.exponential_decay,
            xvals=self.xvalues,
            param_dict={"amp": ref_p0, "lamb": ref_p1, "x0": ref_p3, "baseline": ref_p4},
            exp=0,
        )

        test_data1 = simulate_output_data(
            func=fit_function.exponential_decay,
            xvals=self.xvalues,
            param_dict={"amp": ref_p0, "lamb": ref_p2, "x0": ref_p3, "baseline": ref_p4},
            exp=1,
        )

        # merge two experiment data
        for datum in test_data1.data():
            test_data0.add_data(datum)

<<<<<<< HEAD
        results, _ = analysis._run_analysis(
            test_data0,
            p0={"p0": ref_p0, "p1": ref_p1, "p2": ref_p2, "p3": ref_p3, "p4": ref_p4},
            curve_fitter=multi_curve_fit,
            data_processor=probability(outcome="1"),
            x_key="xval",
            plot=False,
            axis=None,
            xlabel="x value",
            ylabel="y value",
            fit_reports=None,
            return_data_points=False,
        )
        result = results[0].data()
=======
        default_opts = analysis._default_options()
        default_opts.p0 = {"p0": ref_p0, "p1": ref_p1, "p2": ref_p2, "p3": ref_p3, "p4": ref_p4}

        results, _ = analysis._run_analysis(test_data0, **default_opts.__dict__)
        result = results[0]
>>>>>>> 929eadbd

        ref_popt = np.asarray([ref_p0, ref_p1, ref_p2, ref_p3, ref_p4])

        # check result data
        np.testing.assert_array_almost_equal(result["popt"], ref_popt, decimal=self.err_decimal)

    def test_run_two_curves_with_two_fitfuncs(self):
        """Test analysis for two curves. Curves shares fit parameters."""
        analysis = create_new_analysis(
            series=[
                SeriesDef(
                    name="curve1",
                    fit_func=lambda x, p0, p1, p2, p3: fit_function.cos(
                        x, amp=p0, freq=p1, phase=p2, baseline=p3
                    ),
                    filter_kwargs={"exp": 0},
                ),
                SeriesDef(
                    name="curve2",
                    fit_func=lambda x, p0, p1, p2, p3: fit_function.sin(
                        x, amp=p0, freq=p1, phase=p2, baseline=p3
                    ),
                    filter_kwargs={"exp": 1},
                ),
            ],
        )
        ref_p0 = 0.1
        ref_p1 = 2
        ref_p2 = -0.3
        ref_p3 = 0.5

        test_data0 = simulate_output_data(
            func=fit_function.cos,
            xvals=self.xvalues,
            param_dict={"amp": ref_p0, "freq": ref_p1, "phase": ref_p2, "baseline": ref_p3},
            exp=0,
        )

        test_data1 = simulate_output_data(
            func=fit_function.sin,
            xvals=self.xvalues,
            param_dict={"amp": ref_p0, "freq": ref_p1, "phase": ref_p2, "baseline": ref_p3},
            exp=1,
        )

        # merge two experiment data
        for datum in test_data1.data():
            test_data0.add_data(datum)

<<<<<<< HEAD
        results, _ = analysis._run_analysis(
            test_data0,
            p0={"p0": ref_p0, "p1": ref_p1, "p2": ref_p2, "p3": ref_p3},
            curve_fitter=multi_curve_fit,
            data_processor=probability(outcome="1"),
            x_key="xval",
            plot=False,
            axis=None,
            xlabel="x value",
            ylabel="y value",
            fit_reports=None,
            return_data_points=False,
        )
        result = results[0].data()
=======
        default_opts = analysis._default_options()
        default_opts.p0 = {"p0": ref_p0, "p1": ref_p1, "p2": ref_p2, "p3": ref_p3}

        results, _ = analysis._run_analysis(test_data0, **default_opts.__dict__)
        result = results[0]
>>>>>>> 929eadbd

        ref_popt = np.asarray([ref_p0, ref_p1, ref_p2, ref_p3])

        # check result data
        np.testing.assert_array_almost_equal(result["popt"], ref_popt, decimal=self.err_decimal)

    def test_run_fixed_parameters(self):
        """Test analysis when some of parameters are fixed."""
        analysis = create_new_analysis(
            series=[
                SeriesDef(
                    name="curve1",
                    fit_func=lambda x, p0, p1, fixed_p2, p3: fit_function.cos(
                        x, amp=p0, freq=p1, phase=fixed_p2, baseline=p3
                    ),
                ),
            ],
            fixed_params=["fixed_p2"],
        )

        ref_p0 = 0.1
        ref_p1 = 2
        ref_p2 = -0.3
        ref_p3 = 0.5

        test_data = simulate_output_data(
            func=fit_function.cos,
            xvals=self.xvalues,
            param_dict={"amp": ref_p0, "freq": ref_p1, "phase": ref_p2, "baseline": ref_p3},
        )

        default_opts = analysis._default_options()
        default_opts.p0 = {"p0": ref_p0, "p1": ref_p1, "p3": ref_p3}
        default_opts.fixed_p2 = ref_p2

        results, _ = analysis._run_analysis(test_data, **default_opts.__dict__)
        result = results[0]

        ref_popt = np.asarray([ref_p0, ref_p1, ref_p3])

        # check result data
        np.testing.assert_array_almost_equal(result["popt"], ref_popt, decimal=self.err_decimal)

    def test_fixed_param_is_missing(self):
        """Test raising an analysis error when fixed parameter is missing."""
        analysis = create_new_analysis(
            series=[
                SeriesDef(
                    name="curve1",
                    fit_func=lambda x, p0, p1, fixed_p2, p3: fit_function.cos(
                        x, amp=p0, freq=p1, phase=fixed_p2, baseline=p3
                    ),
                ),
            ],
            fixed_params=["fixed_p2"],
        )

        ref_p0 = 0.1
        ref_p1 = 2
        ref_p2 = -0.3
        ref_p3 = 0.5

        test_data = simulate_output_data(
            func=fit_function.cos,
            xvals=self.xvalues,
            param_dict={"amp": ref_p0, "freq": ref_p1, "phase": ref_p2, "baseline": ref_p3},
        )

        default_opts = analysis._default_options()
        default_opts.p0 = {"p0": ref_p0, "p1": ref_p1, "p3": ref_p3}
        # do not define fixed_p2 here

        with self.assertRaises(AnalysisError):
            analysis._run_analysis(test_data, **default_opts.__dict__)<|MERGE_RESOLUTION|>--- conflicted
+++ resolved
@@ -301,28 +301,11 @@
             xvals=self.xvalues,
             param_dict={"amp": ref_p0, "lamb": ref_p1, "x0": ref_p2, "baseline": ref_p3},
         )
-<<<<<<< HEAD
-        results, _ = analysis._run_analysis(
-            test_data,
-            p0={"p0": ref_p0, "p1": ref_p1, "p2": ref_p2, "p3": ref_p3},
-            curve_fitter=multi_curve_fit,
-            data_processor=probability(outcome="1"),
-            x_key="xval",
-            plot=False,
-            axis=None,
-            xlabel="x value",
-            ylabel="y value",
-            fit_reports=None,
-            return_data_points=False,
-        )
-        result = results[0].data()
-=======
         default_opts = analysis._default_options()
         default_opts.p0 = {"p0": ref_p0, "p1": ref_p1, "p2": ref_p2, "p3": ref_p3}
 
         results, _ = analysis._run_analysis(test_data, **default_opts.__dict__)
-        result = results[0]
->>>>>>> 929eadbd
+        result = results[0].data()
 
         ref_popt = np.asarray([ref_p0, ref_p1, ref_p2, ref_p3])
 
@@ -360,26 +343,8 @@
         default_opts.return_data_points = True
 
         # Try to fit with infeasible parameter boundary. This should fail.
-<<<<<<< HEAD
-        results, _ = analysis._run_analysis(
-            test_data,
-            p0={"p0": ref_p0, "p1": ref_p1, "p2": ref_p2, "p3": ref_p3},
-            bounds={"p0": [-10, 0], "p1": [-10, 0], "p2": [-10, 0], "p3": [-10, 0]},
-            curve_fitter=multi_curve_fit,
-            data_processor=probability(outcome="1"),
-            x_key="xval",
-            plot=False,
-            axis=None,
-            xlabel="x value",
-            ylabel="y value",
-            fit_reports=None,
-            return_data_points=True,
-        )
+        results, _ = analysis._run_analysis(test_data, **default_opts.__dict__)
         result = results[0].data()
-=======
-        results, _ = analysis._run_analysis(test_data, **default_opts.__dict__)
-        result = results[0]
->>>>>>> 929eadbd
 
         self.assertFalse(result["success"])
 
@@ -430,28 +395,11 @@
         for datum in test_data1.data():
             test_data0.add_data(datum)
 
-<<<<<<< HEAD
-        results, _ = analysis._run_analysis(
-            test_data0,
-            p0={"p0": ref_p0, "p1": ref_p1, "p2": ref_p2, "p3": ref_p3, "p4": ref_p4},
-            curve_fitter=multi_curve_fit,
-            data_processor=probability(outcome="1"),
-            x_key="xval",
-            plot=False,
-            axis=None,
-            xlabel="x value",
-            ylabel="y value",
-            fit_reports=None,
-            return_data_points=False,
-        )
-        result = results[0].data()
-=======
         default_opts = analysis._default_options()
         default_opts.p0 = {"p0": ref_p0, "p1": ref_p1, "p2": ref_p2, "p3": ref_p3, "p4": ref_p4}
 
         results, _ = analysis._run_analysis(test_data0, **default_opts.__dict__)
-        result = results[0]
->>>>>>> 929eadbd
+        result = results[0].data()
 
         ref_popt = np.asarray([ref_p0, ref_p1, ref_p2, ref_p3, ref_p4])
 
@@ -501,28 +449,11 @@
         for datum in test_data1.data():
             test_data0.add_data(datum)
 
-<<<<<<< HEAD
-        results, _ = analysis._run_analysis(
-            test_data0,
-            p0={"p0": ref_p0, "p1": ref_p1, "p2": ref_p2, "p3": ref_p3},
-            curve_fitter=multi_curve_fit,
-            data_processor=probability(outcome="1"),
-            x_key="xval",
-            plot=False,
-            axis=None,
-            xlabel="x value",
-            ylabel="y value",
-            fit_reports=None,
-            return_data_points=False,
-        )
-        result = results[0].data()
-=======
         default_opts = analysis._default_options()
         default_opts.p0 = {"p0": ref_p0, "p1": ref_p1, "p2": ref_p2, "p3": ref_p3}
 
         results, _ = analysis._run_analysis(test_data0, **default_opts.__dict__)
-        result = results[0]
->>>>>>> 929eadbd
+        result = results[0].data()
 
         ref_popt = np.asarray([ref_p0, ref_p1, ref_p2, ref_p3])
 
@@ -559,7 +490,7 @@
         default_opts.fixed_p2 = ref_p2
 
         results, _ = analysis._run_analysis(test_data, **default_opts.__dict__)
-        result = results[0]
+        result = results[0].data()
 
         ref_popt = np.asarray([ref_p0, ref_p1, ref_p3])
 
